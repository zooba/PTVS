--- conflicted
+++ resolved
@@ -32,16 +32,10 @@
         private readonly JoinableTaskFactory _factory;
         private readonly bool _needDispose;
 
-<<<<<<< HEAD
         public UIThread(JoinableTaskFactory joinableTaskFactory) {
             if (joinableTaskFactory != null) {
                 _factory = joinableTaskFactory;
                 _context = joinableTaskFactory.Context;
-=======
-        internal UIThread(JoinableTaskContext joinableTaskContext) {
-            try {
-                _context = joinableTaskContext ?? ThreadHelper.JoinableTaskContext;
->>>>>>> ec857333
                 Trace.TraceInformation("Using TID {0}:{1} as UI thread", _context.MainThread.ManagedThreadId, _context.MainThread.Name ?? "(null)");
             } else {
                 _needDispose = true;
@@ -52,15 +46,6 @@
             _factory = _context.Factory;
         }
 
-<<<<<<< HEAD
-=======
-        public static void EnsureService(IServiceContainer container) {
-            if (container.GetService(typeof(UIThreadBase)) == null) {
-                container.AddService(typeof(UIThreadBase), new UIThread(null), true);
-            }
-        }
-
->>>>>>> ec857333
         public void Dispose() {
             Dispose(true);
             GC.SuppressFinalize(this);
