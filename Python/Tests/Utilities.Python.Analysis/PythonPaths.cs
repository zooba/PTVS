<<<<<<< HEAD
/* ****************************************************************************
 *
 * Copyright (c) Microsoft Corporation. 
 *
 * This source code is subject to terms and conditions of the Apache License, Version 2.0. A 
 * copy of the license can be found in the License.html file at the root of this distribution. If 
 * you cannot locate the Apache License, Version 2.0, please send an email to 
 * vspython@microsoft.com. By using this source code in any fashion, you are agreeing to be bound 
 * by the terms of the Apache License, Version 2.0.
 *
 * You must not remove this notice, or any other, from this software.
 *
 * ***************************************************************************/

using System;
using System.Collections.Generic;
using System.IO;
using System.Linq;
using System.Reflection;
using System.Runtime.InteropServices;
using Microsoft.PythonTools.Interpreter;
using Microsoft.PythonTools.Parsing;
using Microsoft.VisualStudio.TestTools.UnitTesting;
using Microsoft.Win32;

namespace TestUtilities {
    public class PythonPaths {
        const string PythonCorePath = "SOFTWARE\\Python\\PythonCore";

        public static readonly Guid CPythonGuid = new Guid("{2AF0F10D-7135-4994-9156-5D01C9C11B7E}");
        public static readonly Guid CPython64Guid = new Guid("{9A7A9026-48C1-4688-9D5D-E5699D47D074}");
        public static readonly Guid IronPythonGuid = new Guid("{80659AB7-4D53-4E0C-8588-A766116CBD46}");
        public static readonly Guid IronPython64Guid = new Guid("{FCC291AA-427C-498C-A4D7-4502D6449B8C}");

        // Not currently used for auto-detection
        public static readonly Guid JythonGuid = new Guid("{844BA471-72F7-431B-AA3F-675AFD18E230}");

        public static readonly PythonVersion Python25 = GetCPythonVersion(PythonLanguageVersion.V25);
        public static readonly PythonVersion Python26 = GetCPythonVersion(PythonLanguageVersion.V26);
        public static readonly PythonVersion Python27 = GetCPythonVersion(PythonLanguageVersion.V27);
        public static readonly PythonVersion Python30 = GetCPythonVersion(PythonLanguageVersion.V30);
        public static readonly PythonVersion Python31 = GetCPythonVersion(PythonLanguageVersion.V31);
        public static readonly PythonVersion Python32 = GetCPythonVersion(PythonLanguageVersion.V32);
        public static readonly PythonVersion Python33 = GetCPythonVersion(PythonLanguageVersion.V33);
        public static readonly PythonVersion Python34 = GetCPythonVersion(PythonLanguageVersion.V34);
        public static readonly PythonVersion Python35 = GetCPythonVersion(PythonLanguageVersion.V35);
        public static readonly PythonVersion IronPython27 = GetIronPythonVersion(false);
        public static readonly PythonVersion Python25_x64 = GetCPythonVersion(PythonLanguageVersion.V25, true);
        public static readonly PythonVersion Python26_x64 = GetCPythonVersion(PythonLanguageVersion.V26, true);
        public static readonly PythonVersion Python27_x64 = GetCPythonVersion(PythonLanguageVersion.V27, true);
        public static readonly PythonVersion Python30_x64 = GetCPythonVersion(PythonLanguageVersion.V30, true);
        public static readonly PythonVersion Python31_x64 = GetCPythonVersion(PythonLanguageVersion.V31, true);
        public static readonly PythonVersion Python32_x64 = GetCPythonVersion(PythonLanguageVersion.V32, true);
        public static readonly PythonVersion Python33_x64 = GetCPythonVersion(PythonLanguageVersion.V33, true);
        public static readonly PythonVersion Python34_x64 = GetCPythonVersion(PythonLanguageVersion.V34, true);
        public static readonly PythonVersion Python35_x64 = GetCPythonVersion(PythonLanguageVersion.V35, true);
        public static readonly PythonVersion IronPython27_x64 = GetIronPythonVersion(true);

        public static readonly PythonVersion Jython27 = GetJythonVersion(PythonLanguageVersion.V27);

        private static PythonVersion GetIronPythonVersion(bool x64) {
            var exeName = x64 ? "ipy64.exe" : "ipy.exe";
            
            using (var ipy = Registry.LocalMachine.OpenSubKey("SOFTWARE\\IronPython")) {
                if (ipy != null) {
                    using (var twoSeven = ipy.OpenSubKey("2.7")) {
                        if (twoSeven != null) {
                            var installPath = twoSeven.OpenSubKey("InstallPath");
                            if (installPath != null) {
                                var res = installPath.GetValue("") as string;
                                if (res != null) {
                                    return new PythonVersion(
                                        Path.Combine(res, exeName),
                                        PythonLanguageVersion.V27,
                                        x64 ? IronPython64Guid : IronPythonGuid
                                    );
                                }
                            }
                        }
                    }
                }
            }

            var ver = new PythonVersion("C:\\Program Files (x86)\\IronPython 2.7\\" + exeName, PythonLanguageVersion.V27, IronPythonGuid);
            if (File.Exists(ver.InterpreterPath)) {
                return ver;
            }
            return null;
        }

        private static PythonVersion GetCPythonVersion(PythonLanguageVersion version, bool x64 = false) {
            if (!x64) {
                foreach (var baseKey in new[] { Registry.LocalMachine, Registry.CurrentUser }) {
                    using (var python = baseKey.OpenSubKey(PythonCorePath)) {
                        var res = TryGetCPythonPath(version, python, x64);
                        if (res != null) {
                            return res;
                        }
                    }
                }
            }

            if (Environment.Is64BitOperatingSystem && x64) {
                foreach (var baseHive in new[] { RegistryHive.LocalMachine, RegistryHive.CurrentUser }) {
                    var python64 = RegistryKey.OpenBaseKey(baseHive, RegistryView.Registry64).OpenSubKey(PythonCorePath);
                    var res = TryGetCPythonPath(version, python64, x64);
                    if (res != null) {
                        return res;
                    }
                }
            }

            var path = "C:\\Python" + version.ToString().Substring(1) + "\\python.exe";
            var arch = NativeMethods.GetBinaryType(path);
            if (arch == ProcessorArchitecture.X86 && !x64) {
                return new PythonVersion(path, version, CPythonGuid);
            } else if (arch == ProcessorArchitecture.Amd64 && x64) {
                return new PythonVersion(path, version, CPython64Guid);
            }

            if (x64) {
                path = "C:\\Python" + version.ToString().Substring(1) + "_x64\\python.exe";
                arch = NativeMethods.GetBinaryType(path);
                if (arch == ProcessorArchitecture.Amd64) {
                    return new PythonVersion(path, version, CPython64Guid);
                }
            }

            return null;
        }

        private static PythonVersion TryGetCPythonPath(PythonLanguageVersion version, RegistryKey python, bool x64) {
            if (python != null) {
                string versionStr = version.ToString().Substring(1);
                versionStr = versionStr[0] + "." + versionStr[1];
                if (!x64 && version >= PythonLanguageVersion.V35) {
                    versionStr += "-32";
                }

                using (var versionKey = python.OpenSubKey(versionStr + "\\InstallPath")) {
                    if (versionKey != null) {
                        var installPath = versionKey.GetValue("");
                        if (installPath != null) {
                            var path = Path.Combine(installPath.ToString(), "python.exe");
                            var arch = NativeMethods.GetBinaryType(path);
                            if (arch == ProcessorArchitecture.X86) {
                                return x64 ? null : new PythonVersion(path, version, CPythonGuid);
                            } else if (arch == ProcessorArchitecture.Amd64) {
                                return x64 ? new PythonVersion(path, version, CPython64Guid) : null;
                            } else {
                                return null;
                            }
                        }
                    }
                }
            }
            return null;
        }

        private static PythonVersion GetJythonVersion(PythonLanguageVersion version) {
            var candidates = new List<DirectoryInfo>();
            var ver = version.ToVersion();
            var path1 = string.Format("jython{0}{1}*", ver.Major, ver.Minor);
            var path2 = string.Format("jython{0}.{1}*", ver.Major, ver.Minor);
            foreach (var drive in DriveInfo.GetDrives()) {
                if (drive.DriveType != DriveType.Fixed) {
                    continue;
                }

                try {
                    candidates.AddRange(drive.RootDirectory.EnumerateDirectories(path1));
                    candidates.AddRange(drive.RootDirectory.EnumerateDirectories(path2));
                } catch {
                }
            }

            foreach (var dir in candidates) {
                var interpreter = dir.EnumerateFiles("jython.bat").FirstOrDefault();
                if (interpreter == null) {
                    continue;
                }
                var libPath = dir.EnumerateDirectories("Lib").FirstOrDefault();
                if (libPath == null || !libPath.EnumerateFiles("site.py").Any()) {
                    continue;
                }
                return new PythonVersion(interpreter.FullName, version, JythonGuid);
            }
            return null;
        }

        public static IEnumerable<PythonVersion> Versions {
            get {
                if (Python25 != null) yield return Python25;
                if (Python26 != null) yield return Python26;
                if (Python27 != null) yield return Python27;
                if (Python30 != null) yield return Python30;
                if (Python31 != null) yield return Python31;
                if (Python32 != null) yield return Python32;
                if (Python33 != null) yield return Python33;
                if (Python34 != null) yield return Python34;
                if (Python35 != null) yield return Python35;
                if (IronPython27 != null) yield return IronPython27;
                if (Python25_x64 != null) yield return Python25_x64;
                if (Python26_x64 != null) yield return Python26_x64;
                if (Python27_x64 != null) yield return Python27_x64;
                if (Python30_x64 != null) yield return Python30_x64;
                if (Python31_x64 != null) yield return Python31_x64;
                if (Python32_x64 != null) yield return Python32_x64;
                if (Python33_x64 != null) yield return Python33_x64;
                if (Python34_x64 != null) yield return Python34_x64;
                if (Python35_x64 != null) yield return Python35_x64;
                if (IronPython27_x64 != null) yield return IronPython27_x64;
                if (Jython27 != null) yield return Jython27;
            }
        }

        static class NativeMethods {
            [DllImport("kernel32", EntryPoint = "GetBinaryTypeW", CharSet = CharSet.Unicode, CallingConvention = CallingConvention.Winapi)]
            private static extern bool _GetBinaryType(string lpApplicationName, out GetBinaryTypeResult lpBinaryType);

            private enum GetBinaryTypeResult : uint {
                SCS_32BIT_BINARY = 0,
                SCS_DOS_BINARY = 1,
                SCS_WOW_BINARY = 2,
                SCS_PIF_BINARY = 3,
                SCS_POSIX_BINARY = 4,
                SCS_OS216_BINARY = 5,
                SCS_64BIT_BINARY = 6
            }

            public static ProcessorArchitecture GetBinaryType(string path) {
                GetBinaryTypeResult result;

                if (_GetBinaryType(path, out result)) {
                    switch (result) {
                        case GetBinaryTypeResult.SCS_32BIT_BINARY:
                            return ProcessorArchitecture.X86;
                        case GetBinaryTypeResult.SCS_64BIT_BINARY:
                            return ProcessorArchitecture.Amd64;
                        case GetBinaryTypeResult.SCS_DOS_BINARY:
                        case GetBinaryTypeResult.SCS_WOW_BINARY:
                        case GetBinaryTypeResult.SCS_PIF_BINARY:
                        case GetBinaryTypeResult.SCS_POSIX_BINARY:
                        case GetBinaryTypeResult.SCS_OS216_BINARY:
                        default:
                            break;
                    }
                }

                return ProcessorArchitecture.None;
            }
        }
    }

    public class PythonVersion {
        public readonly string InterpreterPath;
        public readonly PythonLanguageVersion Version;
        public readonly Guid Id;
        public readonly bool IsCPython;
        public readonly bool IsIronPython;
        public readonly bool Isx64;

        public PythonVersion(string path, PythonLanguageVersion pythonLanguageVersion, Guid id) {
            InterpreterPath = path;
            Version = pythonLanguageVersion;
            Id = id;
            IsCPython = (Id == PythonPaths.CPythonGuid || Id == PythonPaths.CPython64Guid);
            Isx64 = (Id == PythonPaths.CPython64Guid || Id == PythonPaths.IronPython64Guid);
            IsIronPython = (Id == PythonPaths.IronPythonGuid || Id == PythonPaths.IronPython64Guid);
        }

        public override string ToString() {
            return string.Format(
                "{0}Python {1} {2}",
                IsCPython ? "C" : IsIronPython ? "Iron" : "Other ",
                Version,
                Isx64 ? "x64" : "x86"
            );
        }

        public string PrefixPath {
            get {
                return Path.GetDirectoryName(InterpreterPath);
            }
        }

        public string LibPath {
            get {
                return Path.Combine(PrefixPath, "Lib");
            }
        }

        public InterpreterConfiguration Configuration {
            get {
                return new InterpreterConfiguration(
                    PrefixPath, InterpreterPath, null, LibPath, "PYTHONPATH",
                    Isx64 ? ProcessorArchitecture.Amd64 : ProcessorArchitecture.X86,
                    Version.ToVersion()
                );
            }
        }
    }

    public static class PythonVersionExtensions {
        public static void AssertInstalled(this PythonVersion self) {
            if(self == null || !File.Exists(self.InterpreterPath)) {
                Assert.Inconclusive("Python interpreter not installed");
            }
        }
    }
}
=======
﻿/* ****************************************************************************
 *
 * Copyright (c) Microsoft Corporation. 
 *
 * This source code is subject to terms and conditions of the Apache License, Version 2.0. A 
 * copy of the license can be found in the License.html file at the root of this distribution. If 
 * you cannot locate the Apache License, Version 2.0, please send an email to 
 * vspython@microsoft.com. By using this source code in any fashion, you are agreeing to be bound 
 * by the terms of the Apache License, Version 2.0.
 *
 * You must not remove this notice, or any other, from this software.
 *
 * ***************************************************************************/

using System;
using System.Collections.Generic;
using System.IO;
using System.Linq;
using System.Reflection;
using System.Runtime.InteropServices;
using Microsoft.PythonTools.Interpreter;
using Microsoft.PythonTools.Parsing;
using Microsoft.VisualStudio.TestTools.UnitTesting;
using Microsoft.Win32;

namespace TestUtilities {
    public class PythonPaths {
        const string PythonCorePath = "SOFTWARE\\Python\\PythonCore";

        public static readonly Guid CPythonGuid = new Guid("{2AF0F10D-7135-4994-9156-5D01C9C11B7E}");
        public static readonly Guid CPython64Guid = new Guid("{9A7A9026-48C1-4688-9D5D-E5699D47D074}");
        public static readonly Guid IronPythonGuid = new Guid("{80659AB7-4D53-4E0C-8588-A766116CBD46}");
        public static readonly Guid IronPython64Guid = new Guid("{FCC291AA-427C-498C-A4D7-4502D6449B8C}");

        // Not currently used for auto-detection
        public static readonly Guid JythonGuid = new Guid("{844BA471-72F7-431B-AA3F-675AFD18E230}");

        public static readonly PythonVersion Python25 = GetCPythonVersion(PythonLanguageVersion.V25);
        public static readonly PythonVersion Python26 = GetCPythonVersion(PythonLanguageVersion.V26);
        public static readonly PythonVersion Python27 = GetCPythonVersion(PythonLanguageVersion.V27);
        public static readonly PythonVersion Python30 = GetCPythonVersion(PythonLanguageVersion.V30);
        public static readonly PythonVersion Python31 = GetCPythonVersion(PythonLanguageVersion.V31);
        public static readonly PythonVersion Python32 = GetCPythonVersion(PythonLanguageVersion.V32);
        public static readonly PythonVersion Python33 = GetCPythonVersion(PythonLanguageVersion.V33);
        public static readonly PythonVersion Python34 = GetCPythonVersion(PythonLanguageVersion.V34);
        public static readonly PythonVersion Python35 = GetCPythonVersion(PythonLanguageVersion.V35);
        public static readonly PythonVersion IronPython27 = GetIronPythonVersion(false);
        public static readonly PythonVersion Python25_x64 = GetCPythonVersion(PythonLanguageVersion.V25, true);
        public static readonly PythonVersion Python26_x64 = GetCPythonVersion(PythonLanguageVersion.V26, true);
        public static readonly PythonVersion Python27_x64 = GetCPythonVersion(PythonLanguageVersion.V27, true);
        public static readonly PythonVersion Python30_x64 = GetCPythonVersion(PythonLanguageVersion.V30, true);
        public static readonly PythonVersion Python31_x64 = GetCPythonVersion(PythonLanguageVersion.V31, true);
        public static readonly PythonVersion Python32_x64 = GetCPythonVersion(PythonLanguageVersion.V32, true);
        public static readonly PythonVersion Python33_x64 = GetCPythonVersion(PythonLanguageVersion.V33, true);
        public static readonly PythonVersion Python34_x64 = GetCPythonVersion(PythonLanguageVersion.V34, true);
        public static readonly PythonVersion Python35_x64 = GetCPythonVersion(PythonLanguageVersion.V35, true);
        public static readonly PythonVersion IronPython27_x64 = GetIronPythonVersion(true);

        public static readonly PythonVersion Jython27 = GetJythonVersion(PythonLanguageVersion.V27);

        private static PythonVersion GetIronPythonVersion(bool x64) {
            var exeName = x64 ? "ipy64.exe" : "ipy.exe";
            
            using (var ipy = Registry.LocalMachine.OpenSubKey("SOFTWARE\\IronPython")) {
                if (ipy != null) {
                    using (var twoSeven = ipy.OpenSubKey("2.7")) {
                        if (twoSeven != null) {
                            var installPath = twoSeven.OpenSubKey("InstallPath");
                            if (installPath != null) {
                                var res = installPath.GetValue("") as string;
                                if (res != null) {
                                    return new PythonVersion(
                                        Path.Combine(res, exeName),
                                        PythonLanguageVersion.V27,
                                        x64 ? IronPython64Guid : IronPythonGuid
                                    );
                                }
                            }
                        }
                    }
                }
            }

            var ver = new PythonVersion("C:\\Program Files (x86)\\IronPython 2.7\\" + exeName, PythonLanguageVersion.V27, IronPythonGuid);
            if (File.Exists(ver.InterpreterPath)) {
                return ver;
            }
            return null;
        }

        private static PythonVersion GetCPythonVersion(PythonLanguageVersion version, bool x64 = false) {
            if (!x64) {
                foreach (var baseKey in new[] { Registry.LocalMachine, Registry.CurrentUser }) {
                    using (var python = baseKey.OpenSubKey(PythonCorePath)) {
                        var res = TryGetCPythonPath(version, python, x64);
                        if (res != null) {
                            return res;
                        }
                    }
                }
            }

            if (Environment.Is64BitOperatingSystem && x64) {
                foreach (var baseHive in new[] { RegistryHive.LocalMachine, RegistryHive.CurrentUser }) {
                    var python64 = RegistryKey.OpenBaseKey(baseHive, RegistryView.Registry64).OpenSubKey(PythonCorePath);
                    var res = TryGetCPythonPath(version, python64, x64);
                    if (res != null) {
                        return res;
                    }
                }
            }

            var path = "C:\\Python" + version.ToString().Substring(1) + "\\python.exe";
            var arch = NativeMethods.GetBinaryType(path);
            if (arch == ProcessorArchitecture.X86 && !x64) {
                return new PythonVersion(path, version, CPythonGuid);
            } else if (arch == ProcessorArchitecture.Amd64 && x64) {
                return new PythonVersion(path, version, CPython64Guid);
            }

            if (x64) {
                path = "C:\\Python" + version.ToString().Substring(1) + "_x64\\python.exe";
                arch = NativeMethods.GetBinaryType(path);
                if (arch == ProcessorArchitecture.Amd64) {
                    return new PythonVersion(path, version, CPython64Guid);
                }
            }

            return null;
        }

        private static PythonVersion TryGetCPythonPath(PythonLanguageVersion version, RegistryKey python, bool x64) {
            if (python != null) {
                string versionStr = version.ToString().Substring(1);
                versionStr = versionStr[0] + "." + versionStr[1];
                if (!x64 && version >= PythonLanguageVersion.V35) {
                    versionStr += "-32";
                }

                using (var versionKey = python.OpenSubKey(versionStr + "\\InstallPath")) {
                    if (versionKey != null) {
                        var installPath = versionKey.GetValue("");
                        if (installPath != null) {
                            var path = Path.Combine(installPath.ToString(), "python.exe");
                            var arch = NativeMethods.GetBinaryType(path);
                            if (arch == ProcessorArchitecture.X86) {
                                return x64 ? null : new PythonVersion(path, version, CPythonGuid);
                            } else if (arch == ProcessorArchitecture.Amd64) {
                                return x64 ? new PythonVersion(path, version, CPython64Guid) : null;
                            } else {
                                return null;
                            }
                        }
                    }
                }
            }
            return null;
        }

        private static PythonVersion GetJythonVersion(PythonLanguageVersion version) {
            var candidates = new List<DirectoryInfo>();
            var ver = version.ToVersion();
            var path1 = string.Format("jython{0}{1}*", ver.Major, ver.Minor);
            var path2 = string.Format("jython{0}.{1}*", ver.Major, ver.Minor);
            foreach (var drive in DriveInfo.GetDrives()) {
                if (drive.DriveType != DriveType.Fixed) {
                    continue;
                }

                try {
                    candidates.AddRange(drive.RootDirectory.EnumerateDirectories(path1));
                    candidates.AddRange(drive.RootDirectory.EnumerateDirectories(path2));
                } catch {
                }
            }

            foreach (var dir in candidates) {
                var interpreter = dir.EnumerateFiles("jython.bat").FirstOrDefault();
                if (interpreter == null) {
                    continue;
                }
                var libPath = dir.EnumerateDirectories("Lib").FirstOrDefault();
                if (libPath == null || !libPath.EnumerateFiles("site.py").Any()) {
                    continue;
                }
                return new PythonVersion(interpreter.FullName, version, JythonGuid);
            }
            return null;
        }

        public static IEnumerable<PythonVersion> Versions {
            get {
                if (Python25 != null) yield return Python25;
                if (Python26 != null) yield return Python26;
                if (Python27 != null) yield return Python27;
                if (Python30 != null) yield return Python30;
                if (Python31 != null) yield return Python31;
                if (Python32 != null) yield return Python32;
                if (Python33 != null) yield return Python33;
                if (Python34 != null) yield return Python34;
                if (Python35 != null) yield return Python35;
                if (IronPython27 != null) yield return IronPython27;
                if (Python25_x64 != null) yield return Python25_x64;
                if (Python26_x64 != null) yield return Python26_x64;
                if (Python27_x64 != null) yield return Python27_x64;
                if (Python30_x64 != null) yield return Python30_x64;
                if (Python31_x64 != null) yield return Python31_x64;
                if (Python32_x64 != null) yield return Python32_x64;
                if (Python33_x64 != null) yield return Python33_x64;
                if (Python34_x64 != null) yield return Python34_x64;
                if (Python35_x64 != null) yield return Python35_x64;
                if (IronPython27_x64 != null) yield return IronPython27_x64;
                if (Jython27 != null) yield return Jython27;
            }
        }

        static class NativeMethods {
            [DllImport("kernel32", EntryPoint = "GetBinaryTypeW", CharSet = CharSet.Unicode, CallingConvention = CallingConvention.Winapi)]
            private static extern bool _GetBinaryType(string lpApplicationName, out GetBinaryTypeResult lpBinaryType);

            private enum GetBinaryTypeResult : uint {
                SCS_32BIT_BINARY = 0,
                SCS_DOS_BINARY = 1,
                SCS_WOW_BINARY = 2,
                SCS_PIF_BINARY = 3,
                SCS_POSIX_BINARY = 4,
                SCS_OS216_BINARY = 5,
                SCS_64BIT_BINARY = 6
            }

            public static ProcessorArchitecture GetBinaryType(string path) {
                GetBinaryTypeResult result;

                if (_GetBinaryType(path, out result)) {
                    switch (result) {
                        case GetBinaryTypeResult.SCS_32BIT_BINARY:
                            return ProcessorArchitecture.X86;
                        case GetBinaryTypeResult.SCS_64BIT_BINARY:
                            return ProcessorArchitecture.Amd64;
                        case GetBinaryTypeResult.SCS_DOS_BINARY:
                        case GetBinaryTypeResult.SCS_WOW_BINARY:
                        case GetBinaryTypeResult.SCS_PIF_BINARY:
                        case GetBinaryTypeResult.SCS_POSIX_BINARY:
                        case GetBinaryTypeResult.SCS_OS216_BINARY:
                        default:
                            break;
                    }
                }

                return ProcessorArchitecture.None;
            }
        }
    }

    public class PythonVersion {
        public readonly string InterpreterPath;
        public readonly PythonLanguageVersion Version;
        public readonly Guid Id;
        public readonly bool IsCPython;
        public readonly bool IsIronPython;
        public readonly bool Isx64;

        public PythonVersion(string path, PythonLanguageVersion pythonLanguageVersion, Guid id) {
            InterpreterPath = path;
            Version = pythonLanguageVersion;
            Id = id;
            IsCPython = (Id == PythonPaths.CPythonGuid || Id == PythonPaths.CPython64Guid);
            Isx64 = (Id == PythonPaths.CPython64Guid || Id == PythonPaths.IronPython64Guid);
            IsIronPython = (Id == PythonPaths.IronPythonGuid || Id == PythonPaths.IronPython64Guid);
        }

        public override string ToString() {
            return string.Format(
                "{0}Python {1} {2}",
                IsCPython ? "C" : IsIronPython ? "Iron" : "Other ",
                Version,
                Isx64 ? "x64" : "x86"
            );
        }

        public string PrefixPath {
            get {
                return Path.GetDirectoryName(InterpreterPath);
            }
        }

        public string LibPath {
            get {
                return Path.Combine(PrefixPath, "Lib");
            }
        }

        public InterpreterConfiguration Configuration {
            get {
                return new InterpreterConfiguration(
                    Id.ToString("B"), GetType().Name,
                    PrefixPath, InterpreterPath, null, new[] { LibPath }, "PYTHONPATH",
                    Isx64 ? ProcessorArchitecture.Amd64 : ProcessorArchitecture.X86,
                    Version,
                    InterpreterUIMode.Normal
                );
            }
        }
    }

    public static class PythonVersionExtensions {
        public static void AssertInstalled(this PythonVersion self) {
            if(self == null || !File.Exists(self.InterpreterPath)) {
                Assert.Inconclusive("Python interpreter not installed");
            }
        }
    }
}
>>>>>>> e9928cba
<|MERGE_RESOLUTION|>--- conflicted
+++ resolved
@@ -1,4 +1,3 @@
-<<<<<<< HEAD
 /* ****************************************************************************
  *
  * Copyright (c) Microsoft Corporation. 
@@ -294,318 +293,6 @@
         public InterpreterConfiguration Configuration {
             get {
                 return new InterpreterConfiguration(
-                    PrefixPath, InterpreterPath, null, LibPath, "PYTHONPATH",
-                    Isx64 ? ProcessorArchitecture.Amd64 : ProcessorArchitecture.X86,
-                    Version.ToVersion()
-                );
-            }
-        }
-    }
-
-    public static class PythonVersionExtensions {
-        public static void AssertInstalled(this PythonVersion self) {
-            if(self == null || !File.Exists(self.InterpreterPath)) {
-                Assert.Inconclusive("Python interpreter not installed");
-            }
-        }
-    }
-}
-=======
-﻿/* ****************************************************************************
- *
- * Copyright (c) Microsoft Corporation. 
- *
- * This source code is subject to terms and conditions of the Apache License, Version 2.0. A 
- * copy of the license can be found in the License.html file at the root of this distribution. If 
- * you cannot locate the Apache License, Version 2.0, please send an email to 
- * vspython@microsoft.com. By using this source code in any fashion, you are agreeing to be bound 
- * by the terms of the Apache License, Version 2.0.
- *
- * You must not remove this notice, or any other, from this software.
- *
- * ***************************************************************************/
-
-using System;
-using System.Collections.Generic;
-using System.IO;
-using System.Linq;
-using System.Reflection;
-using System.Runtime.InteropServices;
-using Microsoft.PythonTools.Interpreter;
-using Microsoft.PythonTools.Parsing;
-using Microsoft.VisualStudio.TestTools.UnitTesting;
-using Microsoft.Win32;
-
-namespace TestUtilities {
-    public class PythonPaths {
-        const string PythonCorePath = "SOFTWARE\\Python\\PythonCore";
-
-        public static readonly Guid CPythonGuid = new Guid("{2AF0F10D-7135-4994-9156-5D01C9C11B7E}");
-        public static readonly Guid CPython64Guid = new Guid("{9A7A9026-48C1-4688-9D5D-E5699D47D074}");
-        public static readonly Guid IronPythonGuid = new Guid("{80659AB7-4D53-4E0C-8588-A766116CBD46}");
-        public static readonly Guid IronPython64Guid = new Guid("{FCC291AA-427C-498C-A4D7-4502D6449B8C}");
-
-        // Not currently used for auto-detection
-        public static readonly Guid JythonGuid = new Guid("{844BA471-72F7-431B-AA3F-675AFD18E230}");
-
-        public static readonly PythonVersion Python25 = GetCPythonVersion(PythonLanguageVersion.V25);
-        public static readonly PythonVersion Python26 = GetCPythonVersion(PythonLanguageVersion.V26);
-        public static readonly PythonVersion Python27 = GetCPythonVersion(PythonLanguageVersion.V27);
-        public static readonly PythonVersion Python30 = GetCPythonVersion(PythonLanguageVersion.V30);
-        public static readonly PythonVersion Python31 = GetCPythonVersion(PythonLanguageVersion.V31);
-        public static readonly PythonVersion Python32 = GetCPythonVersion(PythonLanguageVersion.V32);
-        public static readonly PythonVersion Python33 = GetCPythonVersion(PythonLanguageVersion.V33);
-        public static readonly PythonVersion Python34 = GetCPythonVersion(PythonLanguageVersion.V34);
-        public static readonly PythonVersion Python35 = GetCPythonVersion(PythonLanguageVersion.V35);
-        public static readonly PythonVersion IronPython27 = GetIronPythonVersion(false);
-        public static readonly PythonVersion Python25_x64 = GetCPythonVersion(PythonLanguageVersion.V25, true);
-        public static readonly PythonVersion Python26_x64 = GetCPythonVersion(PythonLanguageVersion.V26, true);
-        public static readonly PythonVersion Python27_x64 = GetCPythonVersion(PythonLanguageVersion.V27, true);
-        public static readonly PythonVersion Python30_x64 = GetCPythonVersion(PythonLanguageVersion.V30, true);
-        public static readonly PythonVersion Python31_x64 = GetCPythonVersion(PythonLanguageVersion.V31, true);
-        public static readonly PythonVersion Python32_x64 = GetCPythonVersion(PythonLanguageVersion.V32, true);
-        public static readonly PythonVersion Python33_x64 = GetCPythonVersion(PythonLanguageVersion.V33, true);
-        public static readonly PythonVersion Python34_x64 = GetCPythonVersion(PythonLanguageVersion.V34, true);
-        public static readonly PythonVersion Python35_x64 = GetCPythonVersion(PythonLanguageVersion.V35, true);
-        public static readonly PythonVersion IronPython27_x64 = GetIronPythonVersion(true);
-
-        public static readonly PythonVersion Jython27 = GetJythonVersion(PythonLanguageVersion.V27);
-
-        private static PythonVersion GetIronPythonVersion(bool x64) {
-            var exeName = x64 ? "ipy64.exe" : "ipy.exe";
-            
-            using (var ipy = Registry.LocalMachine.OpenSubKey("SOFTWARE\\IronPython")) {
-                if (ipy != null) {
-                    using (var twoSeven = ipy.OpenSubKey("2.7")) {
-                        if (twoSeven != null) {
-                            var installPath = twoSeven.OpenSubKey("InstallPath");
-                            if (installPath != null) {
-                                var res = installPath.GetValue("") as string;
-                                if (res != null) {
-                                    return new PythonVersion(
-                                        Path.Combine(res, exeName),
-                                        PythonLanguageVersion.V27,
-                                        x64 ? IronPython64Guid : IronPythonGuid
-                                    );
-                                }
-                            }
-                        }
-                    }
-                }
-            }
-
-            var ver = new PythonVersion("C:\\Program Files (x86)\\IronPython 2.7\\" + exeName, PythonLanguageVersion.V27, IronPythonGuid);
-            if (File.Exists(ver.InterpreterPath)) {
-                return ver;
-            }
-            return null;
-        }
-
-        private static PythonVersion GetCPythonVersion(PythonLanguageVersion version, bool x64 = false) {
-            if (!x64) {
-                foreach (var baseKey in new[] { Registry.LocalMachine, Registry.CurrentUser }) {
-                    using (var python = baseKey.OpenSubKey(PythonCorePath)) {
-                        var res = TryGetCPythonPath(version, python, x64);
-                        if (res != null) {
-                            return res;
-                        }
-                    }
-                }
-            }
-
-            if (Environment.Is64BitOperatingSystem && x64) {
-                foreach (var baseHive in new[] { RegistryHive.LocalMachine, RegistryHive.CurrentUser }) {
-                    var python64 = RegistryKey.OpenBaseKey(baseHive, RegistryView.Registry64).OpenSubKey(PythonCorePath);
-                    var res = TryGetCPythonPath(version, python64, x64);
-                    if (res != null) {
-                        return res;
-                    }
-                }
-            }
-
-            var path = "C:\\Python" + version.ToString().Substring(1) + "\\python.exe";
-            var arch = NativeMethods.GetBinaryType(path);
-            if (arch == ProcessorArchitecture.X86 && !x64) {
-                return new PythonVersion(path, version, CPythonGuid);
-            } else if (arch == ProcessorArchitecture.Amd64 && x64) {
-                return new PythonVersion(path, version, CPython64Guid);
-            }
-
-            if (x64) {
-                path = "C:\\Python" + version.ToString().Substring(1) + "_x64\\python.exe";
-                arch = NativeMethods.GetBinaryType(path);
-                if (arch == ProcessorArchitecture.Amd64) {
-                    return new PythonVersion(path, version, CPython64Guid);
-                }
-            }
-
-            return null;
-        }
-
-        private static PythonVersion TryGetCPythonPath(PythonLanguageVersion version, RegistryKey python, bool x64) {
-            if (python != null) {
-                string versionStr = version.ToString().Substring(1);
-                versionStr = versionStr[0] + "." + versionStr[1];
-                if (!x64 && version >= PythonLanguageVersion.V35) {
-                    versionStr += "-32";
-                }
-
-                using (var versionKey = python.OpenSubKey(versionStr + "\\InstallPath")) {
-                    if (versionKey != null) {
-                        var installPath = versionKey.GetValue("");
-                        if (installPath != null) {
-                            var path = Path.Combine(installPath.ToString(), "python.exe");
-                            var arch = NativeMethods.GetBinaryType(path);
-                            if (arch == ProcessorArchitecture.X86) {
-                                return x64 ? null : new PythonVersion(path, version, CPythonGuid);
-                            } else if (arch == ProcessorArchitecture.Amd64) {
-                                return x64 ? new PythonVersion(path, version, CPython64Guid) : null;
-                            } else {
-                                return null;
-                            }
-                        }
-                    }
-                }
-            }
-            return null;
-        }
-
-        private static PythonVersion GetJythonVersion(PythonLanguageVersion version) {
-            var candidates = new List<DirectoryInfo>();
-            var ver = version.ToVersion();
-            var path1 = string.Format("jython{0}{1}*", ver.Major, ver.Minor);
-            var path2 = string.Format("jython{0}.{1}*", ver.Major, ver.Minor);
-            foreach (var drive in DriveInfo.GetDrives()) {
-                if (drive.DriveType != DriveType.Fixed) {
-                    continue;
-                }
-
-                try {
-                    candidates.AddRange(drive.RootDirectory.EnumerateDirectories(path1));
-                    candidates.AddRange(drive.RootDirectory.EnumerateDirectories(path2));
-                } catch {
-                }
-            }
-
-            foreach (var dir in candidates) {
-                var interpreter = dir.EnumerateFiles("jython.bat").FirstOrDefault();
-                if (interpreter == null) {
-                    continue;
-                }
-                var libPath = dir.EnumerateDirectories("Lib").FirstOrDefault();
-                if (libPath == null || !libPath.EnumerateFiles("site.py").Any()) {
-                    continue;
-                }
-                return new PythonVersion(interpreter.FullName, version, JythonGuid);
-            }
-            return null;
-        }
-
-        public static IEnumerable<PythonVersion> Versions {
-            get {
-                if (Python25 != null) yield return Python25;
-                if (Python26 != null) yield return Python26;
-                if (Python27 != null) yield return Python27;
-                if (Python30 != null) yield return Python30;
-                if (Python31 != null) yield return Python31;
-                if (Python32 != null) yield return Python32;
-                if (Python33 != null) yield return Python33;
-                if (Python34 != null) yield return Python34;
-                if (Python35 != null) yield return Python35;
-                if (IronPython27 != null) yield return IronPython27;
-                if (Python25_x64 != null) yield return Python25_x64;
-                if (Python26_x64 != null) yield return Python26_x64;
-                if (Python27_x64 != null) yield return Python27_x64;
-                if (Python30_x64 != null) yield return Python30_x64;
-                if (Python31_x64 != null) yield return Python31_x64;
-                if (Python32_x64 != null) yield return Python32_x64;
-                if (Python33_x64 != null) yield return Python33_x64;
-                if (Python34_x64 != null) yield return Python34_x64;
-                if (Python35_x64 != null) yield return Python35_x64;
-                if (IronPython27_x64 != null) yield return IronPython27_x64;
-                if (Jython27 != null) yield return Jython27;
-            }
-        }
-
-        static class NativeMethods {
-            [DllImport("kernel32", EntryPoint = "GetBinaryTypeW", CharSet = CharSet.Unicode, CallingConvention = CallingConvention.Winapi)]
-            private static extern bool _GetBinaryType(string lpApplicationName, out GetBinaryTypeResult lpBinaryType);
-
-            private enum GetBinaryTypeResult : uint {
-                SCS_32BIT_BINARY = 0,
-                SCS_DOS_BINARY = 1,
-                SCS_WOW_BINARY = 2,
-                SCS_PIF_BINARY = 3,
-                SCS_POSIX_BINARY = 4,
-                SCS_OS216_BINARY = 5,
-                SCS_64BIT_BINARY = 6
-            }
-
-            public static ProcessorArchitecture GetBinaryType(string path) {
-                GetBinaryTypeResult result;
-
-                if (_GetBinaryType(path, out result)) {
-                    switch (result) {
-                        case GetBinaryTypeResult.SCS_32BIT_BINARY:
-                            return ProcessorArchitecture.X86;
-                        case GetBinaryTypeResult.SCS_64BIT_BINARY:
-                            return ProcessorArchitecture.Amd64;
-                        case GetBinaryTypeResult.SCS_DOS_BINARY:
-                        case GetBinaryTypeResult.SCS_WOW_BINARY:
-                        case GetBinaryTypeResult.SCS_PIF_BINARY:
-                        case GetBinaryTypeResult.SCS_POSIX_BINARY:
-                        case GetBinaryTypeResult.SCS_OS216_BINARY:
-                        default:
-                            break;
-                    }
-                }
-
-                return ProcessorArchitecture.None;
-            }
-        }
-    }
-
-    public class PythonVersion {
-        public readonly string InterpreterPath;
-        public readonly PythonLanguageVersion Version;
-        public readonly Guid Id;
-        public readonly bool IsCPython;
-        public readonly bool IsIronPython;
-        public readonly bool Isx64;
-
-        public PythonVersion(string path, PythonLanguageVersion pythonLanguageVersion, Guid id) {
-            InterpreterPath = path;
-            Version = pythonLanguageVersion;
-            Id = id;
-            IsCPython = (Id == PythonPaths.CPythonGuid || Id == PythonPaths.CPython64Guid);
-            Isx64 = (Id == PythonPaths.CPython64Guid || Id == PythonPaths.IronPython64Guid);
-            IsIronPython = (Id == PythonPaths.IronPythonGuid || Id == PythonPaths.IronPython64Guid);
-        }
-
-        public override string ToString() {
-            return string.Format(
-                "{0}Python {1} {2}",
-                IsCPython ? "C" : IsIronPython ? "Iron" : "Other ",
-                Version,
-                Isx64 ? "x64" : "x86"
-            );
-        }
-
-        public string PrefixPath {
-            get {
-                return Path.GetDirectoryName(InterpreterPath);
-            }
-        }
-
-        public string LibPath {
-            get {
-                return Path.Combine(PrefixPath, "Lib");
-            }
-        }
-
-        public InterpreterConfiguration Configuration {
-            get {
-                return new InterpreterConfiguration(
                     Id.ToString("B"), GetType().Name,
                     PrefixPath, InterpreterPath, null, new[] { LibPath }, "PYTHONPATH",
                     Isx64 ? ProcessorArchitecture.Amd64 : ProcessorArchitecture.X86,
@@ -623,5 +310,4 @@
             }
         }
     }
-}
->>>>>>> e9928cba
+}