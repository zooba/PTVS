--- conflicted
+++ resolved
@@ -74,11 +74,6 @@
 
         [TestInitialize]
         public void SetupTest() {
-<<<<<<< HEAD
-            var provider = new CookiecutterClientProvider();
-            _client = provider.Create();
-            Assert.IsNotNull(_client, "The system doesn't have any compatible Python interpreters.");
-=======
             _client = CookiecutterClientProvider.Create();
             Assert.IsNotNull(_client, "The system doesn't have any compatible Python interpreters.");
         }
@@ -88,7 +83,6 @@
                 await _client.CreateCookiecutterEnv();
                 await _client.InstallPackage();
             }
->>>>>>> 9cfc4b6b
         }
 
         [TestMethod]
