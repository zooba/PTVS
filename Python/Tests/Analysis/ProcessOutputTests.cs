--- conflicted
+++ resolved
@@ -1,171 +1,4 @@
-<<<<<<< HEAD
 /* ****************************************************************************
- *
- * Copyright (c) Microsoft Corporation. 
- *
- * This source code is subject to terms and conditions of the Apache License, Version 2.0. A 
- * copy of the license can be found in the License.html file at the root of this distribution. If 
- * you cannot locate the Apache License, Version 2.0, please send an email to 
- * vspython@microsoft.com. By using this source code in any fashion, you are agreeing to be bound 
- * by the terms of the Apache License, Version 2.0.
- *
- * You must not remove this notice, or any other, from this software.
- *
- * ***************************************************************************/
-
-using System;
-using System.Collections.Generic;
-using System.IO;
-using System.Linq;
-using System.Reflection;
-using System.Text;
-using Microsoft.PythonTools;
-using Microsoft.PythonTools.Interpreter;
-using Microsoft.PythonTools.Parsing;
-using Microsoft.VisualStudio.TestTools.UnitTesting;
-using Microsoft.VisualStudioTools.Project;
-using TestUtilities;
-using TestUtilities.Python;
-
-namespace AnalysisTests {
-    [TestClass]
-    public class ProcessOutputTests {
-        [TestMethod, Priority(0)]
-        public void ArgumentQuoting() {
-            foreach (var testCase in new[] {
-                new { Source = "Abc", Expected = "Abc" },
-                new { Source = "Abc 123", Expected = "\"Abc 123\"" },
-                // A"B"C => "A\"B\"C"
-                new { Source = "A\"B\"C", Expected = "\"A\\\"B\\\"C\"" },
-                // "AB\"C" => "AB\"C"
-                new { Source = "\"AB\\\"C\"", Expected = "\"AB\\\"C\"" },
-                // "AB"C" => "\"AB\"C\""
-                new { Source = "\"AB\"C\"", Expected = "\"\\\"AB\\\"C\\\"\"" },
-                // C:\Program Files\Application Path\ => "C:\Program Files\Application Path\\"
-                new { Source = @"C:\Program Files\Application Path\", Expected = "\"C:\\Program Files\\Application Path\\\\\"" },
-                // C:\Program Files\Application Path => "C:\Program Files\Application Path"
-                new { Source = @"C:\Program Files\Application Path", Expected = "\"C:\\Program Files\\Application Path\"" },
-            }) {
-                Assert.AreEqual(testCase.Expected, ProcessOutput.QuoteSingleArgument(testCase.Source), string.Format("Source:<{0}>", testCase.Source));
-            }
-        }
-
-        [TestMethod, Priority(0)]
-        public void SplitLines() {
-            foreach (var testCase in new[] {
-                new { Source = "A\nB\nC\n", Expected = new[] { "A", "B", "C" } },
-                new { Source = "A\r\nB\r\nC\r\n", Expected = new[] { "A", "B", "C" } },
-                new { Source = "A\n\rB\n\rC\n\r", Expected = new[] { "A", "", "B", "", "C", "" } },
-                new { Source = "A\n\nB\n\nC\n\n", Expected = new[] { "A", "", "B", "", "C", "" } },
-                new { Source = "A\nB\nC\n ", Expected = new[] { "A", "B", "C", " " } },
-                new { Source = "A", Expected = new[] { "A" } },
-                new { Source = "\r\nABC", Expected = new[] { "", "ABC" } },
-                new { Source = "", Expected = new[] { "" } },
-                new { Source = "\r", Expected = new[] { "" } },
-                new { Source = "\n", Expected = new[] { "" } },
-                new { Source = "\r\n", Expected = new[] { "" } },
-                new { Source = "\n\r", Expected = new[] { "", "" } },
-            }) {
-                var lines = ProcessOutput.SplitLines(testCase.Source).ToList();
-                Assert.AreEqual(testCase.Expected.Length, lines.Count, string.Format("Source:<{0}>", testCase.Source));
-                foreach (var pair in testCase.Expected.Zip(lines, Tuple.Create<string, string>)) {
-                    Console.WriteLine("[" + pair.Item1 + "]");
-                    Console.WriteLine("{" + pair.Item2 + "}");
-                }
-                Console.WriteLine();
-                foreach (var pair in testCase.Expected.Zip(lines, Tuple.Create<string, string>)) {
-                    Assert.AreEqual(pair.Item1, pair.Item2, string.Format("Source:<{0}>", testCase.Source));
-                }
-            }
-        }
-
-        private static IEnumerable<IPythonInterpreterFactory> Factories {
-            get {
-                foreach (var interp in PythonPaths.Versions.Where(p => File.Exists(p.InterpreterPath))) {
-                    yield return new MockPythonInterpreterFactory(Guid.NewGuid(), "Test Interpreter",
-                        new InterpreterConfiguration(Path.GetDirectoryName(interp.InterpreterPath), interp.InterpreterPath, "", "", "",
-                            interp.Isx64 ? ProcessorArchitecture.Amd64 : ProcessorArchitecture.X86,
-                            interp.Version.ToVersion()
-                        )
-                    );
-                }
-            }
-        }
-
-        [TestMethod, Priority(0)]
-        public void RunInterpreterOutput() {
-            foreach (var fact in Factories) {
-                using (var output = fact.Run("-c", "import sys; print(sys.version)")) {
-                    Assert.IsTrue(output.Wait(TimeSpan.FromSeconds(30)), "Running " + fact.Description + " exceeded timeout");
-
-                    foreach (var line in output.StandardOutputLines) {
-                        Console.WriteLine(line);
-                    }
-                    Console.WriteLine("END OF STDOUT");
-
-                    foreach (var line in output.StandardErrorLines) {
-                        Console.WriteLine(line);
-                    }
-                    Console.WriteLine("END OF STDERR");
-
-                    Assert.AreEqual(0, output.StandardErrorLines.Count());
-                    Assert.AreEqual(1, output.StandardOutputLines.Count());
-                }
-            }
-        }
-
-        [TestMethod, Priority(0)]
-        public void RunInterpreterError() {
-            foreach(var fact in Factories) {
-                using (var output = fact.Run("-c", "assert False")) {
-                    Console.WriteLine(output.Arguments);
-                    Assert.IsTrue(output.Wait(TimeSpan.FromSeconds(30)), "Running " + fact.Description + " exceeded timeout");
-
-                    Assert.AreEqual(0, output.StandardOutputLines.Count(), "Expected no standard output");
-                    var error = output.StandardErrorLines.ToList();
-                    Assert.AreEqual(3, error.Count, "Expected 3 lines on standard error");
-                    Assert.AreEqual("Traceback (most recent call last):", error[0]);
-                    Assert.AreEqual("  File \"<string>\", line 1, in <module>", error[1]);
-                    Assert.AreEqual("AssertionError", error[2]);
-                }
-            }
-        }
-
-        [TestMethod, Priority(0)]
-        public void ProcessOutputEncoding() {
-            var testDataPath = TestData.GetTempPath();
-            var testData = Path.Combine(testDataPath, "ProcessOutputEncoding.txt");
-            for (int i = 1; File.Exists(testData); ++i) {
-                testData = Path.Combine(testDataPath, string.Format("ProcessOutputEncoding{0}.txt", i));
-            }
-
-            const string testString = "‚‡”¾‰œðÝ";
-
-            File.WriteAllText(testData, testString, new UTF8Encoding(false));
-
-            using (var output = ProcessOutput.Run(
-                "cmd.exe",
-                new[] { "/C", "type " + Path.GetFileName(testData) },
-                testDataPath,
-                null,
-                false,
-                null,
-                outputEncoding: new UTF8Encoding(false)
-            )) {
-                output.Wait();
-                Assert.AreEqual(0, output.ExitCode);
-
-                foreach (var line in output.StandardOutputLines.Concat(output.StandardErrorLines)) {
-                    Console.WriteLine(line);
-                }
-
-                Assert.AreEqual(testString, output.StandardOutputLines.Single());
-            }
-        }
-    }
-}
-=======
-﻿/* ****************************************************************************
  *
  * Copyright (c) Microsoft Corporation. 
  *
@@ -331,5 +164,4 @@
             }
         }
     }
-}
->>>>>>> e9928cba
+}