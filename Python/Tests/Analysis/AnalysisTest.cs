<<<<<<< HEAD
/* ****************************************************************************
 *
 * Copyright (c) Microsoft Corporation. 
 *
 * This source code is subject to terms and conditions of the Apache License, Version 2.0. A 
 * copy of the license can be found in the License.html file at the root of this distribution. If 
 * you cannot locate the Apache License, Version 2.0, please send an email to 
 * vspython@microsoft.com. By using this source code in any fashion, you are agreeing to be bound 
 * by the terms of the Apache License, Version 2.0.
 *
 * You must not remove this notice, or any other, from this software.
 *
 * ***************************************************************************/

using System;
using System.Collections.Generic;
using System.Diagnostics;
using System.IO;
using System.Linq;
using System.Text;
using System.Text.RegularExpressions;
using System.Threading;
using System.Threading.Tasks;
using Microsoft.PythonTools.Analysis;
using Microsoft.PythonTools.Analysis.Values;
using Microsoft.PythonTools.Interpreter;
using Microsoft.PythonTools.Parsing;
using Microsoft.PythonTools.Parsing.Ast;
using Microsoft.Scripting.Utils;
using Microsoft.VisualStudio.TestTools.UnitTesting;
using TestUtilities;
using TestUtilities.Python;
using Assert = Microsoft.VisualStudio.TestTools.UnitTesting.Assert;

namespace AnalysisTests {
    [TestClass]
    public partial class AnalysisTest : BaseAnalysisTest {
        public AnalysisTest() {
        }

        public AnalysisTest(IPythonInterpreterFactory factory, IPythonInterpreter interpreter)
            : base(factory, interpreter) {
        }

        #region Test Cases

        [TestMethod, Priority(0)]
        public void CheckInterpreter() {
            try {
                Interpreter.GetBuiltinType((BuiltinTypeId)(-1));
                Assert.Fail("Expected KeyNotFoundException");
            } catch (KeyNotFoundException) {
            }
            var intType = Interpreter.GetBuiltinType(BuiltinTypeId.Int);
            Assert.IsTrue(intType.ToString() != "");
        }

        [TestMethod, Priority(0)]
        public void SpecialArgTypes() {
            var code = @"def f(*fob, **oar):
    pass
";
            var entry = ProcessText(code);

            AssertUtil.ContainsExactly(entry.GetTypeIdsByIndex("fob", code.IndexOf("pass")), BuiltinTypeId.Tuple);
            AssertUtil.ContainsExactly(entry.GetTypeIdsByIndex("oar", code.IndexOf("pass")), BuiltinTypeId.Dict);

            code = @"def f(*fob):
    pass

f(42)
";
            entry = ProcessText(code);

            AssertUtil.ContainsExactly(entry.GetTypeIdsByIndex("fob", code.IndexOf("pass")), BuiltinTypeId.Tuple);
            AssertUtil.ContainsExactly(entry.GetTypeIdsByIndex("fob[0]", code.IndexOf("pass")), BuiltinTypeId.Int);

            code = @"def f(*fob):
    pass

f(42, 'abc')
";
            entry = ProcessText(code);

            AssertUtil.ContainsExactly(entry.GetTypeIdsByIndex("fob", code.IndexOf("pass")), BuiltinTypeId.Tuple);
            AssertUtil.ContainsExactly(entry.GetTypeIdsByIndex("fob[0]", code.IndexOf("pass")), BuiltinTypeId.Int, BuiltinTypeId_Str);
            AssertUtil.ContainsExactly(entry.GetTypeIdsByIndex("fob[1]", code.IndexOf("pass")), BuiltinTypeId.Int, BuiltinTypeId_Str);

            code = @"def f(*fob):
    pass

f(42, 'abc')
f('abc', 42)
";
            entry = ProcessText(code);

            AssertUtil.ContainsExactly(entry.GetTypeIdsByIndex("fob", code.IndexOf("pass")), BuiltinTypeId.Tuple);
            AssertUtil.ContainsExactly(entry.GetTypeIdsByIndex("fob[0]", code.IndexOf("pass")), BuiltinTypeId.Int, BuiltinTypeId_Str);
            AssertUtil.ContainsExactly(entry.GetTypeIdsByIndex("fob[1]", code.IndexOf("pass")), BuiltinTypeId.Int, BuiltinTypeId_Str);

            code = @"def f(**oar):
    y = oar['fob']
    pass

f(x=42)
";
            entry = ProcessText(code);

            AssertUtil.ContainsExactly(entry.GetTypeIdsByIndex("oar", code.IndexOf("pass")), BuiltinTypeId.Dict);
            AssertUtil.ContainsExactly(entry.GetTypeIdsByIndex("oar['fob']", code.IndexOf("pass")), BuiltinTypeId.Int);
            AssertUtil.ContainsExactly(entry.GetTypeIdsByIndex("y", code.IndexOf("pass")), BuiltinTypeId.Int);


            code = @"def f(**oar):
    z = oar['fob']
    pass

f(x=42, y = 'abc')
";
            entry = ProcessText(code);

            AssertUtil.ContainsExactly(entry.GetTypeIdsByIndex("oar", code.IndexOf("pass")), BuiltinTypeId.Dict);
            AssertUtil.ContainsExactly(entry.GetTypeIdsByIndex("oar['fob']", code.IndexOf("pass")), BuiltinTypeId.Int, BuiltinTypeId_Str);
            AssertUtil.ContainsExactly(entry.GetTypeIdsByIndex("z", code.IndexOf("pass")), BuiltinTypeId.Int, BuiltinTypeId_Str);
        }

        [TestMethod, Priority(0)]
        public void TestPackageImportStar() {
            var fobInit = GetSourceUnit("from oar import *", @"C:\Test\Lib\fob\__init__.py");
            var oarInit = GetSourceUnit("from baz import *", @"C:\Test\Lib\fob\oar\__init__.py");
            var baz = GetSourceUnit("import quox\r\nfunc = quox.func", @"C:\Test\Lib\fob\oar\baz.py");
            var quox = GetSourceUnit("def func(): return 42", @"C:\Test\Lib\fob\oar\quox.py");

            var state = CreateAnalyzer();

            AnalysisLog.Output = Console.Out;
            try {
                var fobInitState = state.AddModule("fob", @"C:\Test\Lib\fob\__init__.py");
                var oarInitState = state.AddModule("fob.oar", @"C:\Test\Lib\fob\oar\__init__.py");
                var bazState = state.AddModule("fob.oar.baz", @"C:\Test\Lib\fob\oar\baz.py");
                var quoxState = state.AddModule("fob.oar.quox", @"C:\Test\Lib\fob\oar\quox.py");

                Prepare(fobInitState, fobInit);
                Prepare(oarInitState, oarInit);
                Prepare(bazState, baz);
                Prepare(quoxState, quox);

                fobInitState.Analyze(CancellationToken.None, true);
                oarInitState.Analyze(CancellationToken.None, true);
                bazState.Analyze(CancellationToken.None, true);
                quoxState.Analyze(CancellationToken.None, true);
                state.AnalyzeQueuedEntries(CancellationToken.None);

                AssertUtil.ContainsExactly(quoxState.Analysis.GetDescriptionsByIndex("func", 1), "def func() -> int");
                AssertUtil.ContainsExactly(bazState.Analysis.GetDescriptionsByIndex("func", 1), "def func() -> int");
                AssertUtil.ContainsExactly(oarInitState.Analysis.GetDescriptionsByIndex("func", 1), "def func() -> int");
                AssertUtil.ContainsExactly(fobInitState.Analysis.GetDescriptionsByIndex("func", 1), "def func() -> int");
            } finally {
                try {
                    AnalysisLog.Flush();
                } finally {
                    AnalysisLog.Output = null;
                }
            }
        }

        [TestMethod, Priority(0)]
        public void TestClassAssignSameName() {
            var text = @"x = 123

class A:
    x = x
    pass

class B:
    x = 3.1415
    x = x
";

            var entry = ProcessText(text);

            AssertUtil.ContainsExactly(entry.GetTypeIdsByIndex("x", 0), BuiltinTypeId.Int);
            AssertUtil.ContainsExactly(entry.GetTypeIdsByIndex("x", text.IndexOf("x =")), BuiltinTypeId.Int);
            AssertUtil.ContainsExactly(entry.GetTypeIdsByIndex("x", text.IndexOf("pass")), BuiltinTypeId.Int);
            AssertUtil.ContainsExactly(entry.GetTypeIdsByIndex("A.x", 0), BuiltinTypeId.Int);
            
            // Arguably this should only be float, but since we don't support
            // definite assignment having both int and float is correct now.
            //
            // It also means we handle this case consistently:
            //
            // class B(object):
            //     if False:
            //         x = 3.1415
            //     x = x
            AssertUtil.ContainsExactly(entry.GetTypeIdsByIndex("B.x", 0), BuiltinTypeId.Int, BuiltinTypeId.Float);
        }

        [TestMethod, Priority(0)]
        public void TestFunctionAssignSameName() {
            var text = @"x = 123

def f():
    x = x
    return x

y = f()
";

            var entry = ProcessText(text);

            AssertUtil.ContainsExactly(entry.GetTypeIdsByIndex("x", 0), BuiltinTypeId.Int);
            AssertUtil.ContainsExactly(entry.GetTypeIdsByIndex("x", text.IndexOf("x =")), BuiltinTypeId.Int);
            AssertUtil.ContainsExactly(entry.GetTypeIdsByIndex("x", text.IndexOf("return")), BuiltinTypeId.Int);
            AssertUtil.ContainsExactly(entry.GetTypeIdsByIndex("y", 0), BuiltinTypeId.Int);
        }

        /// <summary>
        /// Binary operators should assume their result type
        /// https://pytools.codeplex.com/workitem/1575
        /// 
        /// Slicing should assume the incoming type
        /// https://pytools.codeplex.com/workitem/1581
        /// </summary>
        [TestMethod, Priority(0)]
        public void TestBuiltinOperatorsFallback() {
            var code = @"import array

slice = array.array('b', b'abcdef')[2:3]
add = array.array('b', b'abcdef') + array.array('b', b'fob')
";
            var entry = ProcessText(code);

            AssertUtil.ContainsExactly(
                entry.GetTypesByIndex("slice", code.IndexOf("slice = ")).Select(x => x.Name), 
                "array"
            );
            AssertUtil.ContainsExactly(
                entry.GetTypesByIndex("add", code.IndexOf("add = ")).Select(x => x.Name), 
                "array"
            );
        }

        [TestMethod, Priority(0)]
        public void ExcessPositionalArguments() {
            var code = @"def f(a, *args):
    return args[0]

x = f('abc', 1)
y = f(1, 'abc')
z = f(None, 'abc', 1)
";
            var entry = ProcessText(code);

            AssertUtil.ContainsExactly(entry.GetTypeIdsByIndex("x", code.IndexOf("x = ")), BuiltinTypeId.Int);
            AssertUtil.ContainsExactly(entry.GetTypeIdsByIndex("y", code.IndexOf("y = ")), BuiltinTypeId_Str);
            AssertUtil.ContainsExactly(entry.GetTypeIdsByIndex("z", code.IndexOf("z = ")), BuiltinTypeId_Str, BuiltinTypeId.Int);
        }

        [TestMethod, Priority(0)]
        public void ExcessNamedArguments() {
            var code = @"def f(a, **args):
    return args[a]

x = f(a='b', b=1)
y = f(a='c', c=1.3)
z = f(a='b', b='abc')
w = f(a='p', p=1, q='abc')
";
            var entry = ProcessText(code);

            AssertUtil.ContainsExactly(entry.GetTypeIdsByIndex("x", code.IndexOf("x = ")), BuiltinTypeId.Int);
            AssertUtil.ContainsExactly(entry.GetTypeIdsByIndex("y", code.IndexOf("y = ")), BuiltinTypeId.Float);
            AssertUtil.ContainsExactly(entry.GetTypeIdsByIndex("z", code.IndexOf("z = ")), BuiltinTypeId_Str);
            AssertUtil.ContainsExactly(entry.GetTypeIdsByIndex("w", code.IndexOf("w = ")), BuiltinTypeId_Str, BuiltinTypeId.Int);
        }

        [TestMethod, Priority(0), Timeout(5000)]
        public void RecursiveListComprehensionV32() {
            var code = @"
def f(x):
    x = []
    x = [i for i in x]
    x = (i for i in x)
    f(x)
";

            ProcessText(code, PythonLanguageVersion.V32);
            // If we complete processing then we have succeeded
        }

        [TestMethod, Priority(0)]
        public void CartesianStarArgs() {
            var code = @"def f(a, **args):
    args['fob'] = a
    return args['fob']


x = f(42)
y = f('abc')";

            var entry = ProcessText(code);

            AssertUtil.Contains(entry.GetTypeIdsByIndex("x", code.IndexOf("x =")), BuiltinTypeId.Int);
            AssertUtil.Contains(entry.GetTypeIdsByIndex("y", code.IndexOf("x =")), BuiltinTypeId_Str);


            code = @"def f(a, **args):
    for i in xrange(2):
        if i == 1:
            return args['fob']
        else:
            args['fob'] = a

x = f(42)
y = f('abc')";

            entry = ProcessText(code);

            AssertUtil.Contains(entry.GetTypeIdsByIndex("x", code.IndexOf("x =")), BuiltinTypeId.Int);
            AssertUtil.Contains(entry.GetTypeIdsByIndex("y", code.IndexOf("x =")), BuiltinTypeId_Str);
        }

        [TestMethod, Priority(0)]
        public void CartesianRecursive() {
            var code = @"def f(a, *args):
    f(a, args)
    return a


x = f(42)";

            var entry = ProcessText(code);

            AssertUtil.Contains(entry.GetTypeIdsByIndex("x", code.IndexOf("x =")), BuiltinTypeId.Int);
        }

        [TestMethod, Priority(0)]
        public void CartesianSimple() {
            var code = @"def f(a):
    return a


x = f(42)
y = f('fob')";

            var entry = ProcessText(code);

            AssertUtil.ContainsExactly(entry.GetTypeIdsByIndex("x", code.IndexOf("x =")), BuiltinTypeId.Int);
            AssertUtil.ContainsExactly(entry.GetTypeIdsByIndex("y", code.IndexOf("y =")), BuiltinTypeId_Str);
        }


        [TestMethod, Priority(0)]
        public void CartesianLocals() {
            var code = @"def f(a):
    b = a
    return b


x = f(42)
y = f('fob')";

            var entry = ProcessText(code);

            AssertUtil.ContainsExactly(entry.GetTypeIdsByIndex("x", code.IndexOf("x =")), BuiltinTypeId.Int);
            AssertUtil.ContainsExactly(entry.GetTypeIdsByIndex("y", code.IndexOf("y =")), BuiltinTypeId_Str);
        }

        [TestMethod, Priority(0)]
        public void CartesianClosures() {
            var code = @"def f(a):
    def g():
        return a
    return g()


x = f(42)
y = f('fob')";

            var entry = ProcessText(code);

            AssertUtil.ContainsExactly(entry.GetTypeIdsByIndex("x", code.IndexOf("x =")), BuiltinTypeId.Int);
            AssertUtil.ContainsExactly(entry.GetTypeIdsByIndex("y", code.IndexOf("y =")), BuiltinTypeId_Str);
        }

        [TestMethod, Priority(0)]
        public void CartesianContainerFactory() {
            var code = @"def list_fact(ctor):
    x = []
    for abc in xrange(10):
        x.append(ctor(abc))
    return x


a = list_fact(int)[0]
b = list_fact(str)[0]
";

            var entry = ProcessText(code);

            AssertUtil.ContainsExactly(entry.GetTypeIdsByIndex("a", code.IndexOf("a =")), BuiltinTypeId.Int);
            AssertUtil.ContainsExactly(entry.GetTypeIdsByIndex("b", code.IndexOf("b =")), BuiltinTypeId_Str);
        }

        [TestMethod, Priority(0)]
        public void CartesianLocalsIsInstance() {
            var code = @"def f(a, c):
    if isinstance(c, int):
        b = a
        return b
    else:
        b = a
        return b


x = f(42, 'oar')
y = f('fob', 'oar')";

            var entry = ProcessText(code);

            AssertUtil.ContainsExactly(entry.GetTypeIdsByIndex("x", code.IndexOf("x =")), BuiltinTypeId.Int);
            AssertUtil.ContainsExactly(entry.GetTypeIdsByIndex("y", code.IndexOf("y =")), BuiltinTypeId_Str);
        }

        [TestMethod, Priority(0)]
        public void CartesianMerge() {
            var limits = GetLimits();
            // Ensure we include enough calls
            var callCount = limits.CallDepth * limits.DecreaseCallDepth + 1;
            var code = new StringBuilder(@"def f(a):
    return g(a)

def g(b):
    return h(b)

def h(c):
    return c

");
            for (int i = 0; i < callCount; ++i) {
                code.AppendLine("x = g(123)");
            }
            code.AppendLine("y = f(3.1415)");

            var text = code.ToString();
            Console.WriteLine(text);
            var entry = ProcessText(text);

            AssertUtil.ContainsExactly(entry.GetTypeIdsByIndex("x", 0), BuiltinTypeId.Int, BuiltinTypeId.Float);
            AssertUtil.ContainsExactly(entry.GetTypeIdsByIndex("y", 0), BuiltinTypeId.Int, BuiltinTypeId.Float);
        }

        [TestMethod, Priority(0)]
        public void ImportAs() {
            var entry = ProcessText(@"import sys as s, array as a");

            AssertUtil.Contains(entry.GetMemberNamesByIndex("s", 1), "winver");
            AssertUtil.Contains(entry.GetMemberNamesByIndex("a", 1), "ArrayType");

            entry = ProcessText(@"import sys as s");
            AssertUtil.Contains(entry.GetMemberNamesByIndex("s", 1), "winver");
        }

        [TestMethod, Priority(0)]
        public void DictionaryKeyValues() {
            var code = @"x = {'abc': 42, 'oar': 'baz'}

i = x['abc']
s = x['oar']
";
            var entry = ProcessText(code);

            AssertUtil.ContainsExactly(entry.GetTypeIdsByIndex("i", code.IndexOf("i =")), BuiltinTypeId.Int);
            AssertUtil.ContainsExactly(entry.GetTypeIdsByIndex("s", code.IndexOf("s =")), BuiltinTypeId_Str);
        }

        [TestMethod, Priority(0)]
        public void RecursiveLists() {
            var code = @"x = []
x.append(x)

y = []
y.append(y)

def f(a):
    return a[0]

x2 = f(x)
y2 = f(y)
";
            var entry = ProcessText(code);

            AssertUtil.ContainsExactly(entry.GetTypeIdsByIndex("x", code.IndexOf("x =")), BuiltinTypeId.List);
            AssertUtil.ContainsExactly(entry.GetTypeIdsByIndex("y", code.IndexOf("y =")), BuiltinTypeId.List);
            AssertUtil.ContainsExactly(entry.GetTypeIdsByIndex("x2", code.IndexOf("x2 =")), BuiltinTypeId.List);
            AssertUtil.ContainsExactly(entry.GetTypeIdsByIndex("y2", code.IndexOf("y2 =")), BuiltinTypeId.List);
        }

        [TestMethod, Priority(0)]
        public void RecursiveDictionaryKeyValues() {
            var code = @"x = {'abc': 42, 'oar': 'baz'}
x['abc'] = x
x[x] = 'abc'

i = x['abc']
s = x['abc']['abc']['abc']['oar']
t = x[x]
";
            var entry = ProcessText(code);

            AssertUtil.ContainsExactly(entry.GetTypeIdsByIndex("i", code.IndexOf("i =")), BuiltinTypeId.Int, BuiltinTypeId.Dict);
            AssertUtil.ContainsExactly(entry.GetTypeIdsByIndex("s", code.IndexOf("s =")), BuiltinTypeId_Str);
            AssertUtil.ContainsExactly(entry.GetTypeIdsByIndex("t", code.IndexOf("t =")), BuiltinTypeId_Str);

            code = @"x = {'y': None, 'value': 123 }
y = { 'x': x, 'value': 'abc' }
x['y'] = y

i = x['y']['x']['value']
s = y['x']['y']['value']
";
            entry = ProcessText(code);

            AssertUtil.ContainsExactly(entry.GetTypeIdsByIndex("i", code.IndexOf("i =")), BuiltinTypeId.Int);
            AssertUtil.ContainsExactly(entry.GetTypeIdsByIndex("s", code.IndexOf("s =")), BuiltinTypeId_Str);
        }

        [TestMethod, Priority(0)]
        public void RecursiveTuples() {
            var code = @"class A(object):
    def __init__(self):
        self.top = None

    def fn(self, x, y):
        top = self.top
        if x > y:
            self.fn(y, x)
            return
        self.top = x, y, top

    def pop(self):
        self.top = self.top[2]

    def original(self, item=None):
        if item == None:
            item = self.top
        if item[2] != None:
            self.original(item[2])

        x, y, _ = item

a=A()
a.fn(1, 2)
a.fn(3, 4)
a.fn(5, 6)
a.fn(7, 8)
a.fn(9, 10)
a.fn(11, 12)
a.fn(13, 14)
x1, y1, _1 = a.top
a.original()
";

            var entry = ProcessText(code);

            var expectedIntType1 = new[] { BuiltinTypeId.Int };
            var expectedIntType2 = new[] { BuiltinTypeId.Int };
            var expectedTupleType1 = new[] { BuiltinTypeId.Tuple, BuiltinTypeId.NoneType };
            var expectedTupleType2 = new[] { BuiltinTypeId.Tuple, BuiltinTypeId.NoneType };
            if (this is StdLibAnalysisTest) {
                expectedIntType1 = new BuiltinTypeId[0];
                expectedIntType2 = new BuiltinTypeId[0];
                expectedTupleType1 = new[] { BuiltinTypeId.NoneType };
            }

            AssertUtil.ContainsExactly(entry.GetTypeIdsByIndex("x1", code.IndexOf("x1, y1, _1 =")), expectedIntType1);
            AssertUtil.ContainsExactly(entry.GetTypeIdsByIndex("y1", code.IndexOf("x1, y1, _1 =")), expectedIntType1);
            AssertUtil.ContainsExactly(entry.GetTypeIdsByIndex("_1", code.IndexOf("x1, y1, _1 =")), expectedTupleType1);
            AssertUtil.ContainsExactly(entry.GetTypeIdsByIndex("x", code.IndexOf("x, y, _ =")), expectedIntType2);
            AssertUtil.ContainsExactly(entry.GetTypeIdsByIndex("y", code.IndexOf("x, y, _ =")), expectedIntType2);
            AssertUtil.ContainsExactly(entry.GetTypeIdsByIndex("_", code.IndexOf("x, y, _ =")), expectedTupleType2);
            AssertUtil.ContainsExactly(entry.GetTypeIdsByIndex("self.top", code.IndexOf("if item ==")), expectedTupleType2);
        }

        [TestMethod, Priority(0)]
        public void RecursiveSequences() {
            var code = @"
x = []
x.append(x)
x.append(1)
x.append(3.14)
x.append('abc')
x.append(x)
y = x[0]
";
            var entry = ProcessText(code);

            // Completing analysis is the main test, but we'll also ensure that
            // the right types are in the list.

            AssertUtil.ContainsExactly(entry.GetTypeIdsByIndex("y", 1), BuiltinTypeId.List, BuiltinTypeId.Int, BuiltinTypeId.Float, BuiltinTypeId_Str);
        }

        [TestMethod, Priority(0)]
        public void CombinedTupleSignatures() {
            var code = @"def a():
    if x:
        return (1, True)
    elif y:
        return (1, True)
    else:
        return (2, False)

x = a()
";
            var entry = ProcessText(code);

            var func = entry.GetValuesByIndex("a", 0).OfType<FunctionInfo>().FirstOrDefault();
            Assert.IsNotNull(func);
            var sb = new StringBuilder();
            FunctionInfo.AddReturnTypeString(sb, func.GetReturnValue);
            Assert.AreEqual(" -> tuple", sb.ToString());
        }

        [TestMethod, Priority(0)]
        public void ImportStar() {
            var entry = ProcessText(@"
from nt import *
            ");

            var members = entry.GetMemberNamesByIndex("", 1);

            AssertUtil.Contains(members, "abort");

            entry = ProcessText(@"");

            // make sure abort hasn't become a builtin, if so this test needs to be updated
            // with a new name
            if (entry.GetMemberNamesByIndex("", 1).Contains("abort")) {
                Assert.Fail("abort has become a builtin, or a clean module includes it for some reason");
            }
        }

        [TestMethod, Priority(0)]
        public void ImportTrailingComma() {
            var entry = ProcessText(@"
import nt,
            ");

            var members = entry.GetMemberNamesByIndex("nt", 1);

            AssertUtil.Contains(members, "abort");
        }

        [TestMethod, Priority(0)]
        public void ImportStarCorrectRefs() {
            using (var state = PythonAnalyzer.CreateSynchronously(InterpreterFactory, Interpreter)) {

                var text1 = @"
from mod2 import *

a = D()
";

                var text2 = @"
class D(object):
    pass
";

                var mod1 = state.AddModule("mod1", "mod1", null);
                Prepare(mod1, GetSourceUnit(text1, "mod1"));
                var mod2 = state.AddModule("mod2", "mod2", null);
                Prepare(mod2, GetSourceUnit(text2, "mod2"));

                mod1.Analyze(CancellationToken.None, true);
                mod2.Analyze(CancellationToken.None, true);
                mod1.AnalysisGroup.AnalyzeQueuedEntries(CancellationToken.None);

                VerifyReferences(
                    UniqifyVariables(mod2.Analysis.GetVariablesByIndex("D", text2.IndexOf("class D"))),
                    new VariableLocation(2, 7, VariableType.Definition, "mod2"),
                    new VariableLocation(4, 5, VariableType.Reference, "mod1")
                );
            }
        }


        [TestMethod, Priority(0)]
        public void MutatingReferences() {
            using (var state = PythonAnalyzer.CreateSynchronously(InterpreterFactory, Interpreter)) {

                var text1 = @"
import mod2

class C(object):
    def SomeMethod(self):
        pass

mod2.D(C())
";

                var text2 = @"
class D(object):
    def __init__(self, value):
        self.value = value
        self.value.SomeMethod()
";

                var mod1 = state.AddModule("mod1", "mod1", null);
                Prepare(mod1, GetSourceUnit(text1, "mod1"));
                var mod2 = state.AddModule("mod2", "mod2", null);
                Prepare(mod2, GetSourceUnit(text2, "mod2"));

                mod1.Analyze(CancellationToken.None);
                mod2.Analyze(CancellationToken.None);


                VerifyReferences(UniqifyVariables(mod1.Analysis.GetVariablesByIndex("SomeMethod", text1.IndexOf("SomeMethod"))),
                    new VariableLocation(5, 9, VariableType.Definition), new VariableLocation(5, 20, VariableType.Reference));

                // mutate 1st file
                text1 = text1.Substring(0, text1.IndexOf("    def")) + Environment.NewLine + text1.Substring(text1.IndexOf("    def"));
                Prepare(mod1, GetSourceUnit(text1, "mod1"));
                mod1.Analyze(CancellationToken.None);

                VerifyReferences(UniqifyVariables(mod1.Analysis.GetVariablesByIndex("SomeMethod", text1.IndexOf("SomeMethod"))),
                    new VariableLocation(6, 9, VariableType.Definition), new VariableLocation(5, 20, VariableType.Reference));

                // mutate 2nd file
                text2 = Environment.NewLine + text2;
                Prepare(mod2, GetSourceUnit(text2, "mod1"));
                mod2.Analyze(CancellationToken.None);

                VerifyReferences(UniqifyVariables(mod1.Analysis.GetVariablesByIndex("SomeMethod", text1.IndexOf("SomeMethod"))),
                    new VariableLocation(6, 9, VariableType.Definition), new VariableLocation(6, 20, VariableType.Reference));
            }

        }

        [TestMethod, Priority(0)]
        public void PrivateMembers() {
            string code = @"
class C:
    def __init__(self):
        self._C__X = 'abc'	# Completions here should only ever show __X
        self.__X = 42

class D(C):
    def __init__(self):        
        print(self)		# self. here shouldn't have __X or _C__X (could be controlled by Text Editor->Python->general->Hide advanced members to show _C__X)
";
            var entry = ProcessText(code);

            AssertUtil.ContainsExactly(entry.GetMemberNamesByIndex("self", code.IndexOf("_C__X")), "__X", "__init__", "__doc__", "__class__");
            AssertUtil.ContainsExactly(entry.GetMemberNamesByIndex("self", code.IndexOf("print")), "_C__X", "__init__", "__doc__", "__class__");

            code = @"
class C(object):
    def __init__(self):
        self.f(_C__A = 42)		# sig help should be _C__A
    
    def f(self, __A):
        pass


class D(C):
    def __init__(self):
        marker
        self.f(_C__A=42)		# sig help should be _C__A
";
            entry = ProcessText(code);

            AssertUtil.AreEqual(
                entry.GetSignaturesByIndex("self.f", code.IndexOf("self.f")).First().Parameters.Select(x => x.Name),
                "_C__A"
            );
            AssertUtil.AreEqual(
                entry.GetSignaturesByIndex("self.f", code.IndexOf("marker")).First().Parameters.Select(x => x.Name),
                "_C__A"
            );

            code = @"
class C(object):
    def __init__(self):
        self.__f(_C__A = 42)		# member should be __f

    def __f(self, __A):
        pass


class D(C):
    def __init__(self):
        marker
        self._C__f(_C__A=42)		# member should be _C__f

";

            entry = ProcessText(code);
            AssertUtil.ContainsExactly(entry.GetMemberNamesByIndex("self", code.IndexOf("self.__f")), GetUnion(_objectMembers, "__f", "__init__"));
            AssertUtil.ContainsExactly(entry.GetMemberNamesByIndex("self", code.IndexOf("marker")), GetUnion(_objectMembers, "_C__f", "__init__"));

            code = @"
class C(object):
    __FOB = 42

    def f(self):
        abc = C.__FOB  # Completion should work here


xyz = C._C__FOB  # Advanced members completion should work here
";
            entry = ProcessText(code);
            AssertUtil.ContainsExactly(entry.GetMemberNamesByIndex("C", code.IndexOf("abc = ")), GetUnion(_objectMembers, "__FOB", "f"));
            AssertUtil.ContainsExactly(entry.GetMemberNamesByIndex("C", code.IndexOf("xyz = ")), GetUnion(_objectMembers, "_C__FOB", "f"));

        }

        [TestMethod, Priority(0)]
        public void BaseInstanceVariable() {
            var code = @"
class C:
    def __init__(self):
        self.abc = 42


class D(C):
    def __init__(self):        
        self.fob = self.abc
";

            var entry = ProcessText(code);
            AssertUtil.ContainsExactly(entry.GetMemberNamesByIndex("self.fob", code.IndexOf("self.fob")), _intMembers);
            AssertUtil.Contains(entry.GetMemberNamesByIndex("self", code.IndexOf("self.fob")), "abc");
        }

        [TestMethod, Priority(0)]
        public void Mro() {
            // Successful: MRO is A B C D E F object
            var code = @"
O = object
class F(O): pass
class E(O): pass
class D(O): pass
class C(D,F): pass
class B(D,E): pass
class A(B,C): pass

a = A()
";

            var entry = ProcessText(code);

            var clsA = entry.GetValuesByIndex("A", code.IndexOf("a =")).FirstOrDefault() as ClassInfo;
            Assert.IsNotNull(clsA);
            var mroA = clsA.Mro.SelectMany(ns => ns.Select(n => n.ShortDescription)).ToList();
            AssertUtil.ContainsExactly(mroA, "A", "B", "C", "D", "E", "F", "type object");

            // Unsuccessful: cannot order X and Y
            code = @"
O = object
class X(O): pass
class Y(O): pass
class A(X, Y): pass
class B(Y, X): pass
class C(A, B): pass

c = C()
";

            entry = ProcessText(code);

            var clsC = entry.GetValuesByIndex("C", code.IndexOf("c =")).FirstOrDefault() as ClassInfo;
            Assert.IsNotNull(clsC);
            Assert.IsFalse(clsC._mro.IsValid);

            // Unsuccessful: cannot order F and E
            code = @"
class F(object): remember2buy='spam'
class E(F): remember2buy='eggs'
class G(F,E): pass
G.remember2buy
";

            entry = ProcessText(code);
            var clsG = entry.GetValuesByIndex("G", code.IndexOf("G.remember2buy")).FirstOrDefault() as ClassInfo;
            Assert.IsNotNull(clsG);
            Assert.IsFalse(clsG._mro.IsValid);


            // Successful: exchanging bases of G fixes the ordering issue
            code = @"
class F(object): remember2buy='spam'
class E(F): remember2buy='eggs'
class G(E,F): pass
G.remember2buy
";

            entry = ProcessText(code);
            clsG = entry.GetValuesByIndex("G", code.IndexOf("G.remember2buy")).FirstOrDefault() as ClassInfo;
            Assert.IsNotNull(clsG);
            var mroG = clsG.Mro.SelectMany(ns => ns.Select(n => n.ShortDescription)).ToList();
            AssertUtil.ContainsExactly(mroG, "G", "E", "F", "type object");

            // Successful: MRO is Z K1 K2 K3 D A B C E object
            code = @"
class A(object): pass
class B(object): pass
class C(object): pass
class D(object): pass
class E(object): pass
class K1(A,B,C): pass
class K2(D,B,E): pass
class K3(D,A):   pass
class Z(K1,K2,K3): pass
z = Z()
";

            entry = ProcessText(code);
            var clsZ = entry.GetValuesByIndex("Z", code.IndexOf("z =")).FirstOrDefault() as ClassInfo;
            Assert.IsNotNull(clsZ);
            var mroZ = clsZ.Mro.SelectMany(ns => ns.Select(n => n.ShortDescription)).ToList();
            AssertUtil.ContainsExactly(mroZ, "Z", "K1", "K2", "K3", "D", "A", "B", "C", "E", "type object");

            // Successful: MRO is Z K1 K2 K3 D A B C E object
            code = @"
class A(int): pass
class B(float): pass
class C(str): pass
z = None
";

            entry = ProcessText(code);
            clsA = entry.GetValuesByIndex("A", code.IndexOf("z =")).FirstOrDefault() as ClassInfo;
            Assert.IsNotNull(clsA);
            mroA = clsA.Mro.SelectMany(ns => ns.Select(n => n.ShortDescription)).ToList();
            AssertUtil.ContainsExactly(mroA, "A", "type int", "type object");

            var clsB = entry.GetValuesByIndex("B", code.IndexOf("z =")).FirstOrDefault() as ClassInfo;
            Assert.IsNotNull(clsB);
            var mroB = clsB.Mro.SelectMany(ns => ns.Select(n => n.ShortDescription)).ToList();
            AssertUtil.ContainsExactly(mroB, "B", "type float", "type object");

            clsC = entry.GetValuesByIndex("C", code.IndexOf("z =")).FirstOrDefault() as ClassInfo;
            Assert.IsNotNull(clsC);
            var mroC = clsC.Mro.SelectMany(ns => ns.Select(n => n.ShortDescription)).ToList();
            AssertUtil.ContainsExactly(mroC, "C", "type str", "type object");
        }

        [TestMethod, Priority(0)]
        public void ImportStarMro() {
            PermutedTest(
                "mod",
                new[] { 
                    @"
class Test_test1(object):
    def test_A(self):
        pass
",
 @"from mod1 import *

class Test_test2(Test_test1):
    def test_newtest(self):pass"
                },
                (modules) => {
                    var mro = modules[1].Analysis.GetValuesByIndex("Test_test2", 0).First().Mro.ToArray();
                    Assert.AreEqual(3, mro.Length);
                    Assert.AreEqual("Test_test2", mro[0].First().Name);
                    Assert.AreEqual("Test_test1", mro[1].First().Name);
                    Assert.AreEqual("object", mro[2].First().Name);
                }
            );
        }

        [TestMethod, Priority(0)]
        public void Iterator() {
            var entry = ProcessText(@"
A = [1, 2, 3]
B = 'abc'
C = [1.0, 'a', 3]

iA = iter(A)
iB = iter(B)
iC = iter(C)
", PythonLanguageVersion.V27);

            AssertUtil.ContainsExactly(entry.GetTypeIdsByIndex("iA", 1), BuiltinTypeId.ListIterator);
            AssertUtil.ContainsExactly(entry.GetTypeIdsByIndex("B", 1), BuiltinTypeId_Str);
            AssertUtil.ContainsExactly(entry.GetTypeIdsByIndex("iB", 1), BuiltinTypeId_StrIterator);
            AssertUtil.ContainsExactly(entry.GetTypeIdsByIndex("iC", 1), BuiltinTypeId.ListIterator);

            entry = ProcessText(@"
A = [1, 2, 3]
B = 'abc'
C = [1.0, 'a', 3]

iA = A.__iter__()
iB = B.__iter__()
iC = C.__iter__()
", PythonLanguageVersion.V27);

            AssertUtil.ContainsExactly(entry.GetTypeIdsByIndex("iA", 1), BuiltinTypeId.ListIterator);
            AssertUtil.ContainsExactly(entry.GetTypeIdsByIndex("B", 1), BuiltinTypeId_Str);
            AssertUtil.ContainsExactly(entry.GetTypeIdsByIndex("iB", 1), BuiltinTypeId_StrIterator);
            AssertUtil.ContainsExactly(entry.GetTypeIdsByIndex("iC", 1), BuiltinTypeId.ListIterator);


            entry = ProcessText(@"
A = [1, 2, 3]
B = 'abc'
C = [1.0, 'a', 3]

iA, iB, iC = A.__iter__(), B.__iter__(), C.__iter__()
a = iA.next()
b = next(iB)
_next = next
c = _next(iC)
", PythonLanguageVersion.V27);

            AssertUtil.ContainsExactly(entry.GetTypeIdsByIndex("a", 1), BuiltinTypeId.Int);
            AssertUtil.ContainsExactly(entry.GetTypeIdsByIndex("b", 1), BuiltinTypeId_Str);
            AssertUtil.ContainsExactly(entry.GetTypeIdsByIndex("c", 1), BuiltinTypeId.Int, BuiltinTypeId_Str, BuiltinTypeId.Float);

            if (SupportsPython3) {
                entry = ProcessText(@"
A = [1, 2, 3]
B = 'abc'
C = [1.0, 'a', 3]

iA, iB, iC = A.__iter__(), B.__iter__(), C.__iter__()
a = iA.__next__()
b = next(iB)
_next = next
c = _next(iC)
", PythonLanguageVersion.V30);

                AssertUtil.ContainsExactly(entry.GetTypeIdsByIndex("a", 1), BuiltinTypeId.Int);
                AssertUtil.ContainsExactly(entry.GetTypeIdsByIndex("b", 1), BuiltinTypeId.Unicode);
                AssertUtil.ContainsExactly(entry.GetTypeIdsByIndex("c", 1), BuiltinTypeId.Int, BuiltinTypeId.Unicode, BuiltinTypeId.Float);
            }

            entry = ProcessText(@"
iA = iter(lambda: 1, 2)
iB = iter(lambda: 'abc', None)
iC = iter(lambda: 1, 'abc')

a = next(iA)
b = next(iB)
c = next(iC)
", PythonLanguageVersion.V27);

            AssertUtil.ContainsExactly(entry.GetTypeIdsByIndex("a", 1), BuiltinTypeId.Int);
            AssertUtil.ContainsExactly(entry.GetTypeIdsByIndex("b", 1), BuiltinTypeId_Str);
            AssertUtil.ContainsExactly(entry.GetTypeIdsByIndex("c", 1), BuiltinTypeId.Int);

            if (SupportsPython3) {
                entry = ProcessText(@"
iA = iter(lambda: 1, 2)
iB = iter(lambda: 'abc', None)
iC = iter(lambda: 1, 'abc')

a = next(iA)
b = next(iB)
c = next(iC)
", PythonLanguageVersion.V30);

                AssertUtil.ContainsExactly(entry.GetTypeIdsByIndex("a", 1), BuiltinTypeId.Int);
                AssertUtil.ContainsExactly(entry.GetTypeIdsByIndex("b", 1), BuiltinTypeId.Unicode);
                AssertUtil.ContainsExactly(entry.GetTypeIdsByIndex("c", 1), BuiltinTypeId.Int);
            }
        }

        [TestMethod, Priority(0)]
        public void Generator2x() {
            var entry = ProcessText(@"
def f():
    yield 1
    yield 2
    yield 3

a = f()
b = a.next()

for c in f():
    print c
d = a.__next__()
            ", PythonLanguageVersion.V27);

            AssertUtil.ContainsExactly(entry.GetTypeIdsByIndex("a", 1), BuiltinTypeId.Generator);
            AssertUtil.ContainsExactly(entry.GetTypeIdsByIndex("b", 1), BuiltinTypeId.Int);
            AssertUtil.ContainsExactly(entry.GetTypeIdsByIndex("c", 1), BuiltinTypeId.Int);
            AssertUtil.ContainsExactly(entry.GetTypeIdsByIndex("d", 1));

            entry = ProcessText(@"
def f(x):
    yield x

a1 = f(42)
b1 = a1.next()
a2 = f('abc')
b2 = a2.next()

for c in f():
    print c
d = a1.__next__()
            ", PythonLanguageVersion.V27);

            AssertUtil.ContainsExactly(entry.GetTypeIdsByIndex("a1", 1), BuiltinTypeId.Generator);
            AssertUtil.ContainsExactly(entry.GetTypeIdsByIndex("b1", 1), BuiltinTypeId.Int);
            AssertUtil.ContainsExactly(entry.GetTypeIdsByIndex("a2", 1), BuiltinTypeId.Generator);
            AssertUtil.ContainsExactly(entry.GetTypeIdsByIndex("b2", 1), BuiltinTypeId_Str);
            AssertUtil.ContainsExactly(entry.GetTypeIdsByIndex("c", 1));
            AssertUtil.ContainsExactly(entry.GetTypeIdsByIndex("d", 1));

            var text = @"
def f():
    yield 1
    x = yield 2

a = f()
b = a.next()
c = a.send('abc')
d = a.__next__()";
            entry = ProcessText(text, PythonLanguageVersion.V27);

            AssertUtil.ContainsExactly(entry.GetTypeIdsByIndex("a", 1), BuiltinTypeId.Generator);
            AssertUtil.ContainsExactly(entry.GetTypeIdsByIndex("b", 1), BuiltinTypeId.Int);
            AssertUtil.ContainsExactly(entry.GetTypeIdsByIndex("c", 1), BuiltinTypeId.Int);
            AssertUtil.ContainsExactly(entry.GetTypeIdsByIndex("d", 1));
        }

        [TestMethod, Priority(0)]
        public void Generator3x() {
            if (!SupportsPython3) {
                return;
            }

            var entry = ProcessText(@"
def f():
    yield 1
    yield 2
    yield 3

a = f()
b = a.__next__()

for c in f():
    print c

d = a.next()
            ", PythonLanguageVersion.V30);

            AssertUtil.ContainsExactly(entry.GetTypeIdsByIndex("a", 1), BuiltinTypeId.Generator);
            AssertUtil.ContainsExactly(entry.GetTypeIdsByIndex("b", 1), BuiltinTypeId.Int);
            AssertUtil.ContainsExactly(entry.GetTypeIdsByIndex("c", 1), BuiltinTypeId.Int);
            AssertUtil.ContainsExactly(entry.GetTypeIdsByIndex("d", 1));

            entry = ProcessText(@"
def f(x):
    yield x

a1 = f(42)
b1 = a1.__next__()
a2 = f('abc')
b2 = a2.__next__()

for c in f(42):
    print c
d = a1.next()
            ", PythonLanguageVersion.V30);

            AssertUtil.ContainsExactly(entry.GetTypeIdsByIndex("a1", 1), BuiltinTypeId.Generator);
            AssertUtil.ContainsExactly(entry.GetTypeIdsByIndex("b1", 1), BuiltinTypeId.Int);
            AssertUtil.ContainsExactly(entry.GetTypeIdsByIndex("a2", 1), BuiltinTypeId.Generator);
            AssertUtil.ContainsExactly(entry.GetTypeIdsByIndex("b2", 1), BuiltinTypeId.Unicode);
            AssertUtil.ContainsExactly(entry.GetTypeIdsByIndex("c", 1), BuiltinTypeId.Int);
            AssertUtil.ContainsExactly(entry.GetTypeIdsByIndex("d", 1));

            var text = @"
def f():
    yield 1
    x = yield 2

a = f()
b = a.__next__()
c = a.send('abc')
d = a.next()";
            entry = ProcessText(text, PythonLanguageVersion.V30);

            AssertUtil.ContainsExactly(entry.GetTypeIdsByIndex("a", 1), BuiltinTypeId.Generator);
            AssertUtil.ContainsExactly(entry.GetTypeIdsByIndex("b", 1), BuiltinTypeId.Int);
            AssertUtil.ContainsExactly(entry.GetTypeIdsByIndex("c", 1), BuiltinTypeId.Int);
            AssertUtil.ContainsExactly(entry.GetTypeIdsByIndex("x", text.IndexOf("yield 2")), BuiltinTypeId.Unicode);
            AssertUtil.ContainsExactly(entry.GetTypeIdsByIndex("d", 1));
        }

        [TestMethod, Priority(0)]
        public void GeneratorDelegation() {
            if (!SupportsPython3) {
                // IronPython does not yet support yield from.
                return;
            }

            var text = @"
def f():
    yield 1
    yield 2
    yield 3

def g():
    yield from f()

a = g()
a2 = iter(a)
b = next(a)

for c in g():
    print(c)
";
            var entry = ProcessText(text, PythonLanguageVersion.V33);

            AssertUtil.ContainsExactly(entry.GetTypeIdsByIndex("a", 1), BuiltinTypeId.Generator);
            AssertUtil.ContainsExactly(entry.GetTypeIdsByIndex("a2", 1), BuiltinTypeId.Generator);
            AssertUtil.ContainsExactly(entry.GetTypeIdsByIndex("b", 1), BuiltinTypeId.Int);
            AssertUtil.ContainsExactly(entry.GetTypeIdsByIndex("c", 1), BuiltinTypeId.Int);

            text = @"
def f(x):
    yield from x

a = f([42, 1337])
b = a.__next__()

#for c in f([42, 1337]):
#    print(c)
";
            entry = ProcessText(text, PythonLanguageVersion.V33);

            AssertUtil.ContainsExactly(entry.GetTypeIdsByIndex("a", 1), BuiltinTypeId.Generator);
            AssertUtil.ContainsExactly(entry.GetTypeIdsByIndex("b", 1), BuiltinTypeId.Int);
            //AssertUtil.ContainsExactly(entry.GetTypeIdsByIndex("c", 1), BuiltinTypeId.Int);

            text = @"
def g():
    yield 1
    x = yield 2

def f(fn):
    yield from fn()

a = f(g)
b = a.__next__()
c = a.send('abc')
";
            entry = ProcessText(text, PythonLanguageVersion.V33);

            AssertUtil.ContainsExactly(entry.GetTypeIdsByIndex("a", 1), BuiltinTypeId.Generator);
            AssertUtil.ContainsExactly(entry.GetTypeIdsByIndex("b", 1), BuiltinTypeId.Int);
            AssertUtil.ContainsExactly(entry.GetTypeIdsByIndex("c", 1), BuiltinTypeId.Int);
            AssertUtil.ContainsExactly(entry.GetTypeIdsByIndex("x", text.IndexOf("yield 2")), BuiltinTypeId.Unicode);

            text = @"
def g():
    yield 1
    return 'abc'

def f(fn):
    x = yield from fn()

a = f(g)
b = a.__next__()
";
            entry = ProcessText(text, PythonLanguageVersion.V33);

            AssertUtil.ContainsExactly(entry.GetTypeIdsByIndex("a", 1), BuiltinTypeId.Generator);
            AssertUtil.ContainsExactly(entry.GetTypeIdsByIndex("b", 1), BuiltinTypeId.Int);
            AssertUtil.ContainsExactly(entry.GetTypeIdsByIndex("x", text.IndexOf("yield from fn()")), BuiltinTypeId.Unicode);

            text = @"
def g():
    yield 1
    return 'abc', 1.5

def h(fn):
    return (yield from fn())

def f(fn):
    x, y = yield from h(fn)

a = f(g)
b = next(a)
";
            entry = ProcessText(text, PythonLanguageVersion.V33);

            AssertUtil.ContainsExactly(entry.GetTypeIdsByIndex("a", 1), BuiltinTypeId.Generator);
            AssertUtil.ContainsExactly(entry.GetTypeIdsByIndex("b", 1), BuiltinTypeId.Int);
            AssertUtil.ContainsExactly(entry.GetTypeIdsByIndex("x", text.IndexOf("yield from h(fn)")), BuiltinTypeId.Unicode);
            AssertUtil.ContainsExactly(entry.GetTypeIdsByIndex("y", text.IndexOf("yield from h(fn)")), BuiltinTypeId.Float);
        }


        [TestMethod, Priority(0)]
        public void ListComprehensions() {/*
            var entry = ProcessText(@"
x = [2,3,4]
y = [a for a in x]
z = y[0]
            ");

            AssertUtil.ContainsExactly(entry.GetTypesFromName("z", 0), IntType);*/

            string text = @"
def f(abc):
    print abc

[f(x) for x in [2,3,4]]
";

            var entry = ProcessText(text);


            var vars = entry.GetVariablesByIndex("f", text.IndexOf("[f(x"));
            VerifyReferences(UniqifyVariables(vars), new VariableLocation(2, 5, VariableType.Definition), new VariableLocation(5, 2, VariableType.Reference));
        }

        [TestMethod, Priority(0)]
        public void LambdaInComprehension() {
            var text = "x = [(lambda a:[a**i for i in range(a+1)])(j) for j in range(5)]";

            var entry = ProcessText(text, PythonLanguageVersion.V33);
            AssertUtil.ContainsExactly(entry.GetTypeIdsByIndex("x", 1), BuiltinTypeId.List);

            entry = ProcessText(text, PythonLanguageVersion.V30);
            AssertUtil.ContainsExactly(entry.GetTypeIdsByIndex("x", 1), BuiltinTypeId.List);

            entry = ProcessText(text, PythonLanguageVersion.V27);
            AssertUtil.ContainsExactly(entry.GetTypeIdsByIndex("x", 1), BuiltinTypeId.List);
        }

        [TestMethod, Priority(0)]
        public void Comprehensions() {
            var text = @"
x = 10; g = (i for i in range(x)); x = 5
x = 10; t = False; g = ((i,j) for i in range(x) if t for j in range(x))
x = 5; t = True;
[(i,j) for i in range(10) for j in range(5)]
[ x for x in range(10) if x % 2 if x % 3 ]
list(x for x in range(10) if x % 2 if x % 3)
[x for x, in [(4,), (5,), (6,)]]
list(x for x, in [(7,), (8,), (9,)])
";
            var entry = ProcessText(text, PythonLanguageVersion.V27);
            Assert.IsNotNull(entry);

            entry = ProcessText(text, PythonLanguageVersion.V32);
            Assert.IsNotNull(entry);
        }

        [TestMethod, Priority(0)]
        public void ExecReferences() {
            string text = @"
a = {}
b = ""
exec b in a
";

            var entry = ProcessText(text);

            var vars = entry.GetVariablesByIndex("a", text.IndexOf("a = "));
            VerifyReferences(UniqifyVariables(vars), new VariableLocation(2, 1, VariableType.Definition), new VariableLocation(4, 11, VariableType.Reference));

            vars = entry.GetVariablesByIndex("b", text.IndexOf("b = "));
            VerifyReferences(UniqifyVariables(vars), new VariableLocation(3, 1, VariableType.Definition), new VariableLocation(4, 6, VariableType.Reference));
        }

        [TestMethod, Priority(0)]
        public void PrivateMemberReferences() {
            string text = @"
class C:
    def __x(self):
        pass

    def y(self):
        self.__x()
";

            var entry = ProcessText(text);

            var vars = entry.GetVariablesByIndex("self.__x", text.IndexOf("self.__"));
            VerifyReferences(UniqifyVariables(vars), new VariableLocation(3, 9, VariableType.Definition), new VariableLocation(7, 14, VariableType.Reference));
        }

        [TestMethod, Priority(0)]
        public void GeneratorComprehensions() {
            var text = @"
x = [2,3,4]
y = (a for a in x)
for z in y:
    print z
";

            var entry = ProcessText(text);
            AssertUtil.ContainsExactly(entry.GetTypeIdsByIndex("z", text.IndexOf("print")), BuiltinTypeId.Int);

            text = @"
x = [2,3,4]
y = (a for a in x)

def f(iterable):
    for z in iterable:
        print z

f(y)
";

            entry = ProcessText(text);
            AssertUtil.ContainsExactly(entry.GetTypeIdsByIndex("z", text.IndexOf("print")), BuiltinTypeId.Int);

            text = @"
x = [True, False, None]

def f(iterable):
    result = None
    for i in iterable:
        if i:
            result = i
    return result

y = f(i for i in x)
";

            entry = ProcessText(text);
            AssertUtil.ContainsExactly(entry.GetTypeIdsByIndex("y", text.IndexOf("y =")), BuiltinTypeId.Bool, BuiltinTypeId.NoneType);


            text = @"
def f(abc):
    print abc

(f(x) for x in [2,3,4])
";

            entry = ProcessText(text);
            AssertUtil.ContainsExactly(entry.GetTypeIdsByIndex("abc", text.IndexOf("print")), BuiltinTypeId.Int);

            var vars = entry.GetVariablesByIndex("f", text.IndexOf("(f(x"));
            VerifyReferences(UniqifyVariables(vars), new VariableLocation(2, 5, VariableType.Definition), new VariableLocation(5, 2, VariableType.Reference));
        }


        [TestMethod, Priority(0)]
        public void ForSequence() {
            var entry = ProcessText(@"
x = [('abc', 42, True), ('abc', 23, False),]
for some_str, some_int, some_bool in x:
    print some_str
    print some_int
    print some_bool
");
            AssertUtil.ContainsExactly(entry.GetTypeIdsByIndex("some_str", 1), BuiltinTypeId_Str);
            AssertUtil.ContainsExactly(entry.GetTypeIdsByIndex("some_int", 1), BuiltinTypeId.Int);
            AssertUtil.ContainsExactly(entry.GetTypeIdsByIndex("some_bool", 1), BuiltinTypeId.Bool);
        }

        [TestMethod, Priority(0)]
        public void ForIterator() {
            var code = @"
class X(object):
    def __iter__(self): return self
    def __next__(self): return 123

class Y(object):
    def __iter__(self): return X()

for i in Y():
    pass
";
            var entry = ProcessText(code, PythonLanguageVersion.V34);

            AssertUtil.ContainsExactly(entry.GetTypeIdsByIndex("i", code.IndexOf("pass")), BuiltinTypeId.Int);
        }

        [TestMethod, Priority(0)]
        public void DynamicAttributes() {
            var entry = ProcessText(@"
class x(object):
    def __getattr__(self, name):
        return 42
    def f(self): 
        return 'abc'
        
a = x().abc
b = x().f()

class y(object):
    def __getattribute__(self, x):
        return 'abc'
        
c = y().abc
");

            AssertUtil.ContainsExactly(entry.GetTypeIdsByIndex("a", 1), BuiltinTypeId.Int);
            AssertUtil.ContainsExactly(entry.GetTypeIdsByIndex("b", 1), BuiltinTypeId_Str);
            AssertUtil.ContainsExactly(entry.GetTypeIdsByIndex("c", 1), BuiltinTypeId_Str);
        }

        [TestMethod, Priority(0)]
        public void GetAttr() {
            var entry = ProcessText(@"
class x(object):
    def __init__(self, value):
        self.value = value
        
a = x(42)
b = getattr(a, 'value')
c = getattr(a, 'dne', 'fob')
d = getattr(a, 'value', 'fob')
");

            AssertUtil.ContainsExactly(entry.GetTypeIdsByIndex("b", 1), BuiltinTypeId.Int);
            AssertUtil.ContainsExactly(entry.GetTypeIdsByIndex("c", 1), BuiltinTypeId_Str);
            AssertUtil.ContainsExactly(entry.GetTypeIdsByIndex("d", 1), BuiltinTypeId.Int, BuiltinTypeId_Str);
        }

        [TestMethod, Priority(0)]
        public void SetAttr() {
            var entry = ProcessText(@"
class X(object):
    pass
x = X()

setattr(x, 'a', 123)
object.__setattr__(x, 'b', 3.1415)

a = x.a
b = x.b
");

            AssertUtil.ContainsExactly(entry.GetTypeIdsByIndex("a", 1), BuiltinTypeId.Int);
            AssertUtil.ContainsExactly(entry.GetTypeIdsByIndex("b", 1), BuiltinTypeId.Float);
        }

        [TestMethod, Priority(0)]
        public void NoGetAttrForSlots() {
            var code = @"class A(object):
    def __getattr__(self, key):
        return f

def f(x, y):
    x # should be unknown
    y # should be int

a = A()
a(123, None)
a.__call__(None, 123)
";
            var entry = ProcessText(code);

            // FIXME: https://pytools.codeplex.com/workitem/2898 (for IronPython only)
            AssertUtil.DoesntContain(entry.GetTypeIdsByIndex("x", code.IndexOf("x #")), BuiltinTypeId.Int);
            AssertUtil.ContainsExactly(entry.GetTypeIdsByIndex("y", code.IndexOf("y #")), BuiltinTypeId.Int);
        }

        [TestMethod, Priority(0)]
        public void VarsSpecialization() {
            var entry = ProcessText(@"
x = vars()
k = x.keys()[0]
v = x['a']
");

            AssertUtil.ContainsExactly(entry.GetTypeIdsByIndex("x", 1), BuiltinTypeId.Dict);
            AssertUtil.ContainsExactly(entry.GetTypeIdsByIndex("k", 1), BuiltinTypeId_Str);
            AssertUtil.ContainsExactly(entry.GetTypeIdsByIndex("v", 1), BuiltinTypeId.Object);
        }

        [TestMethod, Priority(0)]
        public void DirSpecialization() {
            var entry = ProcessText(@"
x = dir()
v = x[0]
");

            AssertUtil.ContainsExactly(entry.GetTypeIdsByIndex("x", 1), BuiltinTypeId.List);
            AssertUtil.ContainsExactly(entry.GetTypeIdsByIndex("v", 1), BuiltinTypeId_Str);
        }

        [TestMethod, Priority(0)]
        public void ListAppend() {
            var entry = ProcessText(@"
x = []
x.append('abc')
y = x[0]
");

            AssertUtil.ContainsExactly(entry.GetTypeIdsByIndex("y", 1), BuiltinTypeId_Str);

            entry = ProcessText(@"
x = []
x.extend(('abc', ))
y = x[0]
");
            AssertUtil.ContainsExactly(entry.GetTypeIdsByIndex("y", 1), BuiltinTypeId_Str);

            entry = ProcessText(@"
x = []
x.insert(0, 'abc')
y = x[0]
");
            AssertUtil.ContainsExactly(entry.GetTypeIdsByIndex("y", 1), BuiltinTypeId_Str);

            entry = ProcessText(@"
x = []
x.append('abc')
y = x.pop()
");

            AssertUtil.ContainsExactly(entry.GetTypeIdsByIndex("y", 1), BuiltinTypeId_Str);

            entry = ProcessText(@"
class ListTest(object):
    def reset(self):
        self.items = []
        self.pushItem(self)
    def pushItem(self, item):
        self.items.append(item)

a = ListTest()
b = a.items[0]");

            AssertUtil.Contains(entry.GetMemberNamesByIndex("b", 1), "pushItem");
        }

        [TestMethod, Priority(0)]
        public void Slicing() {
            var entry = ProcessText(@"
x = [2]
y = x[:-1]
z = y[0]
");

            AssertUtil.ContainsExactly(entry.GetTypeIdsByIndex("z", 1), BuiltinTypeId.Int);

            entry = ProcessText(@"
x = (2, 3, 4)
y = x[:-1]
z = y[0]
");

            AssertUtil.ContainsExactly(entry.GetTypeIdsByIndex("z", 1), BuiltinTypeId.Int);

            var text = @"
lit = 'abc'           
inst = str.lower()       

slit = lit[1:2]
ilit = lit[1]
sinst = inst[1:2]
iinst = inst[1]
";

            entry = ProcessText(text);

            foreach (var name in new[] { "slit", "ilit", "sinst", "iinst" }) {
                AssertUtil.ContainsExactly(entry.GetTypeIdsByIndex(name, text.IndexOf(name + " = ")), BuiltinTypeId_Str);
            }
        }

        [TestMethod, Priority(0)]
        public void ConstantIndex() {
            var entry = ProcessText(@"
ZERO = 0
ONE = 1
TWO = 2
x = ['abc', 42, True)]


some_str = x[ZERO]
some_int = x[ONE]
some_bool = x[TWO]
");
            AssertUtil.ContainsExactly(entry.GetTypeIdsByIndex("some_str", 1), BuiltinTypeId_Str);
            AssertUtil.ContainsExactly(entry.GetTypeIdsByIndex("some_int", 1), BuiltinTypeId.Int);
            AssertUtil.ContainsExactly(entry.GetTypeIdsByIndex("some_bool", 1), BuiltinTypeId.Bool);
        }

        [TestMethod, Priority(0)]
        public void CtorSignatures() {
            var entry = ProcessText(@"
class C: pass

class D(object): pass

class E(object):
    def __init__(self): pass

class F(object):
    def __init__(self, one): pass

class G(object):
    def __new__(cls): pass

class H(object):
    def __new__(cls, one): pass

            ");

            var result = entry.GetSignaturesByIndex("C", 1).ToArray();
            Assert.AreEqual(result.Length, 1);
            Assert.AreEqual(result[0].Parameters.Length, 0);

            result = entry.GetSignaturesByIndex("D", 1).ToArray();
            Assert.AreEqual(result.Length, 1);
            Assert.AreEqual(result[0].Parameters.Length, 0);

            result = entry.GetSignaturesByIndex("E", 1).ToArray();
            Assert.AreEqual(result.Length, 1);
            Assert.AreEqual(result[0].Parameters.Length, 0);

            result = entry.GetSignaturesByIndex("F", 1).ToArray();
            Assert.AreEqual(result.Length, 1);
            Assert.AreEqual(result[0].Parameters.Length, 1);

            result = entry.GetSignaturesByIndex("G", 1).ToArray();
            Assert.AreEqual(result.Length, 1);
            Assert.AreEqual(result[0].Parameters.Length, 0);

            result = entry.GetSignaturesByIndex("H", 1).ToArray();
            Assert.AreEqual(result.Length, 1);
            Assert.AreEqual(result[0].Parameters.Length, 1);
        }

        /// <summary>
        /// http://pytools.codeplex.com/workitem/798
        /// </summary>
        [TestMethod, Priority(0)]
        public void ListSubclassSignatures() {
            var text = @"
class C(list):
    pass

a = C()
a.count";
            var entry = ProcessText(text);

            AssertUtil.ContainsExactly(entry.GetShortDescriptionsByIndex("a", text.IndexOf("a =")), "C instance");
            var result = entry.GetSignaturesByIndex("a.count", text.IndexOf("a.count")).ToArray();
            Assert.AreEqual(1, result.Length);
            Assert.AreEqual(1, result[0].Parameters.Length);
        }


        [TestMethod, Priority(0)]
        public void DocStrings() {
            var entry = ProcessText(@"
def f():
    '''func doc'''


def funicode():
    u'''unicode func doc'''

class C:
    '''class doc'''

class CUnicode:
    u'''unicode class doc'''

class CNewStyle(object):
    '''new-style class doc'''

class CInherited(CNewStyle):
    pass

class CInit:
    '''class doc'''
    def __init__(self):
        '''init doc'''
        pass

class CUnicodeInit:
    u'''unicode class doc'''
    def __init__(self):
        u'''unicode init doc'''
        pass

class CNewStyleInit(object):
    '''new-style class doc'''
    def __init__(self):
        '''new-style init doc'''
        pass

class CInheritedInit(CNewStyleInit):
    pass
");

            var result = entry.GetSignaturesByIndex("f", 1).ToArray();
            Assert.AreEqual(1, result.Length);
            Assert.AreEqual("func doc", result[0].Documentation);

            result = entry.GetSignaturesByIndex("C", 1).ToArray();
            Assert.AreEqual(1, result.Length);
            Assert.AreEqual("class doc", result[0].Documentation);

            result = entry.GetSignaturesByIndex("funicode", 1).ToArray();
            Assert.AreEqual(1, result.Length);
            Assert.AreEqual("unicode func doc", result[0].Documentation);

            result = entry.GetSignaturesByIndex("CUnicode", 1).ToArray();
            Assert.AreEqual(1, result.Length);
            Assert.AreEqual("unicode class doc", result[0].Documentation);

            result = entry.GetSignaturesByIndex("CNewStyle", 1).ToArray();
            Assert.AreEqual(1, result.Length);
            Assert.AreEqual("new-style class doc", result[0].Documentation);

            result = entry.GetSignaturesByIndex("CInherited", 1).ToArray();
            Assert.AreEqual(1, result.Length);
            Assert.AreEqual("new-style class doc", result[0].Documentation);

            result = entry.GetSignaturesByIndex("CInit", 1).ToArray();
            Assert.AreEqual(1, result.Length);
            Assert.AreEqual("init doc", result[0].Documentation);

            result = entry.GetSignaturesByIndex("CUnicodeInit", 1).ToArray();
            Assert.AreEqual(1, result.Length);
            Assert.AreEqual("unicode init doc", result[0].Documentation);

            result = entry.GetSignaturesByIndex("CNewStyleInit", 1).ToArray();
            Assert.AreEqual(1, result.Length);
            Assert.AreEqual("new-style init doc", result[0].Documentation);

            result = entry.GetSignaturesByIndex("CInheritedInit", 1).ToArray();
            Assert.AreEqual(1, result.Length);
            Assert.AreEqual("new-style init doc", result[0].Documentation);
        }

        [TestMethod, Priority(0)]
        public void Ellipsis() {
            var entry = ProcessText(@"
x = ...
            ", PythonLanguageVersion.V31);

            var result = new List<IPythonType>(entry.GetTypesByIndex("x", 1));
            Assert.AreEqual(result.Count, 1);
            Assert.AreEqual(result[0].Name, "ellipsis");
        }

        [TestMethod, Priority(0)]
        public void Backquote() {
            var entry = ProcessText(@"x = `42`");

            var result = new List<IPythonType>(entry.GetTypesByIndex("x", 1));
            Assert.AreEqual(result.Count, 1);
            Assert.AreEqual(result[0].Name, "str");
        }

        [TestMethod, Priority(0)]
        public void BuiltinMethodSignatures() {
            var entry = ProcessText(@"
const = """".capitalize
constructed = str().capitalize
");

            string[] testCapitalize = new[] { "const", "constructed" };
            foreach (var test in testCapitalize) {
                var result = entry.GetSignaturesByIndex(test, 1).ToArray();
                Assert.AreEqual(result.Length, 1);
                Assert.AreEqual(result[0].Parameters.Length, 0);
            }

            entry = ProcessText(@"
const = [].append
constructed = list().append
");

            testCapitalize = new[] { "const", "constructed" };
            foreach (var test in testCapitalize) {
                var result = entry.GetSignaturesByIndex(test, 1).ToArray();
                Assert.AreEqual(result.Length, 1);
                Assert.AreEqual(result[0].Parameters.Length, 1);
            }
        }

        [TestMethod, Priority(0)]
        public void Del() {
            string text = @"
del fob
del fob[2]
del fob.oar
del (fob)
del fob, oar
";
            var entry = ProcessText(text);

            // We do no analysis on del statements, nothing to test
        }

        [TestMethod, Priority(0)]
        public void TryExcept() {
            string text = @"
class MyException(Exception): pass

def f():
    try:
    except TypeError, e1:
        pass

def g():
    try:
    except MyException, e2:
        pass
";
            var entry = ProcessText(text);


            AssertUtil.ContainsExactly(entry.GetTypesByIndex("e1", text.IndexOf(", e1")), Interpreter.ImportModule("__builtin__").GetMember(Interpreter.CreateModuleContext(), "TypeError"));

            AssertUtil.ContainsExactly(entry.GetShortDescriptionsByIndex("e2", text.IndexOf(", e2")), "MyException instance");
        }

        public class VariableLocation {
            public readonly int StartLine;
            public readonly int StartCol;
            public readonly VariableType Type;
            public readonly string FilePath;

            public VariableLocation(int startLine, int startCol, VariableType type) {
                StartLine = startLine;
                StartCol = startCol;
                Type = type;
            }

            public VariableLocation(int startLine, int startCol, VariableType type, string filePath)
            : this(startLine, startCol, type) {
                FilePath = filePath;
            }
        }

        [TestMethod, Priority(0)]
        public void ConstantMath() {

            var text2x = @"
a = 1. + 2. + 3. # no type info for a, b or c
b = 1 + 2. + 3.
c = 1. + 2 + 3.
d = 1. + 2. + 3 # d is 'int', should be 'float'
e = 1 + 1L # e is a 'float', should be 'long' under v2.x (error under v3.x)
f = 1 / 2 # f is 'int', should be 'float' under v3.x";

            var res = ProcessText(text2x, PythonLanguageVersion.V27);
            AssertUtil.ContainsExactly(res.GetTypeIdsByIndex("a", text2x.IndexOf("a =")), BuiltinTypeId.Float);
            AssertUtil.ContainsExactly(res.GetTypeIdsByIndex("b", text2x.IndexOf("b =")), BuiltinTypeId.Float);
            AssertUtil.ContainsExactly(res.GetTypeIdsByIndex("c", text2x.IndexOf("c =")), BuiltinTypeId.Float);
            AssertUtil.ContainsExactly(res.GetTypeIdsByIndex("d", text2x.IndexOf("d =")), BuiltinTypeId.Float);
            AssertUtil.ContainsExactly(res.GetTypeIdsByIndex("e", text2x.IndexOf("e =")), BuiltinTypeId.Long);
            AssertUtil.ContainsExactly(res.GetTypeIdsByIndex("f", text2x.IndexOf("f =")), BuiltinTypeId.Int);

            var text3x = @"
a = 1. + 2. + 3. # no type info for a, b or c
b = 1 + 2. + 3.
c = 1. + 2 + 3.
d = 1. + 2. + 3 # d is 'int', should be 'float'
f = 1 / 2 # f is 'int', should be 'float' under v3.x";


            res = ProcessText(text3x, PythonLanguageVersion.V30);
            AssertUtil.ContainsExactly(res.GetTypeIdsByIndex("a", text3x.IndexOf("a =")), BuiltinTypeId.Float);
            AssertUtil.ContainsExactly(res.GetTypeIdsByIndex("b", text3x.IndexOf("b =")), BuiltinTypeId.Float);
            AssertUtil.ContainsExactly(res.GetTypeIdsByIndex("c", text3x.IndexOf("c =")), BuiltinTypeId.Float);
            AssertUtil.ContainsExactly(res.GetTypeIdsByIndex("d", text3x.IndexOf("d =")), BuiltinTypeId.Float);
            AssertUtil.ContainsExactly(res.GetTypeIdsByIndex("f", text3x.IndexOf("f =")), BuiltinTypeId.Float);
        }

        [TestMethod, Priority(0)]
        public void StringConcatenation() {
            var text = @"
x = u'abc'
y = x + u'dEf'


x1 = 'abc'
y1 = x1 + 'def'

fob = 'abc'.lower()
oar = fob + 'Def'

fob2 = u'ab' + u'cd'
oar2 = fob2 + u'ef'";

            var entry = ProcessText(text);
            AssertUtil.ContainsExactly(entry.GetTypeIdsByIndex("y", text.IndexOf("y =")), BuiltinTypeId.Unicode);
            AssertUtil.ContainsExactly(entry.GetTypeIdsByIndex("y1", text.IndexOf("y1 =")), BuiltinTypeId_Str);
            AssertUtil.ContainsExactly(entry.GetTypeIdsByIndex("oar", text.IndexOf("oar =")), BuiltinTypeId_Str);
            AssertUtil.ContainsExactly(entry.GetTypeIdsByIndex("oar2", text.IndexOf("oar2 =")), BuiltinTypeId.Unicode);
        }

        [TestMethod, Priority(0)]
        public void StringFormatting() {
            var text = @"
x = u'abc %d'
y = x % (42, )


x1 = 'abc %d'
y1 = x1 % (42, )

fob = 'abc %d'.lower()
oar = fob % (42, )

fob2 = u'abc' + u'%d'
oar2 = fob2 % (42, )";

            var entry = ProcessText(text);
            AssertUtil.ContainsExactly(entry.GetTypeIdsByIndex("y", text.IndexOf("y =")), BuiltinTypeId.Unicode);
            AssertUtil.ContainsExactly(entry.GetTypeIdsByIndex("y1", text.IndexOf("y1 =")), BuiltinTypeId_Str);
            AssertUtil.ContainsExactly(entry.GetTypeIdsByIndex("oar", text.IndexOf("oar =")), BuiltinTypeId_Str);
            AssertUtil.ContainsExactly(entry.GetTypeIdsByIndex("oar2", text.IndexOf("oar2 =")), BuiltinTypeId.Unicode);
        }

        public virtual BuiltinTypeId BuiltinTypeId_Str {
            get {
                return BuiltinTypeId.Bytes;
            }
        }

        public virtual BuiltinTypeId BuiltinTypeId_StrIterator {
            get {
                return BuiltinTypeId.BytesIterator;
            }
        }


        [TestMethod, Priority(0)]
        public void StringMultiply() {
            var text = @"
x = u'abc %d'
y = x * 100


x1 = 'abc %d'
y1 = x1 * 100

fob = 'abc %d'.lower()
oar = fob * 100

fob2 = u'abc' + u'%d'
oar2 = fob2 * 100";

            var entry = ProcessText(text);
            AssertUtil.ContainsExactly(entry.GetTypeIdsByIndex("x", text.IndexOf("y =")), BuiltinTypeId.Unicode);
            AssertUtil.ContainsExactly(entry.GetTypeIdsByIndex("y", text.IndexOf("y =")), BuiltinTypeId.Unicode);
            AssertUtil.ContainsExactly(entry.GetTypeIdsByIndex("y1", text.IndexOf("y1 =")), BuiltinTypeId_Str);
            AssertUtil.ContainsExactly(entry.GetTypeIdsByIndex("oar", text.IndexOf("oar =")), BuiltinTypeId_Str);
            AssertUtil.ContainsExactly(entry.GetTypeIdsByIndex("oar2", text.IndexOf("oar2 =")), BuiltinTypeId.Unicode);

            text = @"
x = u'abc %d'
y = 100 * x


x1 = 'abc %d'
y1 = 100 * x1

fob = 'abc %d'.lower()
oar = 100 * fob

fob2 = u'abc' + u'%d'
oar2 = 100 * fob2";

            entry = ProcessText(text);
            AssertUtil.ContainsExactly(entry.GetTypeIdsByIndex("y", text.IndexOf("y =")), BuiltinTypeId.Unicode);
            AssertUtil.ContainsExactly(entry.GetTypeIdsByIndex("y1", text.IndexOf("y1 =")), BuiltinTypeId_Str);
            AssertUtil.ContainsExactly(entry.GetTypeIdsByIndex("oar", text.IndexOf("oar =")), BuiltinTypeId_Str);
            AssertUtil.ContainsExactly(entry.GetTypeIdsByIndex("oar2", text.IndexOf("oar2 =")), BuiltinTypeId.Unicode);
        }

        [TestMethod, Priority(0)]
        public void NotOperator() {
            var text = @"

class C(object):
    def __nonzero__(self):
        pass

    def __bool__(self):
        pass

a = not C()
";

            var entry = ProcessText(text, PythonLanguageVersion.V27);
            AssertUtil.ContainsExactly(entry.GetShortDescriptionsByIndex("a", 0), "bool");

            entry = ProcessText(text, PythonLanguageVersion.V33);
            AssertUtil.ContainsExactly(entry.GetShortDescriptionsByIndex("a", 0), "bool");
        }

        [TestMethod, Priority(0)]
        public void UnaryOperators() {
            var operators = new[] {
                new { Method = "pos", Operator = "+" },
                new { Method = "neg", Operator = "-" },
                new { Method = "invert", Operator = "~" },
            };

            var text = @"
class Result(object):
    pass

class C(object):
    def __{0}__(self):
        return Result()

a = {1}C()
b = {1}{1}C()
";

            foreach (var test in operators) {
                Console.WriteLine(test.Operator);
                var entry = ProcessText(String.Format(text, test.Method, test.Operator));

                AssertUtil.ContainsExactly(entry.GetShortDescriptionsByIndex("a", text.IndexOf("a =")), "Result instance");
                AssertUtil.ContainsExactly(entry.GetShortDescriptionsByIndex("b", text.IndexOf("b =")), "Result instance");
            }
        }

        [TestMethod, Priority(0)]
        public void BinaryOperators() {
            var operators = new[] {
                new { Method = "add", Operator = "+", Version = PythonLanguageVersion.V27 },
                new { Method = "sub", Operator = "-", Version = PythonLanguageVersion.V27 },
                new { Method = "mul", Operator = "*", Version = PythonLanguageVersion.V27 },
                new { Method = "div", Operator = "/", Version = PythonLanguageVersion.V27 },
                new { Method = "mod", Operator = "%", Version = PythonLanguageVersion.V27 },
                new { Method = "and", Operator = "&", Version = PythonLanguageVersion.V27 },
                new { Method = "or", Operator = "|", Version = PythonLanguageVersion.V27 },
                new { Method = "xor", Operator = "^", Version = PythonLanguageVersion.V27 },
                new { Method = "lshift", Operator = "<<", Version = PythonLanguageVersion.V27 },
                new { Method = "rshift", Operator = ">>", Version = PythonLanguageVersion.V27 },
                new { Method = "pow", Operator = "**", Version = PythonLanguageVersion.V27 },
                new { Method = "floordiv", Operator = "//", Version = PythonLanguageVersion.V27 },
                new { Method = "matmul", Operator = "@", Version = PythonLanguageVersion.V35 },
            };

            var text = @"
class ForwardResult(object):
    pass

class ReverseResult(object):
    pass

class C(object):
    def __{0}__(self, other):
        return ForwardResult()

    def __r{0}__(self, other):
        return ReverseResult()

a = C() {1} 42
b = 42 {1} C()
c = [] {1} C()
d = C() {1} []
e = () {1} C()
f = C() {1} ()
g = C() {1} 42.0
h = 42.0 {1} C()
i = C() {1} 42L
j = 42L {1} C()
k = C() {1} 42j
l = 42j {1} C()
m = C()
m {1}= m
";

            foreach (var test in operators) {
                Console.WriteLine(test.Operator);
                var entry = ProcessText(String.Format(text, test.Method, test.Operator), test.Version);

                AssertUtil.ContainsExactly(entry.GetShortDescriptionsByIndex("a", text.IndexOf("a =")), "ForwardResult instance");
                AssertUtil.ContainsExactly(entry.GetShortDescriptionsByIndex("b", text.IndexOf("b =")), "ReverseResult instance");
                AssertUtil.ContainsExactly(entry.GetShortDescriptionsByIndex("c", text.IndexOf("c =")), "ReverseResult instance");
                AssertUtil.ContainsExactly(entry.GetShortDescriptionsByIndex("d", text.IndexOf("d =")), "ForwardResult instance");
                AssertUtil.ContainsExactly(entry.GetShortDescriptionsByIndex("e", text.IndexOf("e =")), "ReverseResult instance");
                AssertUtil.ContainsExactly(entry.GetShortDescriptionsByIndex("f", text.IndexOf("f =")), "ForwardResult instance");
                AssertUtil.ContainsExactly(entry.GetShortDescriptionsByIndex("g", text.IndexOf("g =")), "ForwardResult instance");
                AssertUtil.ContainsExactly(entry.GetShortDescriptionsByIndex("h", text.IndexOf("h =")), "ReverseResult instance");
                AssertUtil.ContainsExactly(entry.GetShortDescriptionsByIndex("i", text.IndexOf("i =")), "ForwardResult instance");
                AssertUtil.ContainsExactly(entry.GetShortDescriptionsByIndex("j", text.IndexOf("j =")), "ReverseResult instance");
                AssertUtil.ContainsExactly(entry.GetShortDescriptionsByIndex("k", text.IndexOf("k =")), "ForwardResult instance");
                AssertUtil.ContainsExactly(entry.GetShortDescriptionsByIndex("l", text.IndexOf("l =")), "ReverseResult instance");
                // We assume that augmented assignments keep their type
                AssertUtil.ContainsExactly(entry.GetShortDescriptionsByIndex("m", text.IndexOf("m " + test.Operator)), "C instance");
            }
        }

        [TestMethod, Priority(0)]
        public void SequenceConcat() {
            var text = @"
x1 = ()
y1 = x1 + ()
y1v = y1[0]

x2 = (1,2,3)
y2 = x2 + (4.0,5.0,6.0)
y2v = y2[0]

x3 = [1,2,3]
y3 = x3 + [4.0,5.0,6.0]
y3v = y3[0]
";

            var entry = ProcessText(text);
            AssertUtil.ContainsExactly(entry.GetTypeIdsByIndex("x1", 1), BuiltinTypeId.Tuple);
            AssertUtil.ContainsExactly(entry.GetTypeIdsByIndex("y1", 1), BuiltinTypeId.Tuple);
            AssertUtil.ContainsExactly(entry.GetTypeIdsByIndex("y1v", 1));
            AssertUtil.ContainsExactly(entry.GetTypeIdsByIndex("y2", 1), BuiltinTypeId.Tuple);
            AssertUtil.ContainsExactly(entry.GetTypeIdsByIndex("y2v", 1), BuiltinTypeId.Int, BuiltinTypeId.Float);
            AssertUtil.ContainsExactly(entry.GetTypeIdsByIndex("y3", 1), BuiltinTypeId.List);
            AssertUtil.ContainsExactly(entry.GetTypeIdsByIndex("y3v", 1), BuiltinTypeId.Int, BuiltinTypeId.Float);
        }

        [TestMethod, Priority(0)]
        public void SequenceMultiply() {
            var text = @"
x = ()
y = x * 100

x1 = (1,2,3)
y1 = x1 * 100

fob = [1,2,3]
oar = fob * 100

fob2 = []
oar2 = fob2 * 100";

            var entry = ProcessText(text);
            AssertUtil.ContainsExactly(entry.GetShortDescriptionsByIndex("y", text.IndexOf("y =")), "tuple");
            AssertUtil.ContainsExactly(entry.GetShortDescriptionsByIndex("y1", text.IndexOf("y1 =")), "tuple");
            AssertUtil.ContainsExactly(entry.GetShortDescriptionsByIndex("oar", text.IndexOf("oar =")), "list");
            AssertUtil.ContainsExactly(entry.GetShortDescriptionsByIndex("oar2", text.IndexOf("oar2 =")), "list");

            text = @"
x = ()
y = 100 * x

x1 = (1,2,3)
y1 = 100 * x1

fob = [1,2,3]
oar = 100 * fob 

fob2 = []
oar2 = 100 * fob2";

            entry = ProcessText(text);
            AssertUtil.ContainsExactly(entry.GetShortDescriptionsByIndex("y", text.IndexOf("y =")), "tuple");
            AssertUtil.ContainsExactly(entry.GetShortDescriptionsByIndex("y1", text.IndexOf("y1 =")), "tuple");
            AssertUtil.ContainsExactly(entry.GetShortDescriptionsByIndex("oar", text.IndexOf("oar =")), "list");
            AssertUtil.ContainsExactly(entry.GetShortDescriptionsByIndex("oar2", text.IndexOf("oar2 =")), "list");
        }

        [TestMethod, Priority(0)]
        public void SequenceContains() {
            var text = @"
a_tuple = ()
a_list = []
a_set = { 1 }
a_dict = {}
a_string = 'abc'

t1 = 100 in a_tuple
t2 = 100 not in a_tuple

l1 = 100 in a_list
l2 = 100 not in a_list

s1 = 100 in a_set
s2 = 100 not in a_set

d1 = 100 in a_dict
d2 = 100 not in a_dict

r1 = 100 in a_string
r2 = 100 not in a_string
";

            var entry = ProcessText(text);
            AssertUtil.ContainsExactly(entry.GetTypeIdsByIndex("t1", text.IndexOf("t1 =")), BuiltinTypeId.Bool);
            AssertUtil.ContainsExactly(entry.GetTypeIdsByIndex("t2", text.IndexOf("t1 =")), BuiltinTypeId.Bool);
            AssertUtil.ContainsExactly(entry.GetTypeIdsByIndex("l1", text.IndexOf("t1 =")), BuiltinTypeId.Bool);
            AssertUtil.ContainsExactly(entry.GetTypeIdsByIndex("l2", text.IndexOf("t1 =")), BuiltinTypeId.Bool);
            AssertUtil.ContainsExactly(entry.GetTypeIdsByIndex("s1", text.IndexOf("t1 =")), BuiltinTypeId.Bool);
            AssertUtil.ContainsExactly(entry.GetTypeIdsByIndex("s2", text.IndexOf("t1 =")), BuiltinTypeId.Bool);
            AssertUtil.ContainsExactly(entry.GetTypeIdsByIndex("d1", text.IndexOf("t1 =")), BuiltinTypeId.Bool);
            AssertUtil.ContainsExactly(entry.GetTypeIdsByIndex("d2", text.IndexOf("t1 =")), BuiltinTypeId.Bool);
            AssertUtil.ContainsExactly(entry.GetTypeIdsByIndex("r1", text.IndexOf("t1 =")), BuiltinTypeId.Bool);
            AssertUtil.ContainsExactly(entry.GetTypeIdsByIndex("r2", text.IndexOf("t1 =")), BuiltinTypeId.Bool);

        }

        [TestMethod, Priority(0)]
        public void DescriptorNoDescriptor() {
            var text = @"
class NoDescriptor:   
       def nodesc_method(self): pass

 class SomeClass:
    fob = NoDescriptor()

    def f(self):
        self.fob
        pass
";

            var entry = ProcessText(text);
            AssertUtil.Contains(entry.GetMemberNamesByIndex("self.fob", text.IndexOf("self.fob")), "nodesc_method");
        }

        /// <summary>
        /// Verifies that a line in triple quoted string which ends with a \ (eating the newline) doesn't throw
        /// off our newline tracking.
        /// </summary>
        [TestMethod, Priority(0)]
        public void ReferencesTripleQuotedStringWithBackslash() {
            // instance variables
            var text = @"
'''this is a triple quoted string\
that ends with a backslash on a line\
and our line info should remain correct'''

# add ref w/o type info
class C(object):
    def __init__(self, fob):
        self.abc = fob
        del self.abc
        print self.abc

";
            var entry = ProcessText(text);
            VerifyReferences(entry.GetVariablesByIndex("self.abc", text.IndexOf("self.abc")),
                new VariableLocation(9, 14, VariableType.Definition),
                new VariableLocation(10, 18, VariableType.Reference),
                new VariableLocation(11, 20, VariableType.Reference));
            VerifyReferences(entry.GetVariablesByIndex("fob", text.IndexOf("= fob")),
                new VariableLocation(8, 24, VariableType.Definition),
                new VariableLocation(9, 20, VariableType.Reference));
        }

        [TestMethod, Priority(0)]
        public void References() {
            // instance variables
            var text = @"
# add ref w/o type info
class C(object):
    def __init__(self, fob):
        self.abc = fob
        del self.abc
        print self.abc

";
            var entry = ProcessText(text);
            VerifyReferences(entry.GetVariablesByIndex("self.abc", text.IndexOf("self.abc")),
                new VariableLocation(5, 14, VariableType.Definition),
                new VariableLocation(6, 18, VariableType.Reference),
                new VariableLocation(7, 20, VariableType.Reference));
            VerifyReferences(entry.GetVariablesByIndex("fob", text.IndexOf("= fob")),
                new VariableLocation(4, 24, VariableType.Definition),
                new VariableLocation(5, 20, VariableType.Reference));

            text = @"
# add ref w/ type info
class D(object):
    def __init__(self, fob):
        self.abc = fob
        del self.abc
        print self.abc

D(42)";
            entry = ProcessText(text);

            VerifyReferences(entry.GetVariablesByIndex("self.abc", text.IndexOf("self.abc")),
                new VariableLocation(5, 14, VariableType.Definition),
                new VariableLocation(6, 18, VariableType.Reference),
                new VariableLocation(7, 20, VariableType.Reference));
            VerifyReferences(entry.GetVariablesByIndex("fob", text.IndexOf("= fob")),
                new VariableLocation(4, 24, VariableType.Definition),
                new VariableLocation(5, 20, VariableType.Reference));
            VerifyReferences(UniqifyVariables(entry.GetVariablesByIndex("D", text.IndexOf("D(42)"))),
                new VariableLocation(9, 1, VariableType.Reference),
                new VariableLocation(3, 7, VariableType.Definition));

            // function definitions
            text = @"
def f(): pass

x = f()";
            entry = ProcessText(text);
            VerifyReferences(UniqifyVariables(entry.GetVariablesByIndex("f", text.IndexOf("x ="))),
                new VariableLocation(4, 5, VariableType.Reference),
                new VariableLocation(2, 5, VariableType.Definition));



            text = @"
def f(): pass

x = f";
            entry = ProcessText(text);
            VerifyReferences(UniqifyVariables(entry.GetVariablesByIndex("f", text.IndexOf("x ="))),
                new VariableLocation(4, 5, VariableType.Reference),
                new VariableLocation(2, 5, VariableType.Definition));

            // class variables
            text = @"

class D(object):
    abc = 42
    print abc
    del abc
";
            entry = ProcessText(text);

            VerifyReferences(entry.GetVariablesByIndex("abc", text.IndexOf("abc =")),
                new VariableLocation(4, 5, VariableType.Definition),
                new VariableLocation(5, 11, VariableType.Reference),
                new VariableLocation(6, 9, VariableType.Reference));

            // class definition
            text = @"
class D(object): pass

a = D
";
            entry = ProcessText(text);
            VerifyReferences(UniqifyVariables(entry.GetVariablesByIndex("D", text.IndexOf("a ="))),
                new VariableLocation(4, 5, VariableType.Reference),
                new VariableLocation(2, 7, VariableType.Definition));

            // method definition
            text = @"
class D(object): 
    def f(self): pass

a = D().f()
";
            entry = ProcessText(text);
            VerifyReferences(UniqifyVariables(entry.GetVariablesByIndex("D().f", text.IndexOf("a ="))),
                new VariableLocation(5, 9, VariableType.Reference),
                new VariableLocation(3, 9, VariableType.Definition));

            // globals
            text = @"
abc = 42
print abc
del abc
";
            entry = ProcessText(text);
            VerifyReferences(entry.GetVariablesByIndex("abc", text.IndexOf("abc =")),
                new VariableLocation(4, 5, VariableType.Reference),
                new VariableLocation(2, 1, VariableType.Definition),
                new VariableLocation(3, 7, VariableType.Reference));

            // parameters
            text = @"
def f(abc):
    print abc
    abc = 42
    del abc
";
            entry = ProcessText(text);
            VerifyReferences(entry.GetVariablesByIndex("abc", text.IndexOf("abc =")),
                new VariableLocation(2, 7, VariableType.Definition),
                new VariableLocation(4, 5, VariableType.Definition),
                new VariableLocation(3, 11, VariableType.Reference),
                new VariableLocation(5, 9, VariableType.Reference));

            // named arguments
            text = @"
def f(abc):
    print abc

f(abc = 123)
";
            entry = ProcessText(text);
            VerifyReferences(entry.GetVariablesByIndex("abc", text.IndexOf("abc")),
                new VariableLocation(2, 7, VariableType.Definition),
                new VariableLocation(3, 11, VariableType.Reference),
                new VariableLocation(5, 3, VariableType.Reference));

            // grammar test - statements
            text = @"
def f(abc):
    try: pass
    except abc: pass

    try: pass
    except TypeError, abc: pass    

    abc, oar = 42, 23
    abc[23] = 42
    abc.fob = 42
    abc += 2

    class D(abc): pass

    for x in abc: print x

    import abc
    from xyz import abc
    from xyz import oar as abc

    if abc: print 'hi'
    elif abc: print 'bye'
    else: abc

    with abc:
        return abc

    print abc
    assert abc, abc

    raise abc
    raise abc, abc, abc

    while abc:
        abc
    else:
        abc

    for x in fob: 
        print x
    else:
        print abc

    try: pass
    except TypeError:
    else:
        abc
";
            entry = ProcessText(text);
            VerifyReferences(entry.GetVariablesByIndex("abc", text.IndexOf("try:")),
                new VariableLocation(2, 7, VariableType.Definition),
                new VariableLocation(4, 12, VariableType.Reference),
                new VariableLocation(7, 23, VariableType.Definition),

                new VariableLocation(9, 5, VariableType.Definition),
                new VariableLocation(10, 5, VariableType.Reference),
                new VariableLocation(11, 5, VariableType.Reference),
                new VariableLocation(12, 5, VariableType.Reference),

                new VariableLocation(14, 13, VariableType.Reference),

                new VariableLocation(16, 14, VariableType.Reference),

                new VariableLocation(18, 12, VariableType.Reference),
                new VariableLocation(19, 21, VariableType.Definition),
                new VariableLocation(20, 28, VariableType.Definition),

                new VariableLocation(19, 21, VariableType.Reference),
                new VariableLocation(20, 28, VariableType.Reference),

                new VariableLocation(22, 8, VariableType.Reference),
                new VariableLocation(23, 10, VariableType.Reference),
                new VariableLocation(24, 11, VariableType.Reference),

                new VariableLocation(26, 10, VariableType.Reference),
                new VariableLocation(27, 16, VariableType.Reference),

                new VariableLocation(29, 11, VariableType.Reference),
                new VariableLocation(30, 12, VariableType.Reference),
                new VariableLocation(30, 17, VariableType.Reference),

                new VariableLocation(32, 11, VariableType.Reference),
                new VariableLocation(33, 11, VariableType.Reference),
                new VariableLocation(33, 16, VariableType.Reference),
                new VariableLocation(33, 21, VariableType.Reference),

                new VariableLocation(35, 11, VariableType.Reference),
                new VariableLocation(36, 9, VariableType.Reference),
                new VariableLocation(38, 9, VariableType.Reference),

                new VariableLocation(43, 15, VariableType.Reference),

                new VariableLocation(48, 9, VariableType.Reference)
            );


            // grammar test - expressions
            text = @"
def f(abc):
    x = abc + 2
    x = 2 + abc
    x = l[abc]
    x = abc[l]
    x = abc.fob
    
    g(abc)

    abc if abc else abc

    {abc:abc},
    [abc, abc]
    (abc, abc)
    {abc}

    yield abc
    [x for x in abc]
    (x for x in abc)

    abc or abc
    abc and abc

    +abc
    x[abc:abc:abc]

    abc == abc
    not abc

    lambda : abc
";
            entry = ProcessText(text);
            VerifyReferences(entry.GetVariablesByIndex("abc", text.IndexOf("x =")),
                new VariableLocation(2, 7, VariableType.Definition),

                new VariableLocation(3, 9, VariableType.Reference),
                new VariableLocation(4, 13, VariableType.Reference),

                new VariableLocation(5, 11, VariableType.Reference),
                new VariableLocation(6, 9, VariableType.Reference),
                new VariableLocation(7, 9, VariableType.Reference),
                new VariableLocation(9, 7, VariableType.Reference),

                new VariableLocation(11, 5, VariableType.Reference),
                new VariableLocation(11, 12, VariableType.Reference),
                new VariableLocation(11, 21, VariableType.Reference),

                new VariableLocation(13, 6, VariableType.Reference),
                new VariableLocation(13, 10, VariableType.Reference),
                new VariableLocation(14, 6, VariableType.Reference),
                new VariableLocation(14, 11, VariableType.Reference),
                new VariableLocation(15, 6, VariableType.Reference),
                new VariableLocation(15, 11, VariableType.Reference),
                new VariableLocation(16, 6, VariableType.Reference),

                new VariableLocation(18, 11, VariableType.Reference),
                new VariableLocation(19, 17, VariableType.Reference),
                new VariableLocation(20, 17, VariableType.Reference),

                new VariableLocation(22, 5, VariableType.Reference),
                new VariableLocation(22, 12, VariableType.Reference),
                new VariableLocation(23, 5, VariableType.Reference),
                new VariableLocation(23, 13, VariableType.Reference),

                new VariableLocation(25, 6, VariableType.Reference),
                new VariableLocation(26, 7, VariableType.Reference),
                new VariableLocation(26, 11, VariableType.Reference),
                new VariableLocation(26, 15, VariableType.Reference),

                new VariableLocation(28, 5, VariableType.Reference),
                new VariableLocation(28, 12, VariableType.Reference),
                new VariableLocation(29, 9, VariableType.Reference),

                new VariableLocation(31, 14, VariableType.Reference)
            );

            // parameters
            text = @"
def f(a):
    def g():
        print(a)
        assert isinstance(a, int)
        a = 200
";
            entry = ProcessText(text);
            VerifyReferences(
                entry.GetVariablesByIndex("a", text.IndexOf("a = ")),
                //new VariableLocation(2, 7, VariableType.Definition),
                new VariableLocation(4, 15, VariableType.Reference),
                new VariableLocation(5, 27, VariableType.Reference),
                new VariableLocation(6, 9, VariableType.Definition)
            );
            VerifyReferences(
                entry.GetVariablesByIndex("a", text.IndexOf("print(a)")),
                //new VariableLocation(2, 7, VariableType.Definition),
                new VariableLocation(4, 15, VariableType.Reference),
                new VariableLocation(5, 27, VariableType.Reference),
                new VariableLocation(6, 9, VariableType.Definition)
            );

        }

        public void VerifyReferences(IEnumerable<IAnalysisVariable> variables, params VariableLocation[] variableType) {
            var vars = new List<IAnalysisVariable>(variables);
            if (vars.Count == 0) {
                Assert.Fail("Got no references");
            }

            int removed = 0;
            bool removedOne = false;
            do {
                for (int j = 0; j < variableType.Length; j++) {
                    var expected = variableType[j];

                    bool found = false;
                    for (int i = 0; i < vars.Count; i++) {
                        var have = vars[i];

                        if (have.Location.Line == expected.StartLine &&
                            have.Location.Column == expected.StartCol &&
                            have.Type == expected.Type &&
                            (expected.FilePath == null || have.Location.FilePath == expected.FilePath)) {
                            vars.RemoveAt(i);
                            removed++;
                            removedOne = found = true;
                            i--;
                        }
                    }

                    if (!found) {
                        var error = new StringBuilder();
                        error.AppendFormat("Failed to find VariableLocation({0}, {1}, VariableType.{2}", expected.StartLine, expected.StartCol, expected.Type);
                        if (expected.FilePath != null) {
                            error.AppendFormat(", \"{0}\"", expected.FilePath);
                        }
                        error.AppendLine(") in");
                        LocationNames(vars, error);

                        Assert.Fail(error.ToString());
                    }
                }
            } while (vars.Count != 0 && removedOne);

            if (vars.Count != 0) {
                StringBuilder error = new StringBuilder("Didn't use all locations - had " + variables.Count() + Environment.NewLine);
                LocationNames(vars, error);
                Assert.Fail(error.ToString());
            }
        }


        [TestMethod, Priority(0)]
        public void ReferencesCrossModule() {
            using (var state = PythonAnalyzer.CreateSynchronously(InterpreterFactory, Interpreter)) {

                var fobText = @"
from oar import abc

abc()
";
                var oarText = "class abc(object): pass";

                var fobMod = state.AddModule("fob", "fob", null);
                Prepare(fobMod, GetSourceUnit(fobText, "mod1"));
                var oarMod = state.AddModule("oar", "oar", null);
                Prepare(oarMod, GetSourceUnit(oarText, "mod2"));

                fobMod.Analyze(CancellationToken.None);
                oarMod.Analyze(CancellationToken.None);

                VerifyReferences(UniqifyVariables(oarMod.Analysis.GetVariablesByIndex("abc", oarText.IndexOf("abc"))),
                    new VariableLocation(1, 7, VariableType.Definition, "oar"),     // definition 
                    new VariableLocation(2, 17, VariableType.Reference, "fob"),     // import
                    new VariableLocation(4, 1, VariableType.Reference, "fob")       // call
                );
            }
        }

        [TestMethod, Priority(0)]
        public void ReferencesCrossMultiModule() {
            using (var state = PythonAnalyzer.CreateSynchronously(InterpreterFactory, Interpreter)) {

                var fobText = @"
from oarbaz import abc

abc()
";
                var oarText = "class abc1(object): pass";
                var bazText = "class abc2(object): pass";
                var oarBazText = @"from oar import abc1 as abc
from baz import abc2 as abc";

                var fobMod = state.AddModule("fob", "fob", null);
                Prepare(fobMod, GetSourceUnit(fobText, "mod1"));
                var oarMod = state.AddModule("oar", "oar", null);
                Prepare(oarMod, GetSourceUnit(oarText, "mod2"));
                var bazMod = state.AddModule("baz", "baz", null);
                Prepare(bazMod, GetSourceUnit(bazText, "mod3"));
                var oarBazMod = state.AddModule("oarbaz", "oarbaz", null);
                Prepare(oarBazMod, GetSourceUnit(oarBazText, "mod4"));

                fobMod.Analyze(CancellationToken.None, true);
                oarMod.Analyze(CancellationToken.None, true);
                bazMod.Analyze(CancellationToken.None, true);
                oarBazMod.Analyze(CancellationToken.None, true);
                fobMod.AnalysisGroup.AnalyzeQueuedEntries(CancellationToken.None);
                oarMod.AnalysisGroup.AnalyzeQueuedEntries(CancellationToken.None);
                bazMod.AnalysisGroup.AnalyzeQueuedEntries(CancellationToken.None);
                oarBazMod.AnalysisGroup.AnalyzeQueuedEntries(CancellationToken.None);

                VerifyReferences(UniqifyVariables(oarMod.Analysis.GetVariablesByIndex("abc1", oarText.IndexOf("abc1"))),
                    new VariableLocation(1, 7, VariableType.Definition),
                    new VariableLocation(1, 25, VariableType.Reference)
                );
                VerifyReferences(UniqifyVariables(bazMod.Analysis.GetVariablesByIndex("abc2", bazText.IndexOf("abc2"))),
                    new VariableLocation(1, 7, VariableType.Definition),
                    new VariableLocation(2, 25, VariableType.Reference)
                );
                VerifyReferences(UniqifyVariables(fobMod.Analysis.GetVariablesByIndex("abc", 0)),
                    new VariableLocation(1, 7, VariableType.Value),         // possible value
                    //new VariableLocation(1, 7, VariableType.Value),       // appears twice for two modules, but cannot test that
                    new VariableLocation(2, 20, VariableType.Definition),   // import
                    new VariableLocation(4, 1, VariableType.Reference),     // call
                    new VariableLocation(1, 25, VariableType.Definition),   // import in oar
                    new VariableLocation(2, 25, VariableType.Definition)    // import in baz
                );
            }
        }

        private static void LocationNames(List<IAnalysisVariable> vars, StringBuilder error) {
            bool careAboutNames = (vars.Select(v => v.Location.FilePath).Distinct().Count() > 1);
            foreach (var var in vars) { //.OrderBy(v => v.Location.Line).ThenBy(v => v.Location.Column)) {
                if (careAboutNames) {
                    error.AppendFormat("   new VariableLocation({0}, {1}, VariableType.{2}, \"{3}\"),", var.Location.Line, var.Location.Column, var.Type, var.Location.FilePath);
                } else {
                    error.AppendFormat("   new VariableLocation({0}, {1}, VariableType.{2}),", var.Location.Line, var.Location.Column, var.Type);
                }
                error.AppendLine();
            }
        }

        [TestMethod, Priority(0)]
        public void ReferencesGenerators() {
            var text = @"
[f for f in x]
[x for x in f]
(g for g in y)
(y for y in g)
";
            var entry = ProcessText(text, PythonLanguageVersion.V33);
            VerifyReferences(entry.GetVariablesByIndex("f", text.IndexOf("f for")),
                new VariableLocation(2, 2, VariableType.Reference),
                new VariableLocation(2, 8, VariableType.Definition)
            );
            VerifyReferences(entry.GetVariablesByIndex("x", text.IndexOf("x for")),
                new VariableLocation(3, 2, VariableType.Reference),
                new VariableLocation(3, 8, VariableType.Definition)
            );
            VerifyReferences(entry.GetVariablesByIndex("g", text.IndexOf("g for")),
                new VariableLocation(4, 2, VariableType.Reference),
                new VariableLocation(4, 8, VariableType.Definition)
            );
            VerifyReferences(entry.GetVariablesByIndex("y", text.IndexOf("y for")),
                new VariableLocation(5, 2, VariableType.Reference),
                new VariableLocation(5, 8, VariableType.Definition)
            );

            entry = ProcessText(text, PythonLanguageVersion.V27);
            // Index variable leaks out of list comprehension
            VerifyReferences(entry.GetVariablesByIndex("f", text.IndexOf("f for")),
                new VariableLocation(2, 2, VariableType.Reference),
                new VariableLocation(2, 8, VariableType.Definition),
                new VariableLocation(3, 13, VariableType.Reference)
            );
            VerifyReferences(entry.GetVariablesByIndex("x", text.IndexOf("x for")),
                new VariableLocation(3, 2, VariableType.Reference),
                new VariableLocation(3, 8, VariableType.Definition)
            );
            VerifyReferences(entry.GetVariablesByIndex("g", text.IndexOf("g for")),
                new VariableLocation(4, 2, VariableType.Reference),
                new VariableLocation(4, 8, VariableType.Definition)
            );
            VerifyReferences(entry.GetVariablesByIndex("y", text.IndexOf("y for")),
                new VariableLocation(5, 2, VariableType.Reference),
                new VariableLocation(5, 8, VariableType.Definition)
            );
        }

        [TestMethod, Priority(0)]
        public void SignatureDefaults() {
            var entry = ProcessText(@"
def f(x = None): pass

def g(x = {}): pass

def h(x = {2:3}): pass

def i(x = []): pass

def j(x = [None]): pass

def k(x = ()): pass

def l(x = (2, )): pass

def m(x = math.atan2(1, 0)): pass
");

            var tests = new[] {
                new { FuncName = "f", ParamName="x", DefaultValue = "None" },
                new { FuncName = "g", ParamName="x", DefaultValue = "{}" },
                new { FuncName = "h", ParamName="x", DefaultValue = "{...}" },
                new { FuncName = "i", ParamName="x", DefaultValue = "[]" },
                new { FuncName = "j", ParamName="x", DefaultValue="[...]" },
                new { FuncName = "k", ParamName="x", DefaultValue = "()" },
                new { FuncName = "l", ParamName="x", DefaultValue = "(...)" },
                new { FuncName = "m", ParamName="x", DefaultValue = "math.atan2(1,0)" },
            };

            foreach (var test in tests) {
                var result = entry.GetSignaturesByIndex(test.FuncName, 1).ToArray();
                Assert.AreEqual(result.Length, 1);
                Assert.AreEqual(result[0].Parameters.Length, 1);
                Assert.AreEqual(result[0].Parameters[0].Name, test.ParamName);
                Assert.AreEqual(result[0].Parameters[0].DefaultValue, test.DefaultValue);
            }
        }

        [TestMethod, Priority(0)]
        public void SpecialDictMethodsCrossUnitAnalysis() {
            // dict methods which return lists
            foreach (var method in new[] { "x.itervalues()", "x.keys()", "x.iterkeys()", "x.values()" }) {
                Debug.WriteLine(method);

                var code = @"x = {}
abc = " + method + @"
def f(z):
    z[42] = 100

f(x)
for fob in abc:
    print(fob)";

                var entry = ProcessText(code);
                var values = entry.GetValuesByIndex("fob", code.IndexOf("print(fob)")).ToArray();
                Assert.AreEqual(1, values.Length);
                Assert.AreEqual(BuiltinTypeId.Int, values[0].PythonType.TypeId);
            }

            // dict methods which return a key or value
            foreach (var method in new[] { "x.get(42)", "x.pop()" }) {
                Debug.WriteLine(method);

                var code = @"x = {}
abc = " + method + @"
def f(z):
    z[42] = 100

f(x)
fob = abc";

                var entry = ProcessText(code);
                var values = entry.GetValuesByIndex("fob", code.IndexOf("fob =")).ToArray();
                Assert.AreEqual(1, values.Length);
                Assert.AreEqual(BuiltinTypeId.Int, values[0].PythonType.TypeId);
            }

            // dict methods which return a key/value tuple
            // dict methods which return a key or value
            foreach (var method in new[] { "x.popitem()" }) {
                Debug.WriteLine(method);

                var code = @"x = {}
abc = " + method + @"
def f(z):
    z[42] = 100

f(x)
fob = abc";

                var entry = ProcessText(code);
                var values = entry.GetValuesByIndex("fob", code.IndexOf("fob =")).ToArray();
                Assert.AreEqual(1, values.Length);
                Assert.AreEqual("tuple of int", values[0].Description);
            }

            // dict methods which return a list of key/value tuple
            foreach (var method in new[] { "x.iteritems()", "x.items()" }) {
                Debug.WriteLine(method);

                var code = @"x = {}
abc = " + method + @"
def f(z):
    z[42] = 100

f(x)
for fob in abc:
    print(fob)";

                var entry = ProcessText(code);
                var values = entry.GetValuesByIndex("fob", code.IndexOf("print(fob)")).ToArray();
                Assert.AreEqual(1, values.Length);
                Assert.AreEqual("tuple of int", values[0].Description);
            }
        }

        /// <summary>
        /// Verifies that list indicies don't accumulate classes across multiple analysis
        /// </summary>
        [TestMethod, Priority(0)]
        public void ListIndiciesCrossModuleAnalysis() {
            for (int i = 0; i < 2; i++) {
                using (var state = PythonAnalyzer.CreateSynchronously(InterpreterFactory, Interpreter)) {
                    var code1 = "l = []";
                    var code2 = @"class C(object):
    pass

a = C()
import mod1
mod1.l.append(a)
";

                    var mod1 = state.AddModule("mod1", "mod1", null);
                    Prepare(mod1, GetSourceUnit(code1, "mod1"));
                    var mod2 = state.AddModule("mod2", "mod2", null);
                    Prepare(mod2, GetSourceUnit(code2, "mod2"));

                    mod1.Analyze(CancellationToken.None, true);
                    mod2.Analyze(CancellationToken.None, true);

                    mod1.AnalysisGroup.AnalyzeQueuedEntries(CancellationToken.None);
                    if (i == 0) {
                        // re-preparing shouldn't be necessary
                        Prepare(mod2, GetSourceUnit(code2, "mod2"));
                    }

                    mod2.Analyze(CancellationToken.None, true);
                    mod2.AnalysisGroup.AnalyzeQueuedEntries(CancellationToken.None);

                    var listValue = mod1.Analysis.GetValuesByIndex("l", 0).ToArray();
                    Assert.AreEqual(1, listValue.Length);
                    Assert.AreEqual("list of C instance", listValue[0].Description);

                    var values = mod1.Analysis.GetValuesByIndex("l[0]", 0).ToArray();
                    Assert.AreEqual(1, values.Length);
                    Assert.AreEqual("C instance", values[0].Description);
                }
            }
        }

        [TestMethod, Priority(0)]
        public void SpecialListMethodsCrossUnitAnalysis() {
            var code = @"x = []
def f(z):
    z.append(100)
    
f(x)
for fob in x:
    print(fob)


oar = x.pop()
";

            var entry = ProcessText(code);
            var values = entry.GetValuesByIndex("fob", code.IndexOf("print(fob)")).ToArray();
            Assert.AreEqual(1, values.Length);
            Assert.AreEqual(BuiltinTypeId.Int, values[0].PythonType.TypeId);

            values = entry.GetValuesByIndex("oar", code.IndexOf("oar = ")).ToArray();
            Assert.AreEqual(1, values.Length);
            Assert.AreEqual(BuiltinTypeId.Int, values[0].PythonType.TypeId);
        }

        [TestMethod, Priority(0)]
        public void SetLiteral() {
            var code = @"
x = {2, 3, 4}
for abc in x:
    print(abc)
";
            var entry = ProcessText(code);
            var values = entry.GetValuesByIndex("x", code.IndexOf("x = ")).ToArray();
            Assert.AreEqual(1, values.Length);
            Assert.AreEqual("set", values[0].ShortDescription);
            Assert.AreEqual("set of int", values[0].Description);

            values = entry.GetValuesByIndex("abc", code.IndexOf("print(abc)")).ToArray();
            Assert.AreEqual(1, values.Length);
            Assert.AreEqual("int", values[0].ShortDescription);
        }

        [TestMethod, Priority(0)]
        public void SetOperators() {
            var entry = ProcessText(@"
x = {1, 2, 3}
y = {3.14, 2.718}

x_or_y = x | y
x_and_y = x & y
x_sub_y = x - y
x_xor_y = x ^ y

y_or_x = y | x
y_and_x = y & x
y_sub_x = y - x
y_xor_x = y ^ x

x_or_y_0 = next(iter(x_or_y))
x_and_y_0 = next(iter(x_and_y))
x_sub_y_0 = next(iter(x_sub_y))
x_xor_y_0 = next(iter(x_xor_y))

y_or_x_0 = next(iter(y_or_x))
y_and_x_0 = next(iter(y_and_x))
y_sub_x_0 = next(iter(y_sub_x))
y_xor_x_0 = next(iter(y_xor_x))
");
            AssertUtil.ContainsExactly(entry.GetTypeIdsByIndex("x", 0), BuiltinTypeId.Set);
            AssertUtil.ContainsExactly(entry.GetTypeIdsByIndex("y", 0), BuiltinTypeId.Set);
            foreach (var op in new[] { "or", "and", "sub", "xor" }) {
                AssertUtil.ContainsExactly(entry.GetTypeIdsByIndex("x_" + op + "_y", 0), BuiltinTypeId.Set);
                AssertUtil.ContainsExactly(entry.GetTypeIdsByIndex("y_" + op + "_x", 0), BuiltinTypeId.Set);

                if (op == "or") {
                    AssertUtil.ContainsExactly(entry.GetTypeIdsByIndex("x_" + op + "_y_0", 0), BuiltinTypeId.Int, BuiltinTypeId.Float);
                    AssertUtil.ContainsExactly(entry.GetTypeIdsByIndex("y_" + op + "_x_0", 0), BuiltinTypeId.Int, BuiltinTypeId.Float);
                } else {
                    AssertUtil.ContainsExactly(entry.GetTypeIdsByIndex("x_" + op + "_y_0", 0), BuiltinTypeId.Int);
                    AssertUtil.ContainsExactly(entry.GetTypeIdsByIndex("y_" + op + "_x_0", 0), BuiltinTypeId.Float);
                }
            }

        }

        [TestMethod, Priority(0)]
        public void GetVariablesDictionaryGet() {
            var entry = ProcessText(@"x = {42:'abc'}");

            AssertUtil.ContainsExactly(entry.GetDescriptionsByIndex("x.get", 0), "bound built-in method get");
        }

        [TestMethod, Priority(0)]
        public void DictMethods() {
            var entry = ProcessText(@"
x = {42:'abc'}
            ", PythonLanguageVersion.V27);

            AssertUtil.ContainsExactly(entry.GetTypeIdsByIndex("x.items()[0][0]", 1), BuiltinTypeId.Int);
            AssertUtil.ContainsExactly(entry.GetTypeIdsByIndex("x.items()[0][1]", 1), BuiltinTypeId_Str);
            AssertUtil.ContainsExactly(entry.GetTypeIdsByIndex("x.keys()[0]", 1), BuiltinTypeId.Int);
            AssertUtil.ContainsExactly(entry.GetTypeIdsByIndex("x.values()[0]", 1), BuiltinTypeId_Str);
            AssertUtil.ContainsExactly(entry.GetTypeIdsByIndex("x.pop(1)", 1), BuiltinTypeId_Str);
            AssertUtil.ContainsExactly(entry.GetTypeIdsByIndex("x.popitem()[0]", 1), BuiltinTypeId.Int);
            AssertUtil.ContainsExactly(entry.GetTypeIdsByIndex("x.popitem()[1]", 1), BuiltinTypeId_Str);
            AssertUtil.ContainsExactly(entry.GetTypeIdsByIndex("x.iterkeys().next()", 1), BuiltinTypeId.Int);
            AssertUtil.ContainsExactly(entry.GetTypeIdsByIndex("x.itervalues().next()", 1), BuiltinTypeId_Str);
            AssertUtil.ContainsExactly(entry.GetTypeIdsByIndex("x.iteritems().next()[0]", 1), BuiltinTypeId.Int);
            AssertUtil.ContainsExactly(entry.GetTypeIdsByIndex("x.iteritems().next()[1]", 1), BuiltinTypeId_Str);
        }

        [TestMethod, Priority(0)]
        public void DictUpdate() {
            var entry = ProcessText(@"
a = {42:100}
b = {}
b.update(a)
");

            AssertUtil.ContainsExactly(entry.GetTypeIdsByIndex("b.items()[0][0]", 1), BuiltinTypeId.Int);
            AssertUtil.ContainsExactly(entry.GetTypeIdsByIndex("b.items()[0][1]", 1), BuiltinTypeId.Int);
        }

        [TestMethod, Priority(0)]
        public void DictEnum() {
            var entry = ProcessText(@"
for x in {42:'abc'}:
    print(x)
");

            AssertUtil.ContainsExactly(entry.GetTypeIdsByIndex("x", 1), BuiltinTypeId.Int);
        }

        [TestMethod, Priority(0)]
        public void FutureDivision() {
            var entry = ProcessText(@"
from __future__ import division
x = 1/2
            ");

            AssertUtil.ContainsExactly(entry.GetTypeIdsByIndex("x", 1), BuiltinTypeId.Float);
        }

        [TestMethod, Priority(0)]
        public void BoundMethodDescription() {
            var entry = ProcessText(@"
class C:
    def f(self):
        'doc string'

a = C()
b = a.f
            ");

            foreach (var varRef in entry.GetValuesByIndex("b", 1)) {
                Assert.AreEqual("method f of C objects \r\ndoc string", varRef.Description);
            }

            entry = ProcessText(@"
class C(object):
    def f(self):
        'doc string'

a = C()
b = a.f
            ");

            foreach (var varRef in entry.GetValuesByIndex("b", 1)) {
                Assert.AreEqual("method f of C objects \r\ndoc string", varRef.Description);
            }
        }

        [TestMethod, Priority(0)]
        public void LambdaExpression() {
            var entry = ProcessText(@"
x = lambda a: a
y = x(42)
");

            AssertUtil.ContainsExactly(entry.GetTypeIdsByIndex("y", 1), BuiltinTypeId.Int);

            entry = ProcessText(@"
def f(a):
    return a

x = lambda b: f(b)
y = x(42)
");

            AssertUtil.ContainsExactly(entry.GetTypeIdsByIndex("y", 1), BuiltinTypeId.Int);

        }

        [TestMethod, Priority(0)]
        public void LambdaScoping() {
            var code = @"def f(l1, l2):
    l1('abc')
    l2(42)


x = []
y = ()
f(lambda x=x:x, lambda x=y:x)";

            var entry = ProcessText(code);

            // default value, should be a list
            var members = entry.GetMembersByIndex("x", code.IndexOf("lambda x=") + 10, GetMemberOptions.None).Select(x => x.Completion);
            AssertUtil.Contains(members, "pop");
            AssertUtil.DoesntContain(members, "real");
            AssertUtil.DoesntContain(members, "rfind");

            // parameter used in the lambda, should be list and str
            members = entry.GetMembersByIndex("x", code.IndexOf("lambda x=") + 12, GetMemberOptions.None).Select(x => x.Completion);
            AssertUtil.Contains(members, "pop");
            AssertUtil.Contains(members, "upper");

            // default value in the 2nd lambda, should be list
            members = entry.GetMembersByIndex("y", code.IndexOf("lambda x=") + 24, GetMemberOptions.None).Select(x => x.Completion);
            AssertUtil.Contains(members, "count");
            AssertUtil.DoesntContain(members, "pop");

            // value in the 2nd lambda, should be tuple and int
            members = entry.GetMembersByIndex("x", code.IndexOf("lambda x=") + 26, GetMemberOptions.None).Select(x => x.Completion);
            AssertUtil.Contains(members, "count");
            AssertUtil.Contains(members, "real");
        }

        [TestMethod, Priority(0)]
        public void FunctionScoping() {
            var code = @"x = 100

def f(x = x):
    x

f('abc')
";

            var entry = ProcessText(code);

            VerifyReferences(entry.GetVariablesByIndex("x", code.IndexOf("def") + 6),
                new VariableLocation(3, 7, VariableType.Definition),
                new VariableLocation(4, 5, VariableType.Reference));

            VerifyReferences(entry.GetVariablesByIndex("x", code.IndexOf("def") + 10),
                new VariableLocation(1, 1, VariableType.Definition),
                new VariableLocation(3, 11, VariableType.Reference));

            VerifyReferences(entry.GetVariablesByIndex("x", code.IndexOf("    x") + 4),
                new VariableLocation(3, 7, VariableType.Definition),
                new VariableLocation(4, 5, VariableType.Reference));
        }

        [TestMethod, Priority(0)]
        public void RecursiveClass() {
            var entry = ProcessText(@"
cls = object

class cls(cls): 
    abc = 42
");

            entry.GetMemberNamesByIndex("cls", 1);
            AssertUtil.ContainsExactly(entry.GetMemberNamesByIndex("cls().abc", 1), _intMembers);
            AssertUtil.ContainsExactly(entry.GetMemberNamesByIndex("cls.abc", 1), _intMembers);
            var sigs = entry.GetSignaturesByIndex("cls", 1).ToArray();
            AssertUtil.ContainsExactly(sigs.Select(s => s.Documentation), null, "The most base type");
        }

        [TestMethod, Priority(0)]
        public void BadMethod() {
            var entry = ProcessText(@"
class cls(object): 
    def f(): 
        'help'
        return 42

abc = cls()
fob = abc.f()
");

            AssertUtil.ContainsExactly(entry.GetMemberNamesByIndex("fob", 1), _intMembers);
            var sigs = entry.GetSignaturesByIndex("cls().f", 1).ToArray();
            Assert.AreEqual(1, sigs.Length);
            Assert.AreEqual("help", sigs[0].Documentation);
        }

        [TestMethod, Priority(0)]
        public void KeywordArguments() {
            var funcDef = @"def f(a, b, c): 
    pass";
            var classWithInit = @"class f(object):
    def __init__(self, a, b, c):
        pass";
            var classWithNew = @"class f(object):
    def __new__(cls, a, b, c):
        pass";
            var method = @"class x(object):
    def g(self, a, b, c):
        pass

f = x().g";
            var decls = new[] { funcDef, classWithInit, classWithNew, method };

            foreach (var decl in decls) {
                string[] testCalls = new[] { 
                    "f(c = 'abc', b = 42, a = 3j)", "f(3j, c = 'abc', b = 42)", "f(3j, 42, c = 'abc')",
                    "f(c = 'abc', b = 42, a = 3j, d = 42)",  // extra argument
                    "f(3j, 42, 'abc', d = 42)",
                };

                foreach (var testCall in testCalls) {
                    var text = decl + Environment.NewLine + testCall;
                    Console.WriteLine(text);
                    var entry = ProcessText(text);

                    AssertUtil.ContainsExactly(entry.GetTypeIdsByIndex("a", text.IndexOf("pass")), BuiltinTypeId.Complex);
                    AssertUtil.ContainsExactly(entry.GetTypeIdsByIndex("b", text.IndexOf("pass")), BuiltinTypeId.Int);
                    AssertUtil.ContainsExactly(entry.GetTypeIdsByIndex("c", text.IndexOf("pass")), BuiltinTypeId_Str);
                }
            }
        }

        [TestMethod, Priority(0)]
        public void BadKeywordArguments() {
            var code = @"def f(a, b):
    return a

x = 100
z = f(a=42, x)";

            var entry = ProcessText(code);
            var values = entry.GetValuesByIndex("z", code.IndexOf("z =")).ToArray();
            Assert.AreEqual(1, values.Length);

            Assert.AreEqual(values.First().Description, "int");
        }

        [TestMethod, Priority(0)]
        public void PositionalSplat() {
            var funcDef = @"def f(a, b, c, *d): 
    pass";
            var classWithInit = @"class f(object):
    def __init__(self, a, b, c, *d):
        pass";
            var classWithNew = @"class f(object):
    def __new__(cls, a, b, c, *d):
        pass";
            var method = @"class x(object):
    def g(self, a, b, c, *d):
        pass

f = x().g";
            var decls = new[] { funcDef, classWithInit, classWithNew, method };

            foreach (var decl in decls) {
                string[] testCalls = new[] { 
                    "f(*(3j, 42, 'abc'))", 
                    "f(*[3j, 42, 'abc'])", 
                    "f(*(3j, 42, 'abc', 4L))",  // extra argument
                    "f(*[3j, 42, 'abc', 4L])",  // extra argument
                    "f(3j, *(42, 'abc'))",
                    "f(3j, 42, *('abc',))",
                    "f(3j, *(42, 'abc', 4L))",
                    "f(3j, 42, *('abc', 4L))",
                    "f(3j, 42, 'abc', *[4L])",
                    "f(3j, 42, 'abc', 4L)"
                };

                foreach (var testCall in testCalls) {
                    var text = decl + Environment.NewLine + testCall;
                    Console.WriteLine(testCall);
                    var entry = ProcessText(text);

                    AssertUtil.ContainsExactly(entry.GetTypeIdsByIndex("a", text.IndexOf("pass")), BuiltinTypeId.Complex);
                    AssertUtil.ContainsExactly(entry.GetTypeIdsByIndex("b", text.IndexOf("pass")), BuiltinTypeId.Int);
                    AssertUtil.ContainsExactly(entry.GetTypeIdsByIndex("c", text.IndexOf("pass")), BuiltinTypeId_Str);
                    AssertUtil.ContainsExactly(entry.GetTypeIdsByIndex("d", text.IndexOf("pass")), BuiltinTypeId.Tuple);
                    if (testCall.Contains("4L")) {
                        AssertUtil.ContainsExactly(entry.GetTypeIdsByIndex("d[0]", text.IndexOf("pass")), BuiltinTypeId.Long);
                    }
                }
            }
        }

        [TestMethod, Priority(0)]
        public void KeywordSplat() {
            var funcDef = @"def f(a, b, c, **d): 
    pass";
            var classWithInit = @"class f(object):
    def __init__(self, a, b, c, **d):
        pass";
            var classWithNew = @"class f(object):
    def __new__(cls, a, b, c, **d):
        pass";
            var method = @"class x(object):
    def g(self, a, b, c, **d):
        pass

f = x().g";
            var decls = new[] { funcDef, classWithInit, classWithNew, method };

            foreach (var decl in decls) {
                string[] testCalls = new[] { 
                    "f(**{'a': 3j, 'b': 42, 'c': 'abc'})", 
                    "f(**{'c': 'abc', 'b': 42, 'a': 3j})", 
                    "f(**{'a': 3j, 'b': 42, 'c': 'abc', 'x': 4L})",  // extra argument
                    "f(3j, **{'b': 42, 'c': 'abc'})",
                    "f(3j, 42, **{'c': 'abc'})"
                };

                foreach (var testCall in testCalls) {
                    var text = decl + Environment.NewLine + testCall;
                    Console.WriteLine(testCall);
                    var entry = ProcessText(text);

                    AssertUtil.ContainsExactly(entry.GetTypeIdsByIndex("a", text.IndexOf("pass")), BuiltinTypeId.Complex);
                    AssertUtil.ContainsExactly(entry.GetTypeIdsByIndex("b", text.IndexOf("pass")), BuiltinTypeId.Int);
                    AssertUtil.ContainsExactly(entry.GetTypeIdsByIndex("c", text.IndexOf("pass")), BuiltinTypeId_Str);
                    AssertUtil.ContainsExactly(entry.GetTypeIdsByIndex("d", text.IndexOf("pass")), BuiltinTypeId.Dict);
                    if (testCall.Contains("4L")) {
                        AssertUtil.ContainsExactly(entry.GetTypeIdsByIndex("d['x']", text.IndexOf("pass")), BuiltinTypeId.Long);
                    }
                }
            }
        }

        [TestMethod, Priority(0)]
        public void ForwardRef() {
            var text = @"

class D(object):
    def oar(self, x):
        abc = C()
        abc.fob(2)
        a = abc.fob(2.0)
        a.oar(('a', 'b', 'c', 'd'))

class C(object):
    def fob(self, x):
        D().oar('abc')
        D().oar(['a', 'b', 'c'])
        return D()
    def baz(self): pass
";
            var entry = ProcessText(text);

            var fifty = entry.GetVariablesNoBuiltinsByIndex(text.IndexOf("abc.fob")).ToSet();
            AssertUtil.ContainsExactly(fifty, "C", "D", "a", "abc", "self", "x");

            var three = entry.GetVariablesNoBuiltinsByIndex(text.IndexOf("def oar") + 1).ToSet();
            AssertUtil.ContainsExactly(three, "C", "D", "oar");

            var allFifty = entry.GetMemberNamesByIndex("abc", text.IndexOf("abc.fob")).ToSet();
            AssertUtil.ContainsExactly(allFifty, GetUnion(_objectMembers, "baz", "fob"));

            var xTypes = entry.GetTypeIdsByIndex("x", text.IndexOf("abc.fob")).ToSet();
            AssertUtil.ContainsExactly(xTypes, BuiltinTypeId.List, BuiltinTypeId_Str, BuiltinTypeId.Tuple);

            var xMembers = entry.GetMemberNamesByIndex("x", text.IndexOf("abc.fob")).ToSet();
            AssertUtil.ContainsExactly(xMembers, GetIntersection(_strMembers, _listMembers));
        }

        public static int GetIndex(string text, string substring) {
            return text.IndexOf(substring);
        }

        [TestMethod, Priority(0)]
        public void Builtins() {
            var text = @"
booltypetrue = True
booltypefalse = False
";
            var entry = ProcessText(text);
            AssertUtil.ContainsExactly(entry.GetTypeIdsByIndex("booltypetrue", 1), BuiltinTypeId.Bool);
            AssertUtil.ContainsExactly(entry.GetTypeIdsByIndex("booltypefalse", 1), BuiltinTypeId.Bool);
        }

        [TestMethod, Priority(0)]
        public void DictionaryFunctionTable() {
            var text = @"
def f(a, b):
    print a, b
    
def g(a, b):
    x, y = a, b

x = {'fob': f, 'oar' : g}
x['fob'](42, [])
";
            var entry = ProcessText(text);
            AssertUtil.ContainsExactly(entry.GetTypeIdsByIndex("a", text.IndexOf("print")), BuiltinTypeId.Int);
            AssertUtil.ContainsExactly(entry.GetTypeIdsByIndex("b", text.IndexOf("print")), BuiltinTypeId.List);
            AssertUtil.ContainsExactly(entry.GetTypeIdsByIndex("a", text.IndexOf("x, y")));
            AssertUtil.ContainsExactly(entry.GetTypeIdsByIndex("b", text.IndexOf("x, y")));
        }

        [TestMethod, Priority(0)]
        public void DictionaryAssign() {
            var text = @"
x = {'abc': 42}
y = x['fob']
";
            var entry = ProcessText(text);
            AssertUtil.ContainsExactly(entry.GetTypeIdsByIndex("y", 1), BuiltinTypeId.Int);
        }

        [TestMethod, Priority(0)]
        public void DictionaryFunctionTableGet2() {
            var text = @"
def f(a, b):
    print a, b
    
def g(a, b):
    x, y = a, b

x = {'fob': f, 'oar' : g}
x.get('fob')(42, [])
";
            var entry = ProcessText(text);
            AssertUtil.ContainsExactly(entry.GetTypeIdsByIndex("a", text.IndexOf("print")), BuiltinTypeId.Int);
            AssertUtil.ContainsExactly(entry.GetTypeIdsByIndex("b", text.IndexOf("print")), BuiltinTypeId.List);
            AssertUtil.ContainsExactly(entry.GetTypeIdsByIndex("a", text.IndexOf("x, y")));
            AssertUtil.ContainsExactly(entry.GetTypeIdsByIndex("b", text.IndexOf("x, y")));
        }

        [TestMethod, Priority(0)]
        public void DictionaryFunctionTableGet() {
            var text = @"
def f(a, b):
    print a, b
    
def g(a, b):
    x, y = a, b

x = {'fob': f, 'oar' : g}
y = x.get('fob', None)
if y is not None:
    y(42, [])
";
            var entry = ProcessText(text);
            AssertUtil.ContainsExactly(entry.GetTypeIdsByIndex("a", text.IndexOf("print")), BuiltinTypeId.Int);
            AssertUtil.ContainsExactly(entry.GetTypeIdsByIndex("b", text.IndexOf("print")), BuiltinTypeId.List);
            AssertUtil.ContainsExactly(entry.GetTypeIdsByIndex("a", text.IndexOf("x, y")));
            AssertUtil.ContainsExactly(entry.GetTypeIdsByIndex("b", text.IndexOf("x, y")));
        }

        [TestMethod, Priority(0)]
        public void SimpleGlobals() {
            var text = @"
class x(object):
    def abc(self):
        pass
        
a = x()
x.abc()
";
            var entry = ProcessText(text);
            AssertUtil.ContainsExactly(entry.GetVariablesNoBuiltinsByIndex(1), "a", "x");
            AssertUtil.ContainsExactly(entry.GetMemberNamesByIndex("x", 1), GetUnion(_objectMembers, "abc"));
        }

        [TestMethod, Priority(0)]
        public void FuncCallInIf() {
            var text = @"
def Method(a, b, c):
    print a, b, c
    
if not Method(42, 'abc', []):
    pass
";
            var entry = ProcessText(text);
            AssertUtil.ContainsExactly(entry.GetTypeIdsByIndex("a", text.IndexOf("print")), BuiltinTypeId.Int);
            AssertUtil.ContainsExactly(entry.GetTypeIdsByIndex("b", text.IndexOf("print")), BuiltinTypeId_Str);
            AssertUtil.ContainsExactly(entry.GetTypeIdsByIndex("c", text.IndexOf("print")), BuiltinTypeId.List);
        }

        [TestMethod, Priority(0)]
        public void WithStatement() {
            var text = @"
class X(object):
    def x_method(self): pass
    def __enter__(self): return self
    def __exit__(self, exc_type, exc_value, traceback): return False
       
class Y(object):
    def y_method(self): pass
    def __enter__(self): return 123
    def __exit__(self, exc_type, exc_value, traceback): return False
 
with X() as x:
    pass #x

with Y() as y:
    pass #y
    
with X():
    pass
";
            var entry = ProcessText(text);
            AssertUtil.ContainsAtLeast(entry.GetMemberNamesByIndex("x", text.IndexOf("pass #x")), "x_method");
            AssertUtil.ContainsExactly(entry.GetTypeIdsByIndex("y", text.IndexOf("pass #y")), BuiltinTypeId.Int);
        }

        [TestMethod, Priority(0)]
        public void OverrideFunction() {
            var text = @"
class oar(object):
    def Call(self, xvar, yvar):
        pass

class baz(oar):
    def Call(self, xvar, yvar):
        x = 42
        pass

class Cxxxx(object):
    def __init__(self):
        self.fob = baz()
        
    def Cmeth(self, avar, bvar):
        self.fob.Call(avar, bvar)
        


abc = Cxxxx()
abc.Cmeth(['fob'], 'oar')
";
            var entry = ProcessText(text);
            AssertUtil.ContainsExactly(entry.GetTypeIdsByIndex("xvar", text.IndexOf("x = 42")), BuiltinTypeId.List);
            AssertUtil.ContainsExactly(entry.GetTypeIdsByIndex("xvar", text.IndexOf("pass")));
        }


        [TestMethod, Priority(0)]
        public void FunctionOverloads() {
            var text = @"
def f(a, b, c=0):
    pass

f(1, 1, 1)
f(3.14, 3.14, 3.14)
f('a', 'b', 'c')
f(1, 3.14, 'c')
f('a', 'b', 1)
";
            var entry = ProcessText(text);
            var f = entry.GetSignaturesByIndex("f", 0).Select(sig => {
                return string.Format(
                    "{0}({1})",
                    sig.Name,
                    string.Join(
                        ", ",
                        sig.Parameters
                        .Select(
                            p => {
                                if (String.IsNullOrWhiteSpace(p.DefaultValue)) {
                                    return string.Format("{0} := ({1})", p.Name, p.Type);
                                } else {
                                    return string.Format("{0} = {1} := ({2})", p.Name, p.DefaultValue, p.Type);
                                }
                            }
                        )
                    )
                );
            }).ToList();
            foreach (var sig in f) {
                Console.WriteLine(sig);
            }
            Assert.AreEqual(6, f.Count);
            AssertUtil.ContainsExactly(f,
                "f(a := (), b := (), c = 0 := (int))",
                "f(a := (int), b := (int), c = 0 := (int))",
                "f(a := (float), b := (float), c = 0 := (float, int))",
                "f(a := (str), b := (str), c = 0 := (int, str))",
                "f(a := (int), b := (float), c = 0 := (int, str))",
                "f(a := (str), b := (str), c = 0 := (int))"
            );
        }

        internal static readonly Regex ValidParameterName = new Regex(@"^(\*|\*\*)?[a-z_][a-z0-9_]*( *=.+)?", RegexOptions.IgnoreCase);
        internal static string GetSafeParameterName(ParameterResult result) {
            var match = ValidParameterName.Match(result.Name);

            return match.Success ? match.Value : result.Name;
        }


        protected virtual string ListInitParameterName {
            get { return "sequence"; }
        }

        /// <summary>
        /// http://pytools.codeplex.com/workitem/799
        /// </summary>
        [TestMethod, Priority(0)]
        public void OverrideCompletions() {
            var text = @"
class oar(list):
    pass
";
            var entry = ProcessText(text);
            var init = entry.GetOverrideableByIndex(text.IndexOf("pass")).Single(r => r.Name == "__init__");
            AssertUtil.AreEqual(init.Parameters.Select(GetSafeParameterName), "self", ListInitParameterName);

            // Ensure that nested classes are correctly resolved.
            text = @"
class oar(int):
    class fob(dict):
        pass
";
            entry = ProcessText(text);
            var oarItems = entry.GetOverrideableByIndex(text.IndexOf("    pass")).Select(x => x.Name).ToSet();
            var fobItems = entry.GetOverrideableByIndex(text.IndexOf("pass")).Select(x => x.Name).ToSet();
            AssertUtil.DoesntContain(oarItems, "keys");
            AssertUtil.DoesntContain(oarItems, "items");
            AssertUtil.ContainsAtLeast(oarItems, "bit_length");

            AssertUtil.ContainsAtLeast(fobItems, "keys", "items");
            AssertUtil.DoesntContain(fobItems, "bit_length");
        }


        [TestMethod, Priority(0)]
        public void SimpleMethodCall() {
            var text = @"
class x(object):
    def abc(self, fob):
        pass
        
a = x()
a.abc('abc')
";
            var entry = ProcessText(text);
            AssertUtil.ContainsExactly(entry.GetTypeIdsByIndex("fob", text.IndexOf("pass")), BuiltinTypeId_Str);
            AssertUtil.ContainsExactly(entry.GetMemberNamesByIndex("self", text.IndexOf("pass")), GetUnion(_objectMembers, "abc"));
        }

        [TestMethod, Priority(0)]
        public void BuiltinRetval() {
            var text = @"
x = [2,3,4]
a = x.index(2)
";
            var entry = ProcessText(text);
            AssertUtil.ContainsExactly(entry.GetTypeIdsByIndex("x", text.IndexOf("x =")).ToSet(), BuiltinTypeId.List);
            AssertUtil.ContainsExactly(entry.GetTypeIdsByIndex("a", text.IndexOf("a =")).ToSet(), BuiltinTypeId.Int);
        }

        [TestMethod, Priority(0)]
        public void BuiltinFuncRetval() {
            var text = @"
x = ord('a')
y = range(5)
";

            var entry = ProcessText(text);
            AssertUtil.ContainsExactly(entry.GetTypeIdsByIndex("x", text.IndexOf("x = ")).ToSet(), BuiltinTypeId.Int);
            AssertUtil.ContainsExactly(entry.GetTypeIdsByIndex("y", text.IndexOf("y = ")).ToSet(), BuiltinTypeId.List);
        }

        [TestMethod, Priority(0)]
        public void FunctionMembers() {
            var text = @"
def f(x): pass
f.abc = 32
";
            var entry = ProcessText(text);
            AssertUtil.Contains(entry.GetMemberNamesByIndex("f", 1), "abc");

            text = @"
def f(x): pass

";
            entry = ProcessText(text);
            AssertUtil.DoesntContain(entry.GetMemberNamesByIndex("f", 1), "x");
            AssertUtil.ContainsExactly(entry.GetMemberNamesByIndex("f", 1), _functionMembers);

            AssertUtil.ContainsExactly(entry.GetMemberNamesByIndex("f.func_name", 1), _strMembers);
        }

        [TestMethod, Priority(0)]
        public void RangeIteration() {
            var text = @"
for i in range(5):
    pass
";
            var entry = ProcessText(text);
            AssertUtil.ContainsExactly(entry.GetTypeIdsByIndex("i", text.IndexOf("for i")).ToSet(), BuiltinTypeId.Int);
        }

        [TestMethod, Priority(0)]
        public void BuiltinImport() {
            var text = @"
import sys
";
            var entry = ProcessText(text);
            AssertUtil.ContainsExactly(entry.GetVariablesNoBuiltinsByIndex(1), "sys");
            Assert.IsTrue(entry.GetMemberNamesByIndex("sys", 1).Any((s) => s == "winver"));
        }

        [TestMethod, Priority(0)]
        public void BuiltinImportInFunc() {
            var text = @"
def f():
    import sys
";
            var entry = ProcessText(text);
            AssertUtil.ContainsExactly(entry.GetVariablesNoBuiltinsByIndex(text.IndexOf("sys")), "f", "sys");
            AssertUtil.Contains(entry.GetMemberNamesByIndex("sys", text.IndexOf("sys")), "winver");
        }

        [TestMethod, Priority(0)]
        public void BuiltinImportInClass() {
            var text = @"
class C:
    import sys
";
            var entry = ProcessText(text);

            AssertUtil.ContainsExactly(entry.GetVariablesNoBuiltinsByIndex(text.IndexOf("sys")), "C", "sys");
            Assert.IsTrue(entry.GetMemberNamesByIndex("sys", text.IndexOf("sys")).Any((s) => s == "winver"));
        }

        [TestMethod, Priority(0)]
        public void NoImportClr() {
            var text = @"
x = 'abc'
";
            var entry = ProcessText(text);
            AssertUtil.ContainsExactly(entry.GetTypeIdsByIndex("x", 1), BuiltinTypeId_Str);
            AssertUtil.ContainsExactly(entry.GetMemberNamesByIndex("x", 1), _strMembers);
        }

        [TestMethod, Priority(0)]
        public void MutualRecursion() {
            var text = @"
class C:
    def f(self, other, depth):
        if depth == 0:
            return 'abc'
        return other.g(self, depth - 1)

class D:
    def g(self, other, depth):
        if depth == 0:
            return ['d', 'e', 'f']
        
        return other.f(self, depth - 1)

x = D().g(C(), 42)

";
            var entry = ProcessText(text);
            AssertUtil.ContainsExactly(entry.GetMemberNamesByIndex("other", text.IndexOf("other.g")), "g", "__doc__", "__class__");
            AssertUtil.ContainsExactly(entry.GetTypeIdsByIndex("x", text.IndexOf("x =")), BuiltinTypeId.List, BuiltinTypeId_Str);
            AssertUtil.ContainsExactly(entry.GetMemberNamesByIndex("x", text.IndexOf("x =")),
                GetIntersection(_listMembers, _strMembers));
        }

        [TestMethod, Priority(0)]
        public void MutualGeneratorRecursion() {
            var text = @"
class C:
    def f(self, other, depth):
        if depth == 0:
            yield 'abc'
        yield next(other.g(self, depth - 1))

class D:
    def g(self, other, depth):
        if depth == 0:
            yield ['d', 'e', 'f']
        
        yield next(other.f(self, depth - 1))

x = next(D().g(C(), 42))

";
            var entry = ProcessText(text);
            AssertUtil.ContainsExactly(entry.GetTypeIdsByIndex("x", text.IndexOf("x =")), BuiltinTypeId.List, BuiltinTypeId_Str);
        }

        [TestMethod, Priority(0)]
        public void DistinctGenerators() {
            var text = @"
def f(x):
    return x

def g(x):
    yield f(x)

class S0(object): pass
it = g(S0())
val = next(it)

" + string.Join("\r\n", Enumerable.Range(1, 100).Select(i => string.Format("class S{0}(object): pass\r\nf(S{0}())", i)));
            Console.WriteLine(text);

            // Ensure the returned generators are distinct
            var entry = ProcessText(text);
            AssertUtil.ContainsExactly(entry.GetTypeIdsByIndex("it", text.IndexOf("it =")), BuiltinTypeId.Generator);
            AssertUtil.ContainsExactly(entry.GetShortDescriptionsByIndex("val", text.IndexOf("val =")), "S0 instance");
        }

        [TestMethod, Priority(0)]
        public void ForwardRefVars() {
            var text = @"
class x(object):
    def __init__(self, val):
        self.abc = []
    
x(42)
x('abc')
x([])
";
            var entry = ProcessText(text);
            var values = entry.GetValuesByIndex("self.abc", text.IndexOf("self.abc")).ToList();
            Assert.AreEqual(4, values.Count);
        }

        [TestMethod, Priority(0)]
        public void ReturnFunc() {
            var text = @"
def g():
    return []

def f():
    return g
    
x = f()()
";
            var entry = ProcessText(text);
            AssertUtil.ContainsExactly(entry.GetTypeIdsByIndex("x", 1), BuiltinTypeId.List);
        }

        [TestMethod, Priority(0)]
        public void ReturnArg() {
            var text = @"
def g(a):
    return a

x = g(1)
";
            var entry = ProcessText(text);
            AssertUtil.ContainsExactly(entry.GetTypeIdsByIndex("x", 1), BuiltinTypeId.Int);
        }

        [TestMethod, Priority(0)]
        public void ReturnArg2() {
            var text = @"

def f(a):
    def g():
        return a
    return g

x = f(2)()
";
            var entry = ProcessText(text);
            AssertUtil.ContainsExactly(entry.GetTypeIdsByIndex("x", 1), BuiltinTypeId.Int);
        }

        [TestMethod, Priority(0)]
        public void MemberAssign() {
            var text = @"
class C:
    def func(self):
        self.abc = 42

a = C()
a.func()
fob = a.abc
";
            var entry = ProcessText(text);
            AssertUtil.ContainsExactly(entry.GetTypeIdsByIndex("fob", 1), BuiltinTypeId.Int);
            AssertUtil.ContainsExactly(entry.GetMemberNamesByIndex("fob", 1), _intMembers);
            AssertUtil.ContainsExactly(entry.GetMemberNamesByIndex("a", 1), "abc", "func", "__doc__", "__class__");
        }

        [TestMethod, Priority(0)]
        public void MemberAssign2() {
            var text = @"
class D:
    def func2(self):
        a = C()
        a.func()
        return a.abc

class C:
    def func(self):
        self.abc = [2,3,4]

fob = D().func2()
";
            var entry = ProcessText(text);
            // TODO: AssertUtil.ContainsExactly(entry.GetTypesFromName("fob", 0), ListType);
        }

        [TestMethod, Priority(0)]
        public void UnfinishedDot() {
            // the partial dot should be ignored and we shouldn't see g as
            // a member of D
            var text = @"
class D(object):
    def func(self):
        self.
        
def g(a, b, c): pass
";
            var entry = ProcessText(text);
            AssertUtil.ContainsExactly(entry.GetMemberNamesByIndex("self", text.IndexOf("self.")),
                GetUnion(_objectMembers, "func"));
        }

        [TestMethod, Priority(0)]
        public void CrossModule() {
            var text1 = @"
import mod2
";
            var text2 = @"
x = 42
";

            PermutedTest("mod", new[] { text1, text2 }, (pe) => {
                AssertUtil.ContainsExactly(pe[0].Analysis.GetMemberNamesByIndex("mod2", 1), "x");
            });
        }

        [TestMethod, Priority(0)]
        public void CrossModuleCall() {
            var text1 = @"
import mod2
y = mod2.f('abc')
";
            var text2 = @"
def f(x):
    return x
";

            PermutedTest("mod", new[] { text1, text2 }, (pe) => {
                AssertUtil.ContainsExactly(pe[1].Analysis.GetTypeIdsByIndex("x", text2.IndexOf("return x")), BuiltinTypeId_Str);
                AssertUtil.ContainsExactly(pe[0].Analysis.GetTypeIdsByIndex("y", text1.IndexOf("y")), BuiltinTypeId_Str);
            });
        }

        [TestMethod, Priority(0)]
        public void CrossModuleCallType() {
            var text1 = @"
import mod2
y = mod2.c('abc').x
";
            var text2 = @"
class c:
    def __init__(self, x):
        self.x = x
";

            PermutedTest("mod", new[] { text1, text2 }, (pe) => {
                AssertUtil.ContainsExactly(pe[1].Analysis.GetTypeIdsByIndex("x", text2.IndexOf("= x")), BuiltinTypeId_Str);
                AssertUtil.ContainsExactly(pe[0].Analysis.GetTypeIdsByIndex("y", text1.IndexOf("y")), BuiltinTypeId_Str);
            });
        }

        [TestMethod, Priority(0)]
        public void CrossModuleCallType2() {
            var text1 = @"
from mod2 import c
class x(object):
    def Fob(self):
        y = c('abc').x
";
            var text2 = @"
class c:
    def __init__(self, x):
        self.x = x
";

            PermutedTest("mod", new[] { text1, text2 }, (pe) => {
                AssertUtil.ContainsExactly(pe[1].Analysis.GetTypeIdsByIndex("x", text2.IndexOf("= x")), BuiltinTypeId_Str);
                AssertUtil.ContainsExactly(pe[0].Analysis.GetTypeIdsByIndex("y", text1.IndexOf("y =")), BuiltinTypeId_Str);
            });
        }

        [TestMethod, Priority(0)]
        public void CrossModuleFuncAndType() {
            var text1 = @"
class Something(object):
    def f(self): pass
    def g(self): pass


def SomeFunc():
    x = Something()
    return x
";
            var text2 = @"
from mod1 import SomeFunc

x = SomeFunc()
";

            var text3 = @"
from mod2 import x
a = x
";

            PermutedTest("mod", new[] { text1, text2, text3 }, (pe) => {
                AssertUtil.ContainsExactly(pe[2].Analysis.GetMemberNamesByIndex("a", text3.IndexOf("a = ")),
                    GetUnion(_objectMembers, "f", "g"));
            });
        }

        [TestMethod, Priority(0)]
        public void MembersAfterError() {
            var text = @"
class X(object):
    def f(self):
        return self.
        
    def g(self):
        pass
        
    def h(self):
        pass
";
            var entry = ProcessText(text);
            AssertUtil.ContainsExactly(entry.GetMemberNamesByIndex("self", text.IndexOf("self.")),
                GetUnion(_objectMembers, "f", "g", "h"));
        }


        [TestMethod, Priority(0)]
        public void Property() {
            var text = @"
class x(object):
    @property
    def SomeProp(self):
        return 42

a = x().SomeProp
";
            var entry = ProcessText(text);
            AssertUtil.ContainsExactly(entry.GetTypeIdsByIndex("a", text.IndexOf("a =")), BuiltinTypeId.Int);
        }

        [TestMethod, Priority(0)]
        public void StaticMethod() {
            var text = @"
class x(object):
    @staticmethod
    def StaticMethod(value):
        return value

a = x().StaticMethod(4.0)
";
            var entry = ProcessText(text);
            AssertUtil.ContainsExactly(entry.GetTypeIdsByIndex("a", text.IndexOf("a = ")), BuiltinTypeId.Float);
        }

        [TestMethod, Priority(0)]
        public void InheritedStaticMethod() {
            var text = @"
class x(object):
    @staticmethod
    def StaticMethod(value):
        return value

class y(x):
    pass

a = y().StaticMethod(4.0)
";
            var entry = ProcessText(text);
            AssertUtil.ContainsExactly(entry.GetTypeIdsByIndex("a", text.IndexOf("a = ")), BuiltinTypeId.Float);
        }

        [TestMethod, Priority(0)]
        public void ClassMethod() {
            var text = @"
class x(object):
    @classmethod
    def ClassMethod(cls):
        return cls

a = x().ClassMethod()
b = x.ClassMethod()
";
            var entry = ProcessText(text);
            AssertUtil.ContainsExactly(entry.GetShortDescriptionsByIndex("a", text.IndexOf("a =")), "x");
            AssertUtil.ContainsExactly(entry.GetShortDescriptionsByIndex("b", text.IndexOf("b =")), "x");
            AssertUtil.ContainsExactly(entry.GetShortDescriptionsByIndex("cls", text.IndexOf("return")), "x");

            var exprs = new[] { "x.ClassMethod", "x().ClassMethod" };
            foreach (var expr in exprs) {
                var sigs = entry.GetSignaturesByIndex(expr, text.IndexOf("a = ")).ToArray();
                Assert.AreEqual(1, sigs.Length);
                Assert.AreEqual(sigs[0].Parameters.Length, 0); // cls is implicitly implied
            }

            text = @"
class x(object):
    @classmethod
    def UncalledClassMethod(cls):
        return cls
";
            entry = ProcessText(text);
            AssertUtil.ContainsExactly(entry.GetShortDescriptionsByIndex("cls", text.IndexOf("return")), "x");
        }

        [TestMethod, Priority(0)]
        public void InheritedClassMethod() {
            var text = @"
class x(object):
    @classmethod
    def ClassMethod(cls):
        return cls

class y(x):
    pass

a = y().ClassMethod()
b = y.ClassMethod()
";
            var entry = ProcessText(text);
            AssertUtil.ContainsExactly(entry.GetShortDescriptionsByIndex("a", text.IndexOf("a =")), "y");
            AssertUtil.ContainsExactly(entry.GetShortDescriptionsByIndex("b", text.IndexOf("b =")), "y");
            AssertUtil.ContainsExactly(entry.GetShortDescriptionsByIndex("cls", text.IndexOf("return")), "x", "y");

            var exprs = new[] { "y.ClassMethod", "y().ClassMethod" };
            foreach (var expr in exprs) {
                var sigs = entry.GetSignaturesByIndex(expr, text.IndexOf("a = ")).ToArray();
                Assert.AreEqual(1, sigs.Length);
                Assert.AreEqual(sigs[0].Parameters.Length, 0); // cls is implicitly implied
            }
        }

        [TestMethod, Priority(0)]
        public void UserDescriptor() {
            var text = @"
class mydesc(object):
    def __get__(self, inst, ctx):
        return 42

class C(object):
    x = mydesc()

fob = C.x
oar = C().x
";
            var entry = ProcessText(text);
            AssertUtil.ContainsExactly(entry.GetTypeIdsByIndex("fob", text.IndexOf("fob = ")), BuiltinTypeId.Int);
            AssertUtil.ContainsExactly(entry.GetTypeIdsByIndex("oar", text.IndexOf("oar = ")), BuiltinTypeId.Int);
            AssertUtil.ContainsExactly(entry.GetTypeIdsByIndex("C.x", text.IndexOf("oar = ")), BuiltinTypeId.Int);

            AssertUtil.ContainsExactly(entry.GetTypeIdsByIndex("ctx", text.IndexOf("return 42")), BuiltinTypeId.Type);
            AssertUtil.ContainsExactly(entry.GetShortDescriptionsByIndex("inst", text.IndexOf("return 42")), "None", "C instance");

            text = @"
class mydesc(object):
    def __get__(self, inst, ctx):
        return 42

class C(object):
    x = mydesc()
    def instfunc(self):
        pass

oar = C().x
";

            entry = ProcessText(text);
            AssertUtil.ContainsExactly(entry.GetShortDescriptionsByIndex("inst", text.IndexOf("return 42")), "C instance");
            AssertUtil.Contains(entry.GetMemberNamesByIndex("inst", text.IndexOf("return 42")), "instfunc");
        }

        [TestMethod, Priority(0)]
        public void AssignSelf() {
            var text = @"
class x(object):
    def __init__(self):
        self.x = 'abc'
    def f(self):
        pass
";
            var entry = ProcessText(text);
            AssertUtil.Contains(entry.GetMemberNamesByIndex("self", text.IndexOf("pass")), "x");
            AssertUtil.ContainsExactly(entry.GetMemberNamesByIndex("self.x", text.IndexOf("pass")), _strMembers);
        }

        [TestMethod, Priority(0)]
        public void AssignToMissingMember() {
            var text = @"
class test():
    x = 0;
    y = 1;
t = test()
t.x, t. =
";
            // http://pytools.codeplex.com/workitem/733

            // this just shouldn't crash, we should handle the malformed code, not much to inspect afterwards...
            var entry = ProcessText(text);
        }

        class EmptyAnalysisCookie : IAnalysisCookie {
            public static EmptyAnalysisCookie Instance = new EmptyAnalysisCookie();
            public string GetLine(int lineNo) {
                throw new NotImplementedException();
            }
        }

        static void AnalyzeLeak(Action func, int minutesBeforeMeasure = 1, int minutesBeforeAssert = 1) {
            long RUN_TIME = minutesBeforeMeasure * 60 * 1000;
            long LEAK_TIME = minutesBeforeAssert * 60 * 1000;

            var sw = new Stopwatch();
            sw.Start();
            for (var start = sw.ElapsedMilliseconds; start + RUN_TIME > sw.ElapsedMilliseconds; ) {
                func();
            }

            var memory1 = GC.GetTotalMemory(true);

            for (var start = sw.ElapsedMilliseconds; start + LEAK_TIME > sw.ElapsedMilliseconds; ) {
                func();
            }

            var memory2 = GC.GetTotalMemory(true);

            var delta = memory2 - memory1;
            Trace.TraceInformation("Usage after {0} minute(s): {1}", minutesBeforeMeasure, memory1);
            Trace.TraceInformation("Usage after {0} minute(s): {1}", minutesBeforeAssert, memory2);
            Trace.TraceInformation("Change: {0}", delta);

            Assert.AreEqual((double)memory1, (double)memory2, memory2 * 0.1, string.Format("Memory increased by {0}", delta));
        }

        //[TestMethod, Timeout(5 * 60 * 1000), Priority(2)]
        public void MemLeak() {
            using (var state = PythonAnalyzer.CreateSynchronously(InterpreterFactory, Interpreter)) {

                var oar = state.AddModule("oar", @"oar.py", EmptyAnalysisCookie.Instance);
                var baz = state.AddModule("baz", @"baz.py", EmptyAnalysisCookie.Instance);

                AnalyzeLeak(() => {
                    var oarSrc = GetSourceUnit(@"
import sys
from baz import D

class C(object):
    def f(self, b):
        x = sys.version
        y = sys.exc_clear()
        a = []
        a.append(b)
        return a

a = C()
z = a.f(D())
min(a, D())

", @"oar.py");

                    var bazSrc = GetSourceUnit(@"
from oar import C

class D(object):
    def g(self, a):
        pass

a = D()
a.f(C())
z = C().f(42)

min(a, D())
", @"baz.py");


                    Prepare(oar, oarSrc);
                    Prepare(baz, bazSrc);

                    oar.Analyze(CancellationToken.None);
                    baz.Analyze(CancellationToken.None);
                });
            }
        }

        //[TestMethod, Timeout(15 * 60 * 1000), Priority(2)]
        public void MemLeak2() {
            bool anyTested = false;

            foreach (var ver in PythonPaths.Versions) {
                var azureDir = Path.Combine(ver.LibPath, "site-packages", "azure");
                if (Directory.Exists(azureDir)) {
                    anyTested = true;
                    AnalyzeDirLeak(azureDir);
                }
            }

            if (!anyTested) {
                Assert.Inconclusive("Test requires Azure SDK to be installed");
            }
        }

        private void AnalyzeDirLeak(string dir) {
            List<string> files = new List<string>();
            CollectFiles(dir, files);

            List<FileStreamReader> sourceUnits = new List<FileStreamReader>();
            foreach (string file in files) {
                sourceUnits.Add(
                    new FileStreamReader(file)
                );
            }

            Stopwatch sw = new Stopwatch();

            sw.Start();
            long start0 = sw.ElapsedMilliseconds;
            using (var projectState = PythonAnalyzer.CreateSynchronously(InterpreterFactory, Interpreter)) {
                var modules = new List<IPythonProjectEntry>();
                foreach (var sourceUnit in sourceUnits) {
                    modules.Add(projectState.AddModule(ModulePath.FromFullPath(sourceUnit.Path).ModuleName, sourceUnit.Path, null));
                }
                long start1 = sw.ElapsedMilliseconds;
                Trace.TraceInformation("AddSourceUnit: {0} ms", start1 - start0);

                var nodes = new List<Microsoft.PythonTools.Parsing.Ast.PythonAst>();
                for (int i = 0; i < modules.Count; i++) {
                    PythonAst ast = null;
                    try {
                        var sourceUnit = sourceUnits[i];

                        ast = Parser.CreateParser(sourceUnit, InterpreterFactory.GetLanguageVersion()).ParseFile();
                    } catch (Exception) {
                    }
                    nodes.Add(ast);
                }
                long start2 = sw.ElapsedMilliseconds;
                Trace.TraceInformation("Parse: {0} ms", start2 - start1);

                for (int i = 0; i < modules.Count; i++) {
                    var ast = nodes[i];

                    if (ast != null) {
                        modules[i].UpdateTree(ast, null);
                    }
                }

                long start3 = sw.ElapsedMilliseconds;
                for (int i = 0; i < modules.Count; i++) {
                    Trace.TraceInformation("Analyzing {1}: {0} ms", sw.ElapsedMilliseconds - start3, sourceUnits[i].Path);
                    var ast = nodes[i];
                    if (ast != null) {
                        modules[i].Analyze(CancellationToken.None, true);
                    }
                }
                if (modules.Count > 0) {
                    Trace.TraceInformation("Analyzing queue");
                    modules[0].AnalysisGroup.AnalyzeQueuedEntries(CancellationToken.None);
                }

                int index = -1;
                for (int i = 0; i < modules.Count; i++) {
                    if (((ProjectEntry)modules[i]).ModuleName == "azure.servicebus.servicebusservice") {
                        index = i;
                        break;
                    }
                }
                AnalyzeLeak(() => {
                    using (var reader = new FileStreamReader(modules[index].FilePath)) {
                        var ast = Parser.CreateParser(reader, InterpreterFactory.GetLanguageVersion()).ParseFile();

                        modules[index].UpdateTree(ast, null);
                    }

                    modules[index].Analyze(CancellationToken.None, true);
                    modules[index].AnalysisGroup.AnalyzeQueuedEntries(CancellationToken.None);
                });
            }
        }

        [TestMethod, Priority(1)]
        public void CancelAnalysis() {
            var ver = PythonPaths.Versions.LastOrDefault(v => v != null);
            if (ver == null) {
                Assert.Inconclusive("Test requires Python installation");
            }

            var cancelSource = new CancellationTokenSource();
            var task = Task.Run(() => {
                new AnalysisTest().AnalyzeDir(ver.LibPath, ver.Version, cancel: cancelSource.Token);
            });

            // Allow 10 seconds for parsing to complete and analysis to start
            cancelSource.CancelAfter(TimeSpan.FromSeconds(10));

            if (!task.Wait(TimeSpan.FromSeconds(15))) {
                task.Dispose();
                Assert.Fail("Analysis did not abort within 5 seconds");
            }
        }

        [TestMethod, Priority(0)]
        public void MoveClass() {
            var fobSrc = GetSourceUnit("from oar import C", @"fob.py");

            var oarSrc = GetSourceUnit(@"
class C(object):
    pass
", @"oar.py");

            var bazSrc = GetSourceUnit(@"
class C(object):
    pass
", @"baz.py");

            using (var state = PythonAnalyzer.CreateSynchronously(InterpreterFactory, Interpreter)) {

                var fob = state.AddModule("fob", @"fob.py", EmptyAnalysisCookie.Instance);
                var oar = state.AddModule("oar", @"oar.py", EmptyAnalysisCookie.Instance);
                var baz = state.AddModule("baz", @"baz.py", EmptyAnalysisCookie.Instance);

                Prepare(fob, fobSrc);
                Prepare(oar, oarSrc);
                Prepare(baz, bazSrc);

                fob.Analyze(CancellationToken.None);
                oar.Analyze(CancellationToken.None);
                baz.Analyze(CancellationToken.None);

                Assert.AreEqual(fob.Analysis.GetValuesByIndex("C", 1).First().Description, "class C");
                Assert.IsTrue(fob.Analysis.GetValuesByIndex("C", 1).First().Locations.Single().FilePath.EndsWith("oar.py"));

                oarSrc = GetSourceUnit(@"
", @"oar.py");

                // delete the class..
                Prepare(oar, oarSrc);
                oar.Analyze(CancellationToken.None);
                oar.AnalysisGroup.AnalyzeQueuedEntries(CancellationToken.None);

                Assert.AreEqual(fob.Analysis.GetValuesByIndex("C", 1).ToArray().Length, 0);

                fobSrc = GetSourceUnit("from baz import C", @"fob.py");
                Prepare(fob, fobSrc);

                fob.Analyze(CancellationToken.None);

                Assert.AreEqual(fob.Analysis.GetValuesByIndex("C", 1).First().Description, "class C");
                Assert.IsTrue(fob.Analysis.GetValuesByIndex("C", 1).First().Locations.Single().FilePath.EndsWith("baz.py"));
            }
        }

        [TestMethod, Priority(0)]
        public void Package() {
            var src1 = GetSourceUnit("", @"C:\\Test\\Lib\\fob\\__init__.py");

            var src2 = GetSourceUnit(@"
from fob.y import abc
import fob.y as y
", @"C:\\Test\\Lib\\fob\\x.py");

            var src3 = GetSourceUnit(@"
abc = 42
", @"C:\\Test\\Lib\\fob\\y.py");

            using (var state = PythonAnalyzer.CreateSynchronously(InterpreterFactory, Interpreter)) {

                var package = state.AddModule("fob", @"C:\\Test\\Lib\\fob\\__init__.py", EmptyAnalysisCookie.Instance);
                var x = state.AddModule("fob.x", @"C:\\Test\\Lib\\fob\\x.py", EmptyAnalysisCookie.Instance);
                var y = state.AddModule("fob.y", @"C:\\Test\\Lib\\fob\\y.py", EmptyAnalysisCookie.Instance);

                Prepare(package, src1);
                Prepare(x, src2);
                Prepare(y, src3);

                package.Analyze(CancellationToken.None);
                x.Analyze(CancellationToken.None);
                y.Analyze(CancellationToken.None);

                Assert.AreEqual(x.Analysis.GetValuesByIndex("y", 1).First().Description, "Python module fob.y");
                AssertUtil.ContainsExactly(x.Analysis.GetTypeIdsByIndex("abc", 1), BuiltinTypeId.Int);
            }
        }

        [TestMethod, Priority(0)]
        public void PackageRelativeImport() {
            string tempPath = TestData.GetTempPath("fob");

            var files = new[] { 
                new { Content = "from .y import abc", FullPath = Path.Combine(tempPath, "__init__.py") },
                new { Content = "from .y import abc", FullPath = Path.Combine(tempPath, "x.py") } ,
                new { Content = "abc = 42",           FullPath = Path.Combine(tempPath, "y.py") } 
            };

            var srcs = new TextReader[files.Length];
            for (int i = 0; i < files.Length; i++) {
                srcs[i] = GetSourceUnit(files[i].Content, files[i].FullPath);
                File.WriteAllText(files[i].FullPath, files[i].Content);
            }

            var src1 = srcs[0];
            var src2 = srcs[1];
            var src3 = srcs[2];

            using (var state = PythonAnalyzer.CreateSynchronously(InterpreterFactory, Interpreter)) {

                var package = state.AddModule("fob", files[0].FullPath, EmptyAnalysisCookie.Instance);
                var x = state.AddModule("fob.x", files[1].FullPath, EmptyAnalysisCookie.Instance);
                var y = state.AddModule("fob.y", files[2].FullPath, EmptyAnalysisCookie.Instance);

                Prepare(package, src1);
                Prepare(x, src2);
                Prepare(y, src3);

                package.Analyze(CancellationToken.None);
                x.Analyze(CancellationToken.None);
                y.Analyze(CancellationToken.None);

                AssertUtil.ContainsExactly(x.Analysis.GetTypeIdsByIndex("abc", 1), BuiltinTypeId.Int);
                AssertUtil.ContainsExactly(package.Analysis.GetTypeIdsByIndex("abc", 1), BuiltinTypeId.Int);
            }
        }

        [TestMethod, Priority(0)]
        public void PackageRelativeImportAliasedMember() {
            // similar to unittest package which has unittest.main which contains a function called "main".
            // Make sure we see the function, not the module.
            string tempPath = TestData.GetTempPath("fob");

            var files = new[] { 
                new { Content = "from .y import y", FullPath = Path.Combine(tempPath, "__init__.py") },
                new { Content = "def y(): pass",    FullPath = Path.Combine(tempPath, "y.py") } 
            };

            var srcs = new TextReader[files.Length];
            for (int i = 0; i < files.Length; i++) {
                srcs[i] = GetSourceUnit(files[i].Content, files[i].FullPath);
                File.WriteAllText(files[i].FullPath, files[i].Content);
            }

            var src1 = srcs[0];
            var src2 = srcs[1];

            using (var state = PythonAnalyzer.CreateSynchronously(InterpreterFactory, Interpreter)) {
                var package = state.AddModule("fob", files[0].FullPath, EmptyAnalysisCookie.Instance);
                var y = state.AddModule("fob.y", files[1].FullPath, EmptyAnalysisCookie.Instance);

                Prepare(package, src1);
                Prepare(y, src2);

                package.Analyze(CancellationToken.None);
                y.Analyze(CancellationToken.None);

                AssertUtil.ContainsExactly(package.Analysis.GetTypesByIndex("y", 1),
                    package.Analysis.ProjectState.Types[BuiltinTypeId.Function],
                    package.Analysis.ProjectState.Types[BuiltinTypeId.Module]
                );
            }
        }


        /// <summary>
        /// Verify that the analyzer has the proper algorithm for turning a filename into a package name
        /// </summary>
        [TestMethod, Priority(0)]
        public void ModulePathFromFullPath() {
            var basePath = @"C:\Not\A\Real\Path\";

            // Replace the usual File.Exists(p + '__init__.py') check so we can
            // test without real files.
            var packagePaths = new HashSet<string>(StringComparer.OrdinalIgnoreCase) {
                basePath + @"A\",
                basePath + @"A\B\"
            };

            Func<string, bool> isPackage = p => {
                Console.WriteLine("isPackage({0})", p);
                return packagePaths.Contains(p);
            };

            // __init__ files appear in the full name but not the module name.
            var mp = ModulePath.FromFullPath(Path.Combine(basePath, "A", "B", "__init__.py"), isPackage: isPackage);
            Assert.AreEqual("A.B", mp.ModuleName);
            Assert.AreEqual("A.B.__init__", mp.FullName);
            Assert.AreEqual("__init__", mp.Name);

            mp = ModulePath.FromFullPath(Path.Combine(basePath, "A", "B", "Module.py"), isPackage: isPackage);
            Assert.AreEqual("A.B.Module", mp.ModuleName);

            // Ensure we don't go back past the top-level directory if specified
            mp = ModulePath.FromFullPath(
                Path.Combine(basePath, "A", "B", "Module.py"),
                Path.Combine(basePath, "A"),
                isPackage
            );
            Assert.AreEqual("B.Module", mp.ModuleName);
        }

        [TestMethod, Priority(0)]
        public void Defaults() {
            var text = @"
def f(x = 42):
    return x
    
a = f()
";
            var entry = ProcessText(text);
            AssertUtil.ContainsExactly(entry.GetTypeIdsByIndex("a", text.IndexOf("a =")), BuiltinTypeId.Int);
        }

        [TestMethod, Priority(0)]
        public void Decorator() {
            var text1 = @"
import mod2

inst = mod2.MyClass()

@inst.mydec
def f():
    return 42
    

";

            var text2 = @"
import mod1

class MyClass(object):
    def mydec(self, x):
        return x
";

            PermutedTest("mod", new[] { text1, text2 }, (pe) => {
                AssertUtil.ContainsExactly(pe[0].Analysis.GetTypeIdsByIndex("f", 1), BuiltinTypeId.Function);
                AssertUtil.ContainsExactly(pe[1].Analysis.GetTypeIdsByIndex("mod1.f", 1), BuiltinTypeId.Function);
                AssertUtil.ContainsExactly(pe[1].Analysis.GetTypeIdsByIndex("MyClass().mydec(mod1.f)", 1), BuiltinTypeId.Function);
            });
        }


        [TestMethod, Priority(0)]
        public void DecoratorFlow() {
            var text1 = @"
import mod2

inst = mod2.MyClass()

@inst.filter(fob=42)
def f():
    return 42
    
";

            var text2 = @"
import mod1

class MyClass(object):
    def filter(self, name=None, filter_func=None, **flags):
        # @register.filter()
        def dec(func):
            return self.filter_function(func, **flags)
        return dec
    def filter_function(self, func, **flags):
        name = getattr(func, ""_decorated_function"", func).__name__
        return self.filter(name, func, **flags)
";

            PermutedTest("mod", new[] { text1, text2 }, (pe) => {
                AssertUtil.ContainsExactly(
                    pe[1].Analysis.GetTypeIdsByIndex("filter_func", text2.IndexOf("# @register.filter()")),
                    BuiltinTypeId.Function,
                    BuiltinTypeId.NoneType
                );
            });
        }

        [TestMethod, Priority(0)]
        public void DecoratorTypes() {
            var text = @"
def nop(fn):
    def wrap():
        return fn()
    wp = wrap
    return wp

@nop
def a_tuple():
    return (1, 2, 3)

@nop
def a_list():
    return [1, 2, 3]

@nop
def a_float():
    return 0.1

@nop
def a_string():
    return 'abc'

x = a_tuple()
y = a_list()
z = a_float()
w = a_string()
";
            var entry = ProcessText(text);
            var index = text.Length;
            AssertUtil.ContainsExactly(entry.GetTypeIdsByIndex("x", index), BuiltinTypeId.Tuple);
            AssertUtil.ContainsExactly(entry.GetTypeIdsByIndex("y", index), BuiltinTypeId.List);
            AssertUtil.ContainsExactly(entry.GetTypeIdsByIndex("z", index), BuiltinTypeId.Float);
            AssertUtil.ContainsExactly(entry.GetTypeIdsByIndex("w", index), BuiltinTypeId_Str);

            text = @"
def as_list(fn):
    def wrap(v):
        if v == 0:
            return list(fn())
        elif v == 1:
            return set(fn(*args, **kwargs))
        else:
            return str(fn())
    return wrap

@as_list
def items():
    return (1, 2, 3)

items2 = as_list(lambda: (1, 2, 3))

x = items(0)
";
            entry = ProcessText(text);
            index = text.IndexOf("x = ");
            AssertUtil.ContainsExactly(entry.GetTypeIdsByIndex("items", index), entry.GetTypeIdsByIndex("items2", index));
            AssertUtil.ContainsExactly(entry.GetTypeIdsByIndex("x", index), BuiltinTypeId.List, BuiltinTypeId.Set, BuiltinTypeId_Str);
        }

        [TestMethod, Priority(0)]
        public void DecoratorReturnTypes() {
            // https://pytools.codeplex.com/workitem/1694
            var text = @"# without decorator
def returnsGiven(parm):
    return parm

retGivenInt = returnsGiven(1)
retGivenString = returnsGiven('str')
retGivenBool = returnsGiven(True)

# with decorator without wrap
def decoratorFunctionTakesArg1(f):
    def wrapped_f(arg):
        return f(arg)
    return wrapped_f

@decoratorFunctionTakesArg1
def returnsGivenWithDecorator1(parm):
    return parm

retGivenInt1 = returnsGivenWithDecorator1(1)
retGivenString1 = returnsGivenWithDecorator1('str')
retGivenBool1 = returnsGivenWithDecorator1(True)

# with decorator with wrap
def decoratorFunctionTakesArg2():
    def wrap(f):
        def wrapped_f(arg):
            return f(arg)
        return wrapped_f
    return wrap

@decoratorFunctionTakesArg2()
def returnsGivenWithDecorator2(parm):
    return parm

retGivenInt2 = returnsGivenWithDecorator2(1)
retGivenString2 = returnsGivenWithDecorator2('str')
retGivenBool2 = returnsGivenWithDecorator2(True)";

            var entry = ProcessText(text);

            foreach (var suffix in new[] { "", "1", "2" }) {
                AssertUtil.ContainsExactly(entry.GetTypeIdsByIndex("retGivenInt" + suffix, 0), BuiltinTypeId.Int);
                AssertUtil.ContainsExactly(entry.GetTypeIdsByIndex("retGivenString" + suffix, 0), BuiltinTypeId_Str);
                AssertUtil.ContainsExactly(entry.GetTypeIdsByIndex("retGivenBool" + suffix, 0), BuiltinTypeId.Bool);
            }
        }

        [TestMethod, Priority(0)]
        public void DecoratorOverflow() {
            var text1 = @"
import mod2

@mod2.decorator_b
def decorator_a(fn):
    return fn
    

";

            var text2 = @"
import mod1

@mod1.decorator_a
def decorator_b(fn):
    return fn
";

            PermutedTest("mod", new[] { text1, text2 }, (pe) => {
                // Neither decorator is callable, but at least analysis completed
                AssertUtil.ContainsExactly(pe[0].Analysis.GetTypeIdsByIndex("decorator_a", 1));
                AssertUtil.ContainsExactly(pe[1].Analysis.GetTypeIdsByIndex("decorator_b", 1));
            });
        }

        [TestMethod, Priority(0)]
        public void ProcessDecorators() {
            var text = @"
def d(fn):
    return []

@d
def my_fn():
    return None
";

            var sourceUnit = GetSourceUnit(text, "fob");
            var state = CreateAnalyzer();
            state.Limits.ProcessCustomDecorators = true;
            var entry = state.AddModule("fob", "fob", null);
            Prepare(entry, sourceUnit);
            entry.Analyze(CancellationToken.None);

            AssertUtil.ContainsExactly(
                entry.Analysis.GetTypeIdsByIndex("my_fn", 0),
                BuiltinTypeId.List
            );
            AssertUtil.ContainsExactly(
                entry.Analysis.GetTypeIdsByIndex("fn", text.IndexOf("return")),
                BuiltinTypeId.Function
            );
        }

        [TestMethod, Priority(0)]
        public void NoProcessDecorators() {
            var text = @"
def d(fn):
    return []

@d
def my_fn():
    return None
";

            var sourceUnit = GetSourceUnit(text, "fob");
            var state = CreateAnalyzer();
            state.Limits.ProcessCustomDecorators = false;
            var entry = state.AddModule("fob", "fob", null);
            Prepare(entry, sourceUnit);
            entry.Analyze(CancellationToken.None);
            state.Limits.ProcessCustomDecorators = true;

            AssertUtil.ContainsExactly(
                entry.Analysis.GetTypeIdsByIndex("my_fn", 0),
                BuiltinTypeId.Function
            );
            AssertUtil.ContainsExactly(
                entry.Analysis.GetTypeIdsByIndex("fn", text.IndexOf("return")),
                BuiltinTypeId.Function
            );
        }


        [TestMethod, Priority(0)]
        public void ClassInit() {
            var text = @"
class X:
    def __init__(self, value):
        self.value = value

a = X(2)
";
            var entry = ProcessText(text);
            AssertUtil.ContainsExactly(entry.GetTypeIdsByIndex("value", text.IndexOf(" = value")), BuiltinTypeId.Int);
        }

        [TestMethod, Priority(0)]
        public void InstanceCall() {
            var text = @"
class X:
    def __call__(self, value):
        return value

x = X()

a = x(2)
";
            var entry = ProcessText(text);
            AssertUtil.ContainsExactly(entry.GetTypeIdsByIndex("a", -1), BuiltinTypeId.Int);
        }

        /// <summary>
        /// Verifies that regardless of how we get to imports/function return values that
        /// we properly understand the imported value.
        /// </summary>
        [TestMethod, Priority(0)]
        public void ImportScopesOrder() {
            var text1 = @"
import mod2
import mmap as mm

import sys
def f():
    return sys

def g():
    return re

def h():
    return mod2.sys

def i():
    return op

def j():
    return mm

def k():
    return mod2.impp

import operator as op

import re

";

            var text2 = @"
import sys
import imp as impp
";
            PermutedTest("mod", new[] { text1, text2 }, entries => {
                AssertUtil.ContainsExactly(
                    entries[0].Analysis.GetDescriptionsByIndex("g", 1),
                    "def g() -> built-in module re"
                );
                AssertUtil.ContainsExactly(
                    entries[0].Analysis.GetDescriptionsByIndex("f", 1),
                    "def f() -> built-in module sys"
                );
                AssertUtil.ContainsExactly(
                    entries[0].Analysis.GetDescriptionsByIndex("h", 1),
                    "def h() -> built-in module sys"
                );
                AssertUtil.ContainsExactly(
                    entries[0].Analysis.GetDescriptionsByIndex("i", 1),
                    "def i() -> built-in module operator"
                );
                AssertUtil.ContainsExactly(
                    entries[0].Analysis.GetDescriptionsByIndex("j", 1),
                    "def j() -> built-in module mmap"
                );
                AssertUtil.ContainsExactly(
                    entries[0].Analysis.GetDescriptionsByIndex("k", 1),
                    "def k() -> built-in module imp"
                );
            });
        }

        [TestMethod, Priority(0)]
        public void ClassNew() {
            var text = @"
class X:
    def __new__(cls, value):
        res = object.__new__(cls)
        res.value = value
        return res

a = X(2)
";
            var entry = ProcessText(text);
            AssertUtil.ContainsExactly(entry.GetShortDescriptionsByIndex("cls", text.IndexOf(" = value")), "X");
            AssertUtil.ContainsExactly(entry.GetTypeIdsByIndex("value", text.IndexOf(" = value")), BuiltinTypeId.Int);
            AssertUtil.ContainsExactly(entry.GetShortDescriptionsByIndex("res", text.IndexOf("res.value = ")), "X instance");
            AssertUtil.ContainsExactly(entry.GetShortDescriptionsByIndex("a", text.IndexOf("a = ")), "X instance");
            AssertUtil.ContainsExactly(entry.GetTypeIdsByIndex("a.value", text.IndexOf("a = ")), BuiltinTypeId.Int);
        }

        [TestMethod, Priority(0)]
        public void Global() {
            var text = @"
x = None
y = None
def f():
    def g():
        global x, y
        x = 123
        y = 123
    return x, y

a, b = f()
";

            var entry = ProcessText(text);
            AssertUtil.ContainsExactly(entry.GetTypeIdsByIndex("a", text.IndexOf("a,")), BuiltinTypeId.NoneType, BuiltinTypeId.Int);
            AssertUtil.ContainsExactly(entry.GetTypeIdsByIndex("b", text.IndexOf("a,")), BuiltinTypeId.NoneType, BuiltinTypeId.Int);
            AssertUtil.ContainsExactly(entry.GetTypeIdsByIndex("x", text.IndexOf("a,")), BuiltinTypeId.NoneType, BuiltinTypeId.Int);
            AssertUtil.ContainsExactly(entry.GetTypeIdsByIndex("y", text.IndexOf("a,")), BuiltinTypeId.NoneType, BuiltinTypeId.Int);
        }

        [TestMethod, Priority(0)]
        public void Nonlocal() {
            var text = @"
def f():
    x = None
    y = None
    def g():
        nonlocal x, y
        x = 123
        y = 234
    return x, y

a, b = f()
";

            var entry = ProcessText(text, PythonLanguageVersion.V32);
            AssertUtil.ContainsExactly(entry.GetTypeIdsByIndex("x", text.IndexOf("x =")), BuiltinTypeId.NoneType, BuiltinTypeId.Int);
            AssertUtil.ContainsExactly(entry.GetTypeIdsByIndex("y", text.IndexOf("y =")), BuiltinTypeId.NoneType, BuiltinTypeId.Int);
            AssertUtil.ContainsExactly(entry.GetTypeIdsByIndex("x", text.IndexOf("nonlocal")), BuiltinTypeId.NoneType, BuiltinTypeId.Int);
            AssertUtil.ContainsExactly(entry.GetTypeIdsByIndex("y", text.IndexOf("nonlocal")), BuiltinTypeId.NoneType, BuiltinTypeId.Int);
            AssertUtil.ContainsExactly(entry.GetTypeIdsByIndex("a", text.IndexOf("a,")), BuiltinTypeId.NoneType, BuiltinTypeId.Int);
            AssertUtil.ContainsExactly(entry.GetTypeIdsByIndex("b", text.IndexOf("a,")), BuiltinTypeId.NoneType, BuiltinTypeId.Int);

            VerifyReferences(
                entry.GetVariablesByIndex("x", text.IndexOf("x =")),
                new VariableLocation(3, 5, VariableType.Definition),
                new VariableLocation(6, 18, VariableType.Reference),
                new VariableLocation(7, 9, VariableType.Definition),
                new VariableLocation(9, 12, VariableType.Reference)
            );

            VerifyReferences(
                entry.GetVariablesByIndex("y", text.IndexOf("x =")),
                new VariableLocation(4, 5, VariableType.Definition),
                new VariableLocation(6, 21, VariableType.Reference),
                new VariableLocation(8, 9, VariableType.Definition),
                new VariableLocation(9, 15, VariableType.Reference)
            );


            text = @"
def f(x):
    def g():
        nonlocal x
        x = 123
    return x

a = f(None)
";

            entry = ProcessText(text, PythonLanguageVersion.V32);
            AssertUtil.ContainsExactly(entry.GetTypeIdsByIndex("a", text.IndexOf("a =")), BuiltinTypeId.NoneType, BuiltinTypeId.Int);
        }

        [TestMethod, Priority(0)]
        public void IsInstance() {
            var text = @"
x = None


if True:
    pass
    assert isinstance(x, int)
    z = 100
    pass
else:
    pass
    assert isinstance(x, str)
    y = 200
    pass
    




if isinstance(x, tuple):
    fob = 300
    pass
";

            var entry = ProcessText(text);
            AssertUtil.ContainsExactly(entry.GetTypeIdsByIndex("x", text.IndexOf("z =")), BuiltinTypeId.Int);
            AssertUtil.ContainsExactly(entry.GetTypeIdsByIndex("x", text.IndexOf("z =") + 1), BuiltinTypeId.Int);
            AssertUtil.ContainsExactly(entry.GetTypeIdsByIndex("x", text.IndexOf("pass")), BuiltinTypeId.NoneType, BuiltinTypeId.Int, BuiltinTypeId_Str, BuiltinTypeId.Tuple);
            AssertUtil.ContainsExactly(entry.GetTypeIdsByIndex("x", text.IndexOf("y =")), BuiltinTypeId_Str);
            AssertUtil.ContainsExactly(entry.GetTypeIdsByIndex("x", text.IndexOf("y =") + 1), BuiltinTypeId_Str);
            AssertUtil.ContainsExactly(entry.GetTypeIdsByIndex("x", text.IndexOf("else:") + 7), BuiltinTypeId.NoneType, BuiltinTypeId.Int, BuiltinTypeId_Str, BuiltinTypeId.Tuple);
            AssertUtil.ContainsExactly(entry.GetTypeIdsByIndex("x", text.IndexOf("fob =")), BuiltinTypeId.Tuple);
            AssertUtil.ContainsExactly(entry.GetTypeIdsByIndex("x", text.LastIndexOf("pass")), BuiltinTypeId.Tuple);

            VerifyReferences(
                entry.GetVariablesByIndex("x", 1),
                new VariableLocation(2, 1, VariableType.Definition),
                new VariableLocation(7, 23, VariableType.Reference),
                new VariableLocation(12, 23, VariableType.Reference),
                new VariableLocation(20, 15, VariableType.Reference)
            );

            VerifyReferences(
                UniqifyVariables(entry.GetVariablesByIndex("x", text.IndexOf("z ="))),
                new VariableLocation(2, 1, VariableType.Definition),
                new VariableLocation(7, 23, VariableType.Reference),
                new VariableLocation(12, 23, VariableType.Reference),
                new VariableLocation(20, 15, VariableType.Reference)
            );

            VerifyReferences(
                UniqifyVariables(entry.GetVariablesByIndex("x", text.IndexOf("z =") + 1)),
                new VariableLocation(2, 1, VariableType.Definition),
                new VariableLocation(7, 23, VariableType.Reference),
                new VariableLocation(12, 23, VariableType.Reference),
                new VariableLocation(20, 15, VariableType.Reference)
            );

            VerifyReferences(
                UniqifyVariables(entry.GetVariablesByIndex("x", text.IndexOf("z =") - 2)),
                new VariableLocation(2, 1, VariableType.Definition),
                new VariableLocation(7, 23, VariableType.Reference),
                new VariableLocation(12, 23, VariableType.Reference),
                new VariableLocation(20, 15, VariableType.Reference)
            );

            VerifyReferences(
                UniqifyVariables(entry.GetVariablesByIndex("x", text.IndexOf("y ="))),
                new VariableLocation(2, 1, VariableType.Definition),
                new VariableLocation(7, 23, VariableType.Reference),
                new VariableLocation(12, 23, VariableType.Reference),
                new VariableLocation(20, 15, VariableType.Reference)
            );

            VerifyReferences(
                UniqifyVariables(entry.GetVariablesByIndex("x", text.IndexOf("y =") + 1)),
                new VariableLocation(2, 1, VariableType.Definition),
                new VariableLocation(7, 23, VariableType.Reference),
                new VariableLocation(12, 23, VariableType.Reference),
                new VariableLocation(20, 15, VariableType.Reference)
            );

            VerifyReferences(
                UniqifyVariables(entry.GetVariablesByIndex("x", text.IndexOf("y =") - 2)),
                new VariableLocation(2, 1, VariableType.Definition),
                new VariableLocation(7, 23, VariableType.Reference),
                new VariableLocation(12, 23, VariableType.Reference),
                new VariableLocation(20, 15, VariableType.Reference)
            );

            text = @"
def f(a):
    def g():
        nonlocal a
        print(a)
        assert isinstance(a, int)
        pass

f('abc')
";

            entry = ProcessText(text, PythonLanguageVersion.V32);
            AssertUtil.ContainsExactly(entry.GetTypeIdsByIndex("a", text.IndexOf("f(a)")));
            AssertUtil.ContainsExactly(entry.GetTypeIdsByIndex("a", text.IndexOf("def g()")), BuiltinTypeId.Int, BuiltinTypeId.Unicode);
            AssertUtil.ContainsExactly(entry.GetTypeIdsByIndex("a", text.IndexOf("pass")), BuiltinTypeId.Int);
            AssertUtil.ContainsExactly(entry.GetTypeIdsByIndex("a", text.IndexOf("print(a)")), BuiltinTypeId.Int, BuiltinTypeId.Unicode);

            text = @"x = None


if True:
    pass
    assert isinstance(x, int)
    z = 100
    
    pass

print(z)";

            entry = ProcessText(text);
            AssertUtil.ContainsExactly(entry.GetTypeIdsByIndex("z", text.IndexOf("z =")), BuiltinTypeId.Int);
            AssertUtil.ContainsExactly(entry.GetTypeIdsByIndex("z", 1), BuiltinTypeId.Int);
            AssertUtil.ContainsExactly(entry.GetTypeIdsByIndex("z", text.IndexOf("print(z)") - 2), BuiltinTypeId.Int);

            VerifyReferences(
                UniqifyVariables(entry.GetVariablesByIndex("z", text.IndexOf("print(z)"))),
                new VariableLocation(7, 5, VariableType.Definition),
                new VariableLocation(11, 7, VariableType.Reference)
            );

            VerifyReferences(
                UniqifyVariables(entry.GetVariablesByIndex("z", text.IndexOf("z ="))),
                new VariableLocation(7, 5, VariableType.Definition),
                new VariableLocation(11, 7, VariableType.Reference)
            );

            // http://pytools.codeplex.com/workitem/636

            // this just shouldn't crash, we should handle the malformed code, not much to inspect afterwards...

            entry = ProcessText("if isinstance(x, list):\r\n");
            entry = ProcessText("if isinstance(x, list):");
        }

        [TestMethod, Priority(0)]
        public void NestedIsInstance() {
            var code = @"
def f():
    x = None
    y = None

    assert isinstance(x, int)
    z = x

    assert isinstance(y, int)
    w = y

    pass";

            var entry = ProcessText(code);
            AssertUtil.ContainsExactly(entry.GetTypeIdsByIndex("z", code.IndexOf("z = x")), BuiltinTypeId.Int);
            AssertUtil.ContainsExactly(entry.GetTypeIdsByIndex("w", code.IndexOf("w = y")), BuiltinTypeId.Int);
        }

        [TestMethod, Priority(0)]
        public void NestedIsInstance1908() {
            // https://pytools.codeplex.com/workitem/1908
            var code = @"
def f(x):
    y = object()    
    assert isinstance(x, int)
    if isinstance(y, float):
        print('hi')

    pass
";

            var entry = ProcessText(code);
            AssertUtil.ContainsExactly(entry.GetTypeIdsByIndex("y", code.IndexOf("pass")), BuiltinTypeId.Object, BuiltinTypeId.Float);
        }

        [TestMethod, Priority(0)]
        public void IsInstanceUserDefinedType() {
            var text = @"
class C(object):
    def f(self):
        pass

def f(a):
    assert isinstance(a, C)
    print(a)
    pass
";

            var entry = ProcessText(text);
            AssertUtil.ContainsExactly(entry.GetDescriptionsByIndex("a", text.IndexOf("print(a)")), "C instance");
        }

        [TestMethod, Priority(0)]
        public void IsInstanceNested() {
            var text = @"
class R: pass

def fn(a, b, c):
    result = R()
    assert isinstance(a, str)
    result.a = a

    assert isinstance(b, type) or isinstance(b, tuple)
    if isinstance(b, tuple):
        for x in b:
            assert isinstance(x, type)
    result.b = b

    assert isinstance(c, str)
    result.c = c
    return result

r1 = fn('fob', (int, str), 'oar')
r2 = fn(123, None, 4.5)

# b1 and b2 will only be type (from the tuple), since indexing into 'type'
# will result in nothing
b1 = r1.b[0]
b2 = r2.b[0]
";

            var entry = ProcessText(text);
            AssertUtil.ContainsExactly(entry.GetTypeIdsByIndex("r1.a", text.IndexOf("r1 =")), BuiltinTypeId_Str);
            AssertUtil.ContainsExactly(entry.GetTypeIdsByIndex("r1.b", text.IndexOf("r1 =")), BuiltinTypeId.Type, BuiltinTypeId.Tuple);
            AssertUtil.ContainsExactly(entry.GetTypeIdsByIndex("b1", text.IndexOf("b1 =")), BuiltinTypeId.Type);
            AssertUtil.ContainsExactly(entry.GetTypeIdsByIndex("r1.c", text.IndexOf("r1 =")), BuiltinTypeId_Str);

            AssertUtil.ContainsExactly(entry.GetTypeIdsByIndex("r2.a", text.IndexOf("r2 =")), BuiltinTypeId_Str);
            AssertUtil.ContainsExactly(entry.GetTypeIdsByIndex("r2.b", text.IndexOf("r2 =")), BuiltinTypeId.Type, BuiltinTypeId.Tuple);
            AssertUtil.ContainsExactly(entry.GetTypeIdsByIndex("b2", text.IndexOf("b2 =")), BuiltinTypeId.Type);
            AssertUtil.ContainsExactly(entry.GetTypeIdsByIndex("r2.c", text.IndexOf("r2 =")), BuiltinTypeId_Str);
        }

        [TestMethod, Priority(0)]
        public void IsInstanceReferences() {
            var text = @"def fob():
    oar = get_b()
    assert isinstance(oar, float)

    if oar.complex:
        raise IndexError

    return oar";

            var entry = ProcessText(text);

            for (int i = text.IndexOf("oar", 0); i >= 0; i = text.IndexOf("oar", i + 1)) {
                VerifyReferences(UniqifyVariables(entry.GetVariablesByIndex("oar", i)),
                    new VariableLocation(2, 5, VariableType.Definition),
                    new VariableLocation(3, 23, VariableType.Reference),
                    new VariableLocation(5, 8, VariableType.Reference),
                    new VariableLocation(8, 12, VariableType.Reference)
                );
            }
        }

        [TestMethod, Priority(0)]
        public void DecoratorReferences() {
            var text = @"from functools import wraps

def d(f):
    @wraps(f)
    def wrapped(*a, **kw):
        return f(*a, **kw)
    return wrapped

@d
def g(p):
    return p

n1 = g(1)";

            var entry = ProcessText(text);

            VerifyReferences(UniqifyVariables(entry.GetVariablesByIndex("d", 0)),
                new VariableLocation(3, 5, VariableType.Definition),
                new VariableLocation(9, 2, VariableType.Reference)
            );

            VerifyReferences(UniqifyVariables(entry.GetVariablesByIndex("g", 0)),
                new VariableLocation(10, 5, VariableType.Definition),
                new VariableLocation(13, 6, VariableType.Reference)
            );

            // Decorators that don't use @wraps will expose the wrapper function
            // as a value.
            text = @"def d(f):
    def wrapped(*a, **kw):
        return f(*a, **kw)
    return wrapped

@d
def g(p):
    return p

n1 = g(1)";

            entry = ProcessText(text);

            VerifyReferences(UniqifyVariables(entry.GetVariablesByIndex("d", 0)),
                new VariableLocation(1, 5, VariableType.Definition),
                new VariableLocation(6, 2, VariableType.Reference)
            );

            VerifyReferences(UniqifyVariables(entry.GetVariablesByIndex("g", 0)),
                new VariableLocation(7, 5, VariableType.Definition),
                new VariableLocation(10, 6, VariableType.Reference),
                new VariableLocation(2, 9, VariableType.Value)
            );
        }

        [TestMethod, Priority(0)]
        public void QuickInfo() {
            var text = @"
import sys
a = 41.0
b = 42L
c = 'abc'
x = (2, 3, 4)
y = [2, 3, 4]
z = 43

class fob(object):
    @property
    def f(self): pass

    def g(self): pass
    
d = fob()

def f():
    print 'hello'
    return 'abc'

def g():
    return c.Length

def h():
    return f
    return g

class return_func_class:
    def return_func(self):
        '''some help'''
        return self.return_func


def docstr_func():
    '''useful documentation'''
    return 42

def with_params(a, b, c):
    pass

def with_params_default(a, b, c = 100):
    pass

def with_params_default_2(a, b, c = []):
    pass

def with_params_default_3(a, b, c = ()):
    pass

def with_params_default_4(a, b, c = {}):
    pass

def with_params_default_2a(a, b, c = [None]):
    pass

def with_params_default_3a(a, b, c = (None, )):
    pass

def with_params_default_4a(a, b, c = {42: 100}):
    pass

def with_params_default_starargs(*args, **kwargs):
    pass
";
            var entry = ProcessText(text);

            AssertUtil.ContainsExactly(entry.GetDescriptionsByIndex("fob()", 1), "fob instance");
            AssertUtil.ContainsExactly(entry.GetDescriptionsByIndex("int()", 1), "int");
            AssertUtil.ContainsExactly(entry.GetDescriptionsByIndex("a", 1), "float");
            AssertUtil.ContainsExactly(entry.GetDescriptionsByIndex("a", 1), "float");
            AssertUtil.ContainsExactly(entry.GetDescriptionsByIndex("b", 1), "long");
            AssertUtil.ContainsExactly(entry.GetDescriptionsByIndex("c", 1), "str");
            AssertUtil.ContainsExactly(entry.GetValuesByIndex("x", 1).Select(v => v.Description.Substring(0, 5)), "tuple");
            AssertUtil.ContainsExactly(entry.GetValuesByIndex("y", 1).Select(v => v.Description.Substring(0, 4)), "list");
            AssertUtil.ContainsExactly(entry.GetDescriptionsByIndex("z", 1), "int");
            Assert.IsTrue(entry.GetDescriptionsByIndex("min", 1).First().StartsWith("built-in function min"));
            Assert.IsTrue(entry.GetDescriptionsByIndex("min", 1).First().Contains("min(x: object)"));
            AssertUtil.ContainsExactly(entry.GetDescriptionsByIndex("list.append", 1), "built-in method append");
            AssertUtil.ContainsExactly(entry.GetDescriptionsByIndex("\"abc\".Length", 1));
            AssertUtil.ContainsExactly(entry.GetDescriptionsByIndex("c.Length", 1));
            AssertUtil.ContainsExactly(entry.GetDescriptionsByIndex("d", 1), "fob instance");
            AssertUtil.ContainsExactly(entry.GetDescriptionsByIndex("sys", 1), "built-in module sys");
            AssertUtil.ContainsExactly(entry.GetDescriptionsByIndex("f", 1), "def f() -> str");
            AssertUtil.ContainsExactly(entry.GetDescriptionsByIndex("fob.f", 1), "def f(self)\r\ndeclared in fob");
            AssertUtil.ContainsExactly(entry.GetDescriptionsByIndex("fob().g", 1), "method g of fob objects ");
            AssertUtil.ContainsExactly(entry.GetDescriptionsByIndex("fob", 1), "class fob");
            //AssertUtil.ContainsExactly(entry.GetVariableDescriptionsByIndex("System.StringSplitOptions.RemoveEmptyEntries", 1), "field of type StringSplitOptions");
            AssertUtil.ContainsExactly(entry.GetDescriptionsByIndex("g", 1), "def g()");    // return info could be better
            //AssertUtil.ContainsExactly(entry.GetVariableDescriptionsByIndex("System.AppDomain.DomainUnload", 1), "event of type System.EventHandler");
            AssertUtil.ContainsExactly(entry.GetDescriptionsByIndex("None", 1), "None");
            AssertUtil.ContainsExactly(entry.GetDescriptionsByIndex("f.func_name", 1), "property of type str");
            AssertUtil.ContainsExactly(entry.GetDescriptionsByIndex("h", 1), "def h() -> def f() -> str, def g()");
            AssertUtil.ContainsExactly(entry.GetDescriptionsByIndex("docstr_func", 1), "def docstr_func() -> int\r\nuseful documentation");

            AssertUtil.ContainsExactly(entry.GetDescriptionsByIndex("with_params", 1), "def with_params(a, b, c)");
            AssertUtil.ContainsExactly(entry.GetDescriptionsByIndex("with_params_default", 1), "def with_params_default(a, b, c = 100)");
            AssertUtil.ContainsExactly(entry.GetDescriptionsByIndex("with_params_default_2", 1), "def with_params_default_2(a, b, c = [])");
            AssertUtil.ContainsExactly(entry.GetDescriptionsByIndex("with_params_default_3", 1), "def with_params_default_3(a, b, c = ())");
            AssertUtil.ContainsExactly(entry.GetDescriptionsByIndex("with_params_default_4", 1), "def with_params_default_4(a, b, c = {})");
            AssertUtil.ContainsExactly(entry.GetDescriptionsByIndex("with_params_default_2a", 1), "def with_params_default_2a(a, b, c = [...])");
            AssertUtil.ContainsExactly(entry.GetDescriptionsByIndex("with_params_default_3a", 1), "def with_params_default_3a(a, b, c = (...))");
            AssertUtil.ContainsExactly(entry.GetDescriptionsByIndex("with_params_default_4a", 1), "def with_params_default_4a(a, b, c = {...})");
            AssertUtil.ContainsExactly(entry.GetDescriptionsByIndex("with_params_default_starargs", 1), "def with_params_default_starargs(*args, **kwargs)");

            // method which returns it's self, we shouldn't stack overflow producing the help...
            AssertUtil.ContainsExactly(entry.GetDescriptionsByIndex("return_func_class().return_func", 1), @"method return_func of return_func_class objects  -> method return_func of return_func_class objects 
some help");
        }

        [TestMethod, Priority(0)]
        public void CompletionDocumentation() {
            var text = @"
import sys
a = 41.0
b = 42L
c = 'abc'
x = (2, 3, 4)
y = [2, 3, 4]
z = 43

class fob(object):
    @property
    def f(self): pass

    def g(self): pass
    
d = fob()

def f():
    print 'hello'
    return 'abc'

def g():
    return c.Length
";
            var entry = ProcessText(text);

            AssertUtil.Contains(entry.GetCompletionDocumentationByIndex("f", "func_name", 1).First(), "-> str", " = value");
            AssertUtil.Contains(entry.GetCompletionDocumentationByIndex("", "int", 1).First(), "integer");
            AssertUtil.Contains(entry.GetCompletionDocumentationByIndex("", "min", 1).First(), "min(");
        }

        [TestMethod, Priority(0)]
        public void MemberType() {
            var text = @"
import sys
a = 41.0
b = 42L
c = 'abc'
x = (2, 3, 4)
y = [2, 3, 4]
z = 43

class fob(object):
    @property
    def f(self): pass

    def g(self): pass
    
d = fob()

def f():
    print 'hello'
    return 'abc'

def g():
    return c.Length
";
            var entry = ProcessText(text);


            Assert.AreEqual(entry.GetMemberByIndex("f", "func_name", 1).First().MemberType, PythonMemberType.Property);
            Assert.AreEqual(entry.GetMemberByIndex("list", "append", 1).First().MemberType, PythonMemberType.Method);
            Assert.AreEqual(entry.GetMemberByIndex("y", "append", 1).First().MemberType, PythonMemberType.Method);
            Assert.AreEqual(entry.GetMemberByIndex("", "int", 1).First().MemberType, PythonMemberType.Class);
            Assert.AreEqual(entry.GetMemberByIndex("", "min", 1).First().MemberType, PythonMemberType.Function);
            Assert.AreEqual(entry.GetMemberByIndex("", "sys", 1).First().MemberType, PythonMemberType.Module);
        }

        [TestMethod, Priority(0)]
        public void RecurisveDataStructures() {
            var text = @"
d = {}
d[0] = d
";
            var entry = ProcessText(text);

            AssertUtil.ContainsExactly(entry.GetDescriptionsByIndex("d", 1), "dict({int : dict})");
        }

        /// <summary>
        /// Variable is refered to in the base class, defined in the derived class, we should know the type information.
        /// </summary>
        [TestMethod, Priority(0)]
        public void BaseReferencedDerivedDefined() {
            var text = @"
class Base(object):
    def f(self):
        x = self.map

class Derived(Base):
    def __init__(self):
        self.map = {}

pass
";

            var entry = ProcessText(text);
            var members = entry.GetMembersByIndex("Derived()", text.IndexOf("pass")).ToArray();
            var map = members.First(x => x.Name == "map");

            Assert.AreEqual(map.MemberType, PythonMemberType.Field);
        }


        /// <summary>
        /// Test case where we have a member but we don't have any type information for the member.  It should
        /// still show up as a member.
        /// </summary>
        [TestMethod, Priority(0)]
        public void NoTypesButIsMember() {
            var text = @"
def f(x, y):
    C(x, y)

class C(object):
    def __init__(self, x, y):
        self.x = x
        self.y = y

f(1)
";

            var entry = ProcessText(text);
            var members = entry.GetMemberNamesByIndex("C()", text.IndexOf("f(1")).Where(x => !x.StartsWith("__"));
            AssertUtil.ContainsExactly(members, "x", "y");
        }

        /// <summary>
        /// Test case where we have a member but we don't have any type information for the member.  It should
        /// still show up as a member.
        /// </summary>
        [TestMethod, Priority(0)]
        public void SequenceFromSequence() {
            var text = @"
x = []
x.append(1)

t = (1, )

class MyIndexer(object):
    def __getitem__(self, index):
        return 1

ly = list(x)
lz = list(MyIndexer())

ty = tuple(x)
tz = tuple(MyIndexer())

lyt = list(t)
tyt = tuple(t)

pass
";

            var entry = ProcessText(text);

            var vars = new List<AnalysisValue>(entry.GetValuesByIndex("x[0]", text.IndexOf("pass")));
            Assert.AreEqual(1, vars.Count);
            Assert.AreEqual(BuiltinTypeId.Int, vars[0].PythonType.TypeId);

            foreach (string value in new[] { "ly", "lz", "ty", "tz", "lyt", "tyt" }) {
                vars = new List<AnalysisValue>(entry.GetValuesByIndex(value + "[0]", text.IndexOf("pass")));
                Assert.AreEqual(1, vars.Count, "value: {0}", value);
                Assert.AreEqual(BuiltinTypeId.Int, vars[0].PythonType.TypeId, "value: {0}", value);
            }
        }

#if FALSE
        [TestMethod, Priority(0)]
        public void SaveStdLib() {
            // only run this once...
            if (GetType() == typeof(AnalysisTest)) {
                var stdLib = AnalyzeStdLib();

                string tmpFolder = TestData.GetTempPath("6666d700-a6d8-4e11-8b73-3ba99a61e27b");

                new SaveAnalysis().Save(stdLib, tmpFolder);

                File.Copy(Path.Combine(PythonInterpreterFactory.GetBaselineDatabasePath(), "__builtin__.idb"), Path.Combine(tmpFolder, "__builtin__.idb"), true);

                var newPs = new PythonAnalyzer(new CPythonInterpreter(new TypeDatabase(tmpFolder)), PythonLanguageVersion.V27);
            }
        }
#endif


        [TestMethod, Priority(0)]
        public void SubclassFindAllRefs() {
            string text = @"
class Base(object):
    def __init__(self):
        self.fob()
    
    def fob(self): 
        pass
    
    
class Derived(Base):
    def fob(self): 
        'x'
";

            var entry = ProcessText(text);

            var vars = entry.GetVariablesByIndex("self.fob", text.IndexOf("'x'"));
            VerifyReferences(UniqifyVariables(vars), new VariableLocation(11, 9, VariableType.Definition), new VariableLocation(6, 9, VariableType.Definition), new VariableLocation(4, 14, VariableType.Reference));

            vars = entry.GetVariablesByIndex("self.fob", text.IndexOf("pass"));
            VerifyReferences(UniqifyVariables(vars), new VariableLocation(11, 9, VariableType.Definition), new VariableLocation(6, 9, VariableType.Definition), new VariableLocation(4, 14, VariableType.Reference));

            vars = entry.GetVariablesByIndex("self.fob", text.IndexOf("self.fob"));
            VerifyReferences(UniqifyVariables(vars), new VariableLocation(11, 9, VariableType.Definition), new VariableLocation(6, 9, VariableType.Definition), new VariableLocation(4, 14, VariableType.Reference));
        }

        /// <summary>
        /// Verifies that constructing lists / tuples from more lists/tuples doesn't cause an infinite analysis as we keep creating more lists/tuples.
        /// </summary>
        [TestMethod, Priority(0)]
        public void ListRecursion() {
            string text = @"
def f(x):
    print abc
    return f(list(x))

abc = f(())
";

            var entry = ProcessText(text);

            //var vars = entry.GetVariables("fob", GetLineNumber(text, "'x'"));

        }

        [TestMethod, Priority(0)]
        public void TypeAtEndOfMethod() {
            string text = @"
class Fob(object):
    def oar(self, a):
        pass
        
        
    def fob(self): 
        pass

x = Fob()
x.oar(100)
";

            var entry = ProcessText(text);

            AssertUtil.ContainsExactly(entry.GetTypeIdsByIndex("a", text.IndexOf("fob") - 10), BuiltinTypeId.Int);
        }

        [TestMethod, Priority(0)]
        public void TypeIntersectionUserDefinedTypes() {
            string text = @"
class C1(object):
    def fob(self): pass

class C2(object):
    def oar(self): pass

c = C1()
c.fob()
c = C2()

";

            var entry = ProcessText(text);
            var members = entry.GetMemberNamesByIndex("a", text.IndexOf("c = C2()"), GetMemberOptions.IntersectMultipleResults);
            AssertUtil.DoesntContain(members, "fob");
        }

        [TestMethod, Priority(0)]
        public void UpdateMethodMultiFiles() {
            string text1 = @"
def f(abc):
    pass
";

            string text2 = @"
import mod1
mod1.f(42)
";

            using (var state = PythonAnalyzer.CreateSynchronously(InterpreterFactory, Interpreter)) {
                // add both files to the project
                var entry1 = state.AddModule("mod1", "mod1", null);
                var entry2 = state.AddModule("mod2", "mod2", null);

                // analyze both files
                Prepare(entry1, GetSourceUnit(text1, "mod1"), InterpreterFactory.GetLanguageVersion());
                entry1.Analyze(CancellationToken.None);
                Prepare(entry2, GetSourceUnit(text2, "mod2"), InterpreterFactory.GetLanguageVersion());
                entry2.Analyze(CancellationToken.None);

                AssertUtil.ContainsExactly(entry1.Analysis.GetTypeIdsByIndex("abc", text1.IndexOf("pass")), BuiltinTypeId.Int);

                // re-analyze project1, we should still know about the type info provided by module2
                Prepare(entry1, GetSourceUnit(text1, "mod1"), InterpreterFactory.GetLanguageVersion());
                entry1.Analyze(CancellationToken.None);

                AssertUtil.ContainsExactly(entry1.Analysis.GetTypeIdsByIndex("abc", text1.IndexOf("pass")), BuiltinTypeId.Int);
            }
        }

        [TestMethod, Priority(0)]
        public void MetaClasses() {

            string text = @"class C(type):
    def f(self):
        print('C.f')

    def x(self, var):
        pass


class D(object):
    __metaclass__ = C
    @classmethod
    def g(cls):
        print cls.g


    def inst_method(self):
        pass
    ";

            //var entry = ProcessText(text);
            //Assert.AreEqual(entry.GetSignaturesByIndex("cls.f", text.IndexOf("print cls.g")).First().Parameters.Length, 0);
            //Assert.AreEqual(entry.GetSignaturesByIndex("cls.g", text.IndexOf("print cls.g")).First().Parameters.Length, 0);
            //Assert.AreEqual(entry.GetSignaturesByIndex("cls.x", text.IndexOf("print cls.g")).First().Parameters.Length, 1);
            //Assert.AreEqual(entry.GetSignaturesByIndex("cls.inst_method", text.IndexOf("print cls.g")).First().Parameters.Length, 1);

            if (SupportsPython3) {
                text = @"class C(type):
    def f(self):
        print('C.f')

    def x(self, var):
        pass


class D(object, metaclass = C):
    @classmethod
    def g(cls):
        print(cls.g)


    def inst_method(self):
        pass
    ";

                var entry = ProcessText(text, PythonLanguageVersion.V32);
                Assert.AreEqual(entry.GetSignaturesByIndex("cls.f", text.IndexOf("print(cls.g)")).First().Parameters.Length, 0);
                Assert.AreEqual(entry.GetSignaturesByIndex("cls.g", text.IndexOf("print(cls.g)")).First().Parameters.Length, 0);
                Assert.AreEqual(entry.GetSignaturesByIndex("cls.x", text.IndexOf("print(cls.g)")).First().Parameters.Length, 1);
                Assert.AreEqual(entry.GetSignaturesByIndex("cls.inst_method", text.IndexOf("print(cls.g)")).First().Parameters.Length, 1);
            }


        }

        /// <summary>
        /// Tests assigning odd things to the metaclass variable.
        /// </summary>
        [TestMethod, Priority(0)]
        public void InvalidMetaClassValues() {
            var assigns = new[] { "[1,2,3]", "(1,2)", "1", "abc", "1.0", "lambda x: 42", "C.f", "C().f", "f", "{2:3}" };

            foreach (var assign in assigns) {
                string text = @"
class C(object): 
    def f(self): pass

def f():  pass

class D(object):
    __metaclass__ = " + assign + @"
    @classmethod
    def g(cls):
        print cls.g


    def inst_method(self):
        pass
    ";

                ProcessText(text);
            }

            foreach (var assign in assigns) {
                string text = @"
class C(object): 
    def f(self): pass

def f():  pass

class D(metaclass = " + assign + @"):
    @classmethod
    def g(cls):
        print cls.g


    def inst_method(self):
        pass
    ";

                ProcessText(text, PythonLanguageVersion.V32);
            }
        }

        [TestMethod, Priority(0)]
        public void FromImport() {
            ProcessText("from #   blah");
        }

        [TestMethod, Priority(0)]
        public void SelfNestedMethod() {
            // http://pytools.codeplex.com/workitem/648
            var code = @"class MyClass:
    def func1(self):
        def func2(a, b):
            return a

        return func2('abc', 123)

x = MyClass().func1()
";

            var entry = ProcessText(code);

            AssertUtil.ContainsExactly(entry.GetTypeIdsByIndex("x", code.IndexOf("x = ")), BuiltinTypeId_Str);
        }

        [TestMethod, Priority(0)]
        public void Super() {
            var code = @"
class Base1(object):
    def base_func(self, x): pass
    def base1_func(self): pass
class Base2(object):
    def base_func(self, x, y, z): pass
    def base2_func(self): pass
class Derived1(Base1, Base2):
    def derived1_func(self):
        print('derived1_func')
class Derived2(Base2, Base1):
    def derived2_func(self):
        print('derived2_func')
class Derived3(object):
    def derived3_func(self):
        cls = Derived1
        cls = Derived2
        print('derived3_func')
";
            foreach (var langVersion in new[] { PythonLanguageVersion.V27, PythonLanguageVersion.V32 }) {
                var entry = ProcessText(code, langVersion);

                // super(Derived1)
                {
                    // Member from derived class should not be present
                    Assert.IsFalse(entry.GetMembersByIndex("super(Derived1)", code.IndexOf("print('derived1_func')")).Any(member => member.Name == "derived1_func"));

                    // Members from both base classes with distinct names should be present, and should have all parameters including self
                    Assert.AreEqual(1, entry.GetSignaturesByIndex("super(Derived1).base1_func", code.IndexOf("print('derived1_func')")).First().Parameters.Length); // (self)
                    Assert.AreEqual(1, entry.GetSignaturesByIndex("super(Derived1).base2_func", code.IndexOf("print('derived1_func')")).First().Parameters.Length); // (self)

                    // Only one member with clashing names should be present, and it should be from Base1
                    var sigs = entry.GetSignaturesByIndex("super(Derived1).base_func", code.IndexOf("print('derived1_func')")).ToArray();
                    Assert.AreEqual(1, sigs.Length);
                    Assert.AreEqual(2, sigs[0].Parameters.Length); // (self, x)
                }

                // super(Derived2)
                {
                    // Only one member with clashing names should be present, and it should be from Base2
                    var sigs = entry.GetSignaturesByIndex("super(Derived2).base_func", code.IndexOf("print('derived2_func')")).ToArray();
                    Assert.AreEqual(1, sigs.Length);
                    Assert.AreEqual(4, sigs[0].Parameters.Length); // (self, x, y, z)
                }

                // super(Derived1, self), or Py3k magic super() to the same effect
                var supers = new List<string> { "super(Derived1, self)" };
                if (langVersion == PythonLanguageVersion.V32) {
                    supers.Add("super()");
                }
                foreach (var super in supers) {
                    // Member from derived class should not be present
                    Assert.IsFalse(entry.GetMembersByIndex(super, code.IndexOf("print('derived1_func')")).Any(member => member.Name == "derived1_func"));

                    // Members from both base classes with distinct names should be present, but shouldn't have self
                    Assert.AreEqual(0, entry.GetSignaturesByIndex(super + ".base1_func", code.IndexOf("print('derived1_func')")).First().Parameters.Length); // ()
                    Assert.AreEqual(0, entry.GetSignaturesByIndex(super + ".base2_func", code.IndexOf("print('derived1_func')")).First().Parameters.Length); // ()

                    // Only one member with clashing names should be present, and it should be from Base1
                    var sigs = entry.GetSignaturesByIndex(super + ".base_func", code.IndexOf("print('derived1_func')")).ToArray();
                    Assert.AreEqual(1, sigs.Length);
                    Assert.AreEqual(1, sigs[0].Parameters.Length); // (x)
                }

                // super(Derived2, self), or Py3k magic super() to the same effect
                supers = new List<string> { "super(Derived2, self)" };
                if (langVersion == PythonLanguageVersion.V32) {
                    supers.Add("super()");
                }
                foreach (var super in supers) {
                    // Only one member with clashing names should be present, and it should be from Base2
                    var sigs = entry.GetSignaturesByIndex(super + ".base_func", code.IndexOf("print('derived2_func')")).ToArray();
                    Assert.AreEqual(1, sigs.Length);
                    Assert.AreEqual(3, sigs[0].Parameters.Length); // (x, y, z)
                }

                // super(Derived1 union Derived1)
                {
                    // Members with clashing names from both potential bases should be unioned
                    var sigs = entry.GetSignaturesByIndex("super(cls).base_func", code.IndexOf("print('derived3_func')")).ToArray();
                    Assert.AreEqual(2, sigs.Length);
                    Assert.IsTrue(sigs.Any(overload => overload.Parameters.Length == 2)); // (self, x)
                    Assert.IsTrue(sigs.Any(overload => overload.Parameters.Length == 4)); // (self, x, y, z)
                }
            }
        }

        [TestMethod, Priority(0)]
        public void ParameterAnnotation() {
            var text = @"
s = None
def f(s: s = 123):
    return s
";
            var entry = ProcessText(text, PythonLanguageVersion.V33);

            AssertUtil.ContainsExactly(entry.GetTypeIdsByIndex("s", text.IndexOf("s:")), BuiltinTypeId.Int);
            AssertUtil.ContainsExactly(entry.GetTypeIdsByIndex("s", text.IndexOf("s =")), BuiltinTypeId.NoneType);
            AssertUtil.ContainsExactly(entry.GetTypeIdsByIndex("s", text.IndexOf("return s")), BuiltinTypeId.Int);
        }

        [TestMethod, Priority(0)]
        public void ParameterAnnotationLambda() {
            var text = @"
s = None
def f(s: lambda s: s > 0 = 123):
    return s
";
            var entry = ProcessText(text, PythonLanguageVersion.V33);

            AssertUtil.ContainsExactly(entry.GetTypeIdsByIndex("s", text.IndexOf("s:")), BuiltinTypeId.Int);
            AssertUtil.ContainsExactly(entry.GetTypeIdsByIndex("s", text.IndexOf("s >")), BuiltinTypeId.NoneType);
            AssertUtil.ContainsExactly(entry.GetTypeIdsByIndex("s", text.IndexOf("return s")), BuiltinTypeId.Int);
        }

        [TestMethod, Priority(0)]
        public void ReturnAnnotation() {
            var text = @"
s = None
def f(s = 123) -> s:
    return s
";
            var entry = ProcessText(text, PythonLanguageVersion.V33);

            AssertUtil.ContainsExactly(entry.GetTypeIdsByIndex("s", text.IndexOf("(s =") + 1), BuiltinTypeId.Int);
            AssertUtil.ContainsExactly(entry.GetTypeIdsByIndex("s", text.IndexOf("s:")), BuiltinTypeId.NoneType);
            AssertUtil.ContainsExactly(entry.GetTypeIdsByIndex("s", text.IndexOf("return s")), BuiltinTypeId.Int);
        }

        [TestMethod, Priority(0)]
        public void FunctoolsPartial() {
            var text = @"
from _functools import partial

def fob(a, b, c, d):
    return a, b, c, d

sanity = fob(123, 3.14, 'abc', [])

fob_1 = partial(fob, 123, 3.14, 'abc', [])
result_1 = fob_1()

fob_2 = partial(fob, d = [], c = 'abc', b = 3.14, a = 123)
result_2 = fob_2()

fob_3 = partial(fob, 123, 3.14)
result_3 = fob_3('abc', [])

fob_4 = partial(fob, c = 'abc', d = [])
result_4 = fob_4(123, 3.14)

func_from_fob_1 = fob_1.func
args_from_fob_1 = fob_1.args
keywords_from_fob_2 = fob_2.keywords
";
            var entry = ProcessText(text, PythonLanguageVersion.V27);

            foreach (var name in new[] {
                "sanity",
                "result_1",
                "result_2",
                "result_3",
                "result_4",
                "args_from_fob_1"
            }) {
                var resultList = entry.GetValuesByIndex(name, 0).ToArray();
                Assert.AreEqual(1, resultList.Length, name + ".Types.Length");
                Assert.IsInstanceOfType(resultList[0], typeof(SequenceInfo), name + ".Types[0]");
                var result = (SequenceInfo)resultList[0];
                AssertTupleContains(result, BuiltinTypeId.Int, BuiltinTypeId.Float, BuiltinTypeId_Str, BuiltinTypeId.List);
            }

            var fobList = entry.GetValuesByIndex("fob", 0).ToArray();
            Assert.AreEqual(1, fobList.Length, "fob.Types.Length");
            Assert.IsInstanceOfType(fobList[0], typeof(FunctionInfo), "fob.Types[0]");
            var fob = (FunctionInfo)fobList[0];
            fobList = entry.GetValuesByIndex("func_from_fob_1", 0).ToArray();
            Assert.AreEqual(1, fobList.Length, "func_from_fob_1.Types.Length");
            Assert.IsInstanceOfType(fobList[0], typeof(FunctionInfo), "func_from_fob_1.Types[0]");
            Assert.AreSame(fob, fobList[0]);

            var kwList = entry.GetValuesByIndex("keywords_from_fob_2", 0).ToArray();
            Assert.AreEqual(1, kwList.Length, "kwList.Types.Length");
            Assert.IsInstanceOfType(kwList[0], typeof(DictionaryInfo), "kwList.Types[0]");
        }

        [TestMethod, Priority(0)]
        public void FunctoolsWraps() {
            var text = @"
from functools import wraps, update_wrapper

def decorator1(fn):
    @wraps(fn)
    def wrapper(*args, **kwargs):
        fn(*args, **kwargs)
        return 'decorated'
    return wrapper

@decorator1
def test1():
    return 'undecorated'

def test2():
    pass

def test2a():
    pass

test2.test_attr = 123
update_wrapper(test2a, test2, ('test_attr',))

test1_result = test1()
";

            var functools = @"
from _functools import partial

# These functions will be specialized
def wraps(f):
    pass

def update_wrapper(wrapper, wrapped, assigned, updated):
    pass
";

            var state = CreateAnalyzer();
            var functoolsEntry = state.AddModule("functools", "functools", null);
            Prepare(functoolsEntry, GetSourceUnit(functools));
            var textEntry = state.AddModule("fob", "fob", null);
            Prepare(textEntry, GetSourceUnit(text));
            functoolsEntry.Analyze(CancellationToken.None, true);
            textEntry.Analyze(CancellationToken.None, true);
            state.AnalyzeQueuedEntries(CancellationToken.None);
            var entry = textEntry.Analysis;

            Assert.AreEqual(1, entry.GetValuesByIndex("test1", 0).Count());
            var nameList = entry.GetValuesByIndex("test1.__name__", 0).ToArray();
            Assert.AreEqual(1, nameList.Length);
            Assert.AreEqual("test1", nameList[0].GetConstantValueAsString(), "test1.__name__");
            var wrappedList = entry.GetValuesByIndex("test1.__wrapped__", 0).ToArray();
            Assert.AreEqual(1, wrappedList.Length);
            Assert.IsInstanceOfType(wrappedList[0], typeof(FunctionInfo), "typeof(test1.__wrapped__)");
            var returnList = entry.GetValuesByIndex("test1_result", 0).ToArray();
            Assert.AreEqual(1, returnList.Length);
            Assert.AreEqual("decorated", returnList[0].GetConstantValueAsString(), "test1()");

            // __name__ should not have been changed by update_wrapper
            nameList = entry.GetValuesByIndex("test2.__name__", 0).ToArray();
            Assert.AreEqual(1, nameList.Length);
            Assert.AreEqual("test2", nameList[0].GetConstantValueAsString(), "test2.__name__");
            nameList = entry.GetValuesByIndex("test2a.__name__", 0).ToArray();
            Assert.AreEqual(1, nameList.Length);
            Assert.AreEqual("test2a", nameList[0].GetConstantValueAsString(), "test2a.__name__");

            // test_attr should have been copied by update_wrapper
            var test2 = entry.GetValuesByIndex("test2.test_attr", 0).ToArray();
            Assert.AreEqual(1, test2.Length);
            Assert.AreEqual(BuiltinTypeId.Int, test2[0].TypeId);
            var test2a = entry.GetValuesByIndex("test2a.test_attr", 0).ToArray();
            Assert.AreEqual(1, test2a.Length);
            Assert.AreEqual(BuiltinTypeId.Int, test2a[0].TypeId);
        }

        private static void AssertTupleContains(SequenceInfo tuple, params BuiltinTypeId[] id) {
            var expected = string.Join(", ", id);
            var actual = string.Join(", ", tuple.IndexTypes.Select(t => {
                var t2 = t.TypesNoCopy;
                if (t2.Count == 1) {
                    return t2.Single().TypeId.ToString();
                } else {
                    return "{" + string.Join(", ", t2.Select(t3 => t3.TypeId).OrderBy(t3 => t3)) + "}";
                }
            }));
            if (tuple.IndexTypes
                .Zip(id, (t1, id2) => t1.TypesNoCopy.Count == 1 && t1.TypesNoCopy.Single().TypeId == id2)
                .Any(b => !b)) {
                Assert.Fail(string.Format("Expected <{0}>. Actual <{1}>.", expected, actual));
            }
        }


        [TestMethod, Priority(0)]
        public void ValidatePotentialModuleNames() {
            // Validating against the structure given in
            // http://www.python.org/dev/peps/pep-0328/

            var entry = new MockPythonProjectEntry {
                ModuleName = "package.subpackage1.moduleX",
                FilePath = "C:\\package\\subpackage1\\moduleX.py"
            };
            
            // Without absolute_import, we should see these two possibilities
            // for a regular import.
            AssertUtil.ContainsExactly(
                PythonAnalyzer.ResolvePotentialModuleNames(entry, "moduleY", false),
                "package.subpackage1.moduleY",
                "moduleY"
            );

            // With absolute_import, we should see the two possibilities for a
            // regular import, but in the opposite order.
            AssertUtil.ContainsExactly(
                PythonAnalyzer.ResolvePotentialModuleNames(entry, "moduleY", true),
                "moduleY",
                "package.subpackage1.moduleY"
            );
            
            // Regardless of absolute import, we should see these results for
            // relative imports.
            foreach (var absoluteImport in new[] { true, false }) {
                Console.WriteLine("Testing with absoluteImport = {0}", absoluteImport);

                AssertUtil.ContainsExactly(
                    PythonAnalyzer.ResolvePotentialModuleNames(entry, ".moduleY", absoluteImport),
                    "package.subpackage1.moduleY"
                );
                AssertUtil.ContainsExactly(
                    PythonAnalyzer.ResolvePotentialModuleNames(entry, ".", absoluteImport),
                    "package.subpackage1"
                );
                AssertUtil.ContainsExactly(
                    PythonAnalyzer.ResolvePotentialModuleNames(entry, "..subpackage1", absoluteImport),
                    "package.subpackage1"
                );
                AssertUtil.ContainsExactly(
                    PythonAnalyzer.ResolvePotentialModuleNames(entry, "..subpackage2.moduleZ", absoluteImport),
                    "package.subpackage2.moduleZ"
                );
                AssertUtil.ContainsExactly(
                    PythonAnalyzer.ResolvePotentialModuleNames(entry, "..moduleA", absoluteImport),
                    "package.moduleA"
                );

                // Despite what PEP 328 says, this relative import never succeeds.
                AssertUtil.ContainsExactly(
                    PythonAnalyzer.ResolvePotentialModuleNames(entry, "...package", absoluteImport)
                );
            }
        }

        [TestMethod, Priority(0)]
        public void MultilineFunctionDescription() {
            var code = @"class A:
    def fn(self):
        return lambda: 123
";
            var entry = ProcessText(code);

            Assert.AreEqual(
                entry.GetDescriptionsByIndex("A.fn", 0).Single().Replace("\r\n", "\n"),
                "def fn(self) -> lambda : 123 -> int\n    declared in A.fn\ndeclared in A"
            );
        }

        [TestMethod, Priority(0)]
        public void SysModulesSetSpecialization() {
            var code = @"import sys
modules = sys.modules

modules['name_in_modules'] = None
";
            code += string.Join(
                Environment.NewLine,
                Enumerable.Range(0, 100).Select(i => string.Format("sys.modules['name{0}'] = None", i))
            );

            var entry = ProcessText(code);

            var sysObj = entry.GetValuesByIndex("sys", 0).Single();
            Assert.IsInstanceOfType(sysObj, typeof(SysModuleInfo));
            var sys = sysObj as SysModuleInfo;

            var modules = entry.GetValuesByIndex("modules", 0).Single();
            Assert.IsInstanceOfType(modules, typeof(SysModuleInfo.SysModulesDictionaryInfo));

            AssertUtil.ContainsExactly(
                sys.Modules.Keys,
                Enumerable.Range(0, 100).Select(i => string.Format("name{0}", i))
                    .Concat(new[] { "name_in_modules" })
            );
        }

        [TestMethod, Priority(0)]
        public void SysModulesGetSpecialization() {
            var code = @"import sys
modules = sys.modules

modules['value_in_modules'] = 'abc'
modules['value_in_modules'] = 123
value_in_modules = modules['value_in_modules']
builtins = modules['__builtin__']
builtins2 = modules.get('__builtin__')
builtins3 = modules.pop('__builtin__')
";

            var entry = ProcessText(code);

            AssertUtil.ContainsExactly(
                entry.GetTypeIdsByIndex("value_in_modules", 0),
                BuiltinTypeId.Int
                // Not BuiltinTypeId_Str because it only keeps the last value
            );

            AssertUtil.ContainsExactly(entry.GetValuesByIndex("builtins", 0).Select(av => av.Name), "__builtin__");
            AssertUtil.ContainsExactly(entry.GetValuesByIndex("builtins2", 0).Select(av => av.Name), "__builtin__");
            AssertUtil.ContainsExactly(entry.GetValuesByIndex("builtins3", 0).Select(av => av.Name), "__builtin__");
        }

        [TestMethod, Priority(0)]
        public void ClassInstanceAttributes() {
            var code = @"
class A:
    abc = 123

p1 = A.abc
p2 = A().abc
a = A()
a.abc = 3.1415
p4 = A().abc
p3 = a.abc
";
            var entry = ProcessText(code);

            AssertUtil.ContainsExactly(entry.GetTypeIdsByIndex("p1", 0), BuiltinTypeId.Int);
            AssertUtil.ContainsExactly(entry.GetTypeIdsByIndex("p3", 0), BuiltinTypeId.Int, BuiltinTypeId.Float);
            AssertUtil.ContainsExactly(entry.GetTypeIdsByIndex("p4", 0), BuiltinTypeId.Int, BuiltinTypeId.Float);
            AssertUtil.ContainsExactly(entry.GetTypeIdsByIndex("p2", 0), BuiltinTypeId.Int, BuiltinTypeId.Float);
        }

        [TestMethod, Priority(0)]
        public void RecursiveGetDescriptor() {
            // see https://pytools.codeplex.com/workitem/2955
            var entry = ProcessText(@"
class WithGet:
    __get__ = WithGet()

class A:
    wg = WithGet()

x = A().wg");

            Assert.IsNotNull(entry);
        }

        [TestMethod, Priority(0)]
        public void Coroutine() {
            var code = @"
async def g():
    return 123

async def f():
    x = await g()
    g2 = g()
    y = await g2
";
            var entry = ProcessText(code, PythonLanguageVersion.V35);

            AssertUtil.ContainsExactly(entry.GetTypeIdsByIndex("x", code.IndexOf("x =")), BuiltinTypeId.Int);
            AssertUtil.ContainsExactly(entry.GetTypeIdsByIndex("y", code.IndexOf("y =")), BuiltinTypeId.Int);
            AssertUtil.ContainsExactly(entry.GetTypeIdsByIndex("g2", code.IndexOf("g2 =")), BuiltinTypeId.Generator);
        }

        [TestMethod, Priority(0)]
        public void AsyncWithStatement() {
            var text = @"
class X(object):
    def x_method(self): pass
    async def __aenter__(self): return self
    async def __aexit__(self, exc_type, exc_value, traceback): return False

class Y(object):
    def y_method(self): pass
    async def __aenter__(self): return 123
    async def __aexit__(self, exc_type, exc_value, traceback): return False

async def f():
    async with X() as x:
        pass #x

    async with Y() as y:
        pass #y
";
            var entry = ProcessText(text, PythonLanguageVersion.V35);
            AssertUtil.ContainsAtLeast(entry.GetMemberNamesByIndex("x", text.IndexOf("pass #x")), "x_method");
            AssertUtil.ContainsExactly(entry.GetTypeIdsByIndex("y", text.IndexOf("pass #y")), BuiltinTypeId.Int);
        }

        [TestMethod, Priority(0)]
        public void AsyncForIterator() {
            var code = @"
class X:
    async def __aiter__(self): return self
    async def __anext__(self): return 123

class Y:
    async def __aiter__(self): return X()

async def f():
    async for i in Y():
        pass
";
            var entry = ProcessText(code, PythonLanguageVersion.V35);

            AssertUtil.ContainsExactly(entry.GetTypeIdsByIndex("i", code.IndexOf("pass")), BuiltinTypeId.Int);
        }


        [TestMethod, Priority(0)]
        public void RecursiveDecorators() {
            // See https://github.com/Microsoft/PTVS/issues/542
            // Should not crash/OOM
            var code = @"
def f():
    def d(fn):
        @f()
        def g(): pass

    return d
";

            var cancelAt = new CancellationTokenSource(TimeSpan.FromSeconds(10));
            try {
                var entry = ProcessText(code, cancel: cancelAt.Token);
            } catch (OperationCanceledException) {
            }
            if (cancelAt.IsCancellationRequested) {
                Assert.Fail("Failed to complete within 10 seconds");
            }
        }

        [TestMethod, Priority(0)]
        public void NullNamedArgument() {
            CallDelegate callable = (node, unit, args, keywordArgNames) => {
                bool anyNull = false;
                Console.WriteLine("fn({0})", string.Join(", ", keywordArgNames.Select(n => {
                    if (n == null) {
                        anyNull = true;
                        return "(null)";
                    } else {
                        return n.Name + "=(value)";
                    }
                })));
                Assert.IsFalse(anyNull, "Some arguments were null");
                return AnalysisSet.Empty;
            };

            using (var state = CreateAnalyzer(PythonLanguageVersion.V27)) {
                state.SpecializeFunction("NullNamedArgument", "fn", callable);

                var entry1 = state.AddModule("NullNamedArgument", "NullNamedArgument.py");
                Prepare(entry1, GetSourceUnit("def fn(**kwargs): pass", "NullNamedArgument"), state.LanguageVersion);
                entry1.Analyze(CancellationToken.None);
                var entry2 = state.AddModule("test", "test.py");
                Prepare(entry2, GetSourceUnit("import NullNamedArgument; NullNamedArgument.fn(a=0, ]]])", "test"), state.LanguageVersion);
                entry2.Analyze(CancellationToken.None);
            }
        }

        #endregion

        #region Helpers

        protected IEnumerable<IAnalysisVariable> UniqifyVariables(IEnumerable<IAnalysisVariable> vars) {
            Dictionary<LocationInfo, IAnalysisVariable> res = new Dictionary<LocationInfo, IAnalysisVariable>();
            foreach (var v in vars) {
                if (!res.ContainsKey(v.Location) || res[v.Location].Type == VariableType.Value) {
                    res[v.Location] = v;
                }
            }

            return res.Values;

        }



        /// <summary>
        /// Returns all the permutations of the set [0 ... n-1]
        /// </summary>
        /// <param name="n"></param>
        /// <returns></returns>
        private static IEnumerable<List<int>> Permutations(int n) {
            if (n <= 0) {
                yield return new List<int>();
            } else {
                foreach (var prev in Permutations(n - 1)) {
                    for (int i = n - 1; i >= 0; i--) {
                        var result = new List<int>(prev);
                        result.Insert(i, n - 1);
                        yield return result;
                    }
                }
            }
        }

        private IEnumerable<IPythonProjectEntry[]> MakeModulePermutations(string prefix, string[] code) {
            foreach (var p in Permutations(code.Length)) {
                var result = new IPythonProjectEntry[code.Length];
                using (var state = PythonAnalyzer.CreateSynchronously(InterpreterFactory, Interpreter)) {
                    state.Limits = GetLimits();

                    for (int i = 0; i < code.Length; i++) {
                        result[p[i]] = state.AddModule(prefix + (p[i] + 1).ToString(), "fob", null);
                    }
                    for (int i = 0; i < code.Length; i++) {
                        Prepare(result[p[i]], GetSourceUnit(code[p[i]]));
                    }
                    for (int i = 0; i < code.Length; i++) {
                        result[p[i]].Analyze(CancellationToken.None, true);
                    }

                    state.AnalyzeQueuedEntries(CancellationToken.None);

                    yield return result;
                }
            }
        }

        /// <summary>
        /// For a given set of module definitions, build analysis info for each unique permutation
        /// of the ordering of the defintions and run the test against each analysis.
        /// </summary>
        /// <param name="prefix">Prefix for the module names. The first source text will become prefix + "1", etc.</param>
        /// <param name="code">The source code for each of the modules</param>
        /// <param name="test">The test to run against the analysis</param>
        private void PermutedTest(string prefix, string[] code, Action<IPythonProjectEntry[]> test) {
            foreach (var pe in MakeModulePermutations(prefix, code)) {
                test(pe);
                Console.WriteLine("--- End Permutation ---");
            }
        }


        private static string[] GetUnion(params object[] objs) {
            var result = new HashSet<string>();
            foreach (var obj in objs) {
                if (obj is string) {
                    result.Add((string)obj);
                } else if (obj is IEnumerable<string>) {
                    result.UnionWith((IEnumerable<string>)obj);
                } else {
                    throw new NotImplementedException("Non-string member");
                }
            }
            return result.ToArray();
        }

        private static string[] GetIntersection(IEnumerable<string> first, params IEnumerable<string>[] remaining) {
            var result = new HashSet<string>(first);
            foreach (var obj in remaining) {
                result.IntersectWith((IEnumerable<string>)obj);
            }
            return result.ToArray();
        }

        #endregion
    }

    [TestClass]
    public class StdLibAnalysisTest : AnalysisTest {
        public StdLibAnalysisTest() {
        }

        public StdLibAnalysisTest(IPythonInterpreterFactory factory, IPythonInterpreter interpreter)
            : base(factory, interpreter) {
        }

        protected override AnalysisLimits GetLimits() {
            return AnalysisLimits.GetStandardLibraryLimits();
        }
    }

    public static class ModuleAnalysisExtensions {
        public static IEnumerable<string> GetMemberNamesByIndex(this ModuleAnalysis analysis, string exprText, int index, GetMemberOptions options = GetMemberOptions.IntersectMultipleResults) {
            return analysis.GetMembersByIndex(exprText, index, options).Select(m => m.Name);
        }

        public static IEnumerable<IPythonType> GetTypesByIndex(this ModuleAnalysis analysis, string exprText, int index) {
            return analysis.GetValuesByIndex(exprText, index).Select(m => m.PythonType);
        }

        public static IEnumerable<BuiltinTypeId> GetTypeIdsByIndex(this ModuleAnalysis analysis, string exprText, int index) {
            return analysis.GetValuesByIndex(exprText, index).Select(m => {
                if (m.PythonType.TypeId != BuiltinTypeId.Unknown) {
                    return m.PythonType.TypeId;
                }

                var state = analysis.ProjectState;
                if (m == state._noneInst) {
                    return BuiltinTypeId.NoneType;
                }

                var bci = m as BuiltinClassInfo;
                if (bci == null) {
                    var bii = m as BuiltinInstanceInfo;
                    if (bii != null) {
                        bci = bii.ClassInfo;
                    }
                }
                if (bci != null) {
                    int count = (int)BuiltinTypeIdExtensions.LastTypeId;
                    for (int i = 1; i <= count; ++i) {
                        var bti = (BuiltinTypeId)i;
                        if (!bti.IsVirtualId() && analysis.ProjectState.ClassInfos[bti] == bci) {
                            return bti;
                        }
                    }
                }

                return BuiltinTypeId.Unknown;
            });
        }

        public static IEnumerable<string> GetDescriptionsByIndex(this ModuleAnalysis entry, string variable, int index) {
            return entry.GetValuesByIndex(variable, index).Select(m => m.Description);
        }

        public static IEnumerable<string> GetShortDescriptionsByIndex(this ModuleAnalysis entry, string variable, int index) {
            return entry.GetValuesByIndex(variable, index).Select(m => m.ShortDescription);
        }

        public static IEnumerable<string> GetCompletionDocumentationByIndex(this ModuleAnalysis entry, string variable, string memberName, int index) {
            return entry.GetMemberByIndex(variable, memberName, index).Select(m => m.Documentation);
        }

        public static IEnumerable<MemberResult> GetMemberByIndex(this ModuleAnalysis entry, string variable, string memberName, int index) {
            return entry.GetMembersByIndex(variable, index).Where(m => m.Name == memberName);
        }

    }
}
=======
﻿extern alias analysis;
/* ****************************************************************************
*
* Copyright (c) Microsoft Corporation. 
*
* This source code is subject to terms and conditions of the Apache License, Version 2.0. A 
* copy of the license can be found in the License.html file at the root of this distribution. If 
* you cannot locate the Apache License, Version 2.0, please send an email to 
* vspython@microsoft.com. By using this source code in any fashion, you are agreeing to be bound 
* by the terms of the Apache License, Version 2.0.
*
* You must not remove this notice, or any other, from this software.
*
* ***************************************************************************/

using System;
using System.Collections.Generic;
using System.Diagnostics;
using System.IO;
using System.Linq;
using System.Text;
using System.Text.RegularExpressions;
using System.Threading;
using System.Threading.Tasks;
using analysis::Microsoft.PythonTools.Analysis.Analyzer;
using Microsoft.PythonTools.Analysis;
using Microsoft.PythonTools.Analysis.Values;
using Microsoft.PythonTools.Interpreter;
using Microsoft.PythonTools.Parsing;
using Microsoft.PythonTools.Parsing.Ast;
using Microsoft.Scripting.Utils;
using Microsoft.VisualStudio.TestTools.UnitTesting;
using TestUtilities;
using TestUtilities.Python;
using Assert = Microsoft.VisualStudio.TestTools.UnitTesting.Assert;

namespace AnalysisTests {
    [TestClass]
    public partial class AnalysisTest : BaseAnalysisTest {
        public AnalysisTest() {
        }

        public AnalysisTest(IPythonInterpreterFactory factory, IPythonInterpreter interpreter)
            : base(factory, interpreter) {
        }

        #region Test Cases

        [TestMethod, Priority(0)]
        public void CheckInterpreter() {
            try {
                Interpreter.GetBuiltinType((BuiltinTypeId)(-1));
                Assert.Fail("Expected KeyNotFoundException");
            } catch (KeyNotFoundException) {
            }
            var intType = Interpreter.GetBuiltinType(BuiltinTypeId.Int);
            Assert.IsTrue(intType.ToString() != "");
        }

        [TestMethod, Priority(0)]
        public void SpecialArgTypes() {
            var code = @"def f(*fob, **oar):
    pass
";
            var entry = ProcessText(code);

            AssertUtil.ContainsExactly(entry.GetTypeIdsByIndex("fob", code.IndexOf("pass")), BuiltinTypeId.Tuple);
            AssertUtil.ContainsExactly(entry.GetTypeIdsByIndex("oar", code.IndexOf("pass")), BuiltinTypeId.Dict);

            code = @"def f(*fob):
    pass

f(42)
";
            entry = ProcessText(code);

            AssertUtil.ContainsExactly(entry.GetTypeIdsByIndex("fob", code.IndexOf("pass")), BuiltinTypeId.Tuple);
            AssertUtil.ContainsExactly(entry.GetTypeIdsByIndex("fob[0]", code.IndexOf("pass")), BuiltinTypeId.Int);

            code = @"def f(*fob):
    pass

f(42, 'abc')
";
            entry = ProcessText(code);

            AssertUtil.ContainsExactly(entry.GetTypeIdsByIndex("fob", code.IndexOf("pass")), BuiltinTypeId.Tuple);
            AssertUtil.ContainsExactly(entry.GetTypeIdsByIndex("fob[0]", code.IndexOf("pass")), BuiltinTypeId.Int, BuiltinTypeId_Str);
            AssertUtil.ContainsExactly(entry.GetTypeIdsByIndex("fob[1]", code.IndexOf("pass")), BuiltinTypeId.Int, BuiltinTypeId_Str);

            code = @"def f(*fob):
    pass

f(42, 'abc')
f('abc', 42)
";
            entry = ProcessText(code);

            AssertUtil.ContainsExactly(entry.GetTypeIdsByIndex("fob", code.IndexOf("pass")), BuiltinTypeId.Tuple);
            AssertUtil.ContainsExactly(entry.GetTypeIdsByIndex("fob[0]", code.IndexOf("pass")), BuiltinTypeId.Int, BuiltinTypeId_Str);
            AssertUtil.ContainsExactly(entry.GetTypeIdsByIndex("fob[1]", code.IndexOf("pass")), BuiltinTypeId.Int, BuiltinTypeId_Str);

            code = @"def f(**oar):
    y = oar['fob']
    pass

f(x=42)
";
            entry = ProcessText(code);

            AssertUtil.ContainsExactly(entry.GetTypeIdsByIndex("oar", code.IndexOf("pass")), BuiltinTypeId.Dict);
            AssertUtil.ContainsExactly(entry.GetTypeIdsByIndex("oar['fob']", code.IndexOf("pass")), BuiltinTypeId.Int);
            AssertUtil.ContainsExactly(entry.GetTypeIdsByIndex("y", code.IndexOf("pass")), BuiltinTypeId.Int);


            code = @"def f(**oar):
    z = oar['fob']
    pass

f(x=42, y = 'abc')
";
            entry = ProcessText(code);

            AssertUtil.ContainsExactly(entry.GetTypeIdsByIndex("oar", code.IndexOf("pass")), BuiltinTypeId.Dict);
            AssertUtil.ContainsExactly(entry.GetTypeIdsByIndex("oar['fob']", code.IndexOf("pass")), BuiltinTypeId.Int, BuiltinTypeId_Str);
            AssertUtil.ContainsExactly(entry.GetTypeIdsByIndex("z", code.IndexOf("pass")), BuiltinTypeId.Int, BuiltinTypeId_Str);
        }

        [TestMethod, Priority(0)]
        public void TestPackageImportStar() {
            var fobInit = GetSourceDocument("from oar import *", @"C:\Test\Lib\fob\__init__.py");
            var oarInit = GetSourceDocument("from baz import *", @"C:\Test\Lib\fob\oar\__init__.py");
            var baz = GetSourceDocument("import quox\r\nfunc = quox.func", @"C:\Test\Lib\fob\oar\baz.py");
            var quox = GetSourceDocument("def func(): return 42", @"C:\Test\Lib\fob\oar\quox.py");

            var state = CreateAnalyzer();

            AnalysisLog.Output = Console.Out;
            try {
                var fobInitState = state.AddModule("fob", @"C:\Test\Lib\fob\__init__.py");
                var oarInitState = state.AddModule("fob.oar", @"C:\Test\Lib\fob\oar\__init__.py");
                var bazState = state.AddModule("fob.oar.baz", @"C:\Test\Lib\fob\oar\baz.py");
                var quoxState = state.AddModule("fob.oar.quox", @"C:\Test\Lib\fob\oar\quox.py");

                Prepare(fobInitState, fobInit);
                Prepare(oarInitState, oarInit);
                Prepare(bazState, baz);
                Prepare(quoxState, quox);

                fobInitState.Analyze(CancellationToken.None, true);
                oarInitState.Analyze(CancellationToken.None, true);
                bazState.Analyze(CancellationToken.None, true);
                quoxState.Analyze(CancellationToken.None, true);
                state.AnalyzeQueuedEntries(CancellationToken.None);

                AssertUtil.ContainsExactly(quoxState.Analysis.GetDescriptionsByIndex("func", 1), "def func() -> int");
                AssertUtil.ContainsExactly(bazState.Analysis.GetDescriptionsByIndex("func", 1), "def func() -> int");
                AssertUtil.ContainsExactly(oarInitState.Analysis.GetDescriptionsByIndex("func", 1), "def func() -> int");
                AssertUtil.ContainsExactly(fobInitState.Analysis.GetDescriptionsByIndex("func", 1), "def func() -> int");
            } finally {
                try {
                    AnalysisLog.Flush();
                } finally {
                    AnalysisLog.Output = null;
                }
            }
        }

        [TestMethod, Priority(0)]
        public void TestClassAssignSameName() {
            var text = @"x = 123

class A:
    x = x
    pass

class B:
    x = 3.1415
    x = x
";

            var entry = ProcessText(text);

            AssertUtil.ContainsExactly(entry.GetTypeIdsByIndex("x", 0), BuiltinTypeId.Int);
            AssertUtil.ContainsExactly(entry.GetTypeIdsByIndex("x", text.IndexOf("x =")), BuiltinTypeId.Int);
            AssertUtil.ContainsExactly(entry.GetTypeIdsByIndex("x", text.IndexOf("pass")), BuiltinTypeId.Int);
            AssertUtil.ContainsExactly(entry.GetTypeIdsByIndex("A.x", 0), BuiltinTypeId.Int);
            
            // Arguably this should only be float, but since we don't support
            // definite assignment having both int and float is correct now.
            //
            // It also means we handle this case consistently:
            //
            // class B(object):
            //     if False:
            //         x = 3.1415
            //     x = x
            AssertUtil.ContainsExactly(entry.GetTypeIdsByIndex("B.x", 0), BuiltinTypeId.Int, BuiltinTypeId.Float);
        }

        [TestMethod, Priority(0)]
        public void TestFunctionAssignSameName() {
            var text = @"x = 123

def f():
    x = x
    return x

y = f()
";

            var entry = ProcessText(text);

            AssertUtil.ContainsExactly(entry.GetTypeIdsByIndex("x", 0), BuiltinTypeId.Int);
            AssertUtil.ContainsExactly(entry.GetTypeIdsByIndex("x", text.IndexOf("x =")), BuiltinTypeId.Int);
            AssertUtil.ContainsExactly(entry.GetTypeIdsByIndex("x", text.IndexOf("return")), BuiltinTypeId.Int);
            AssertUtil.ContainsExactly(entry.GetTypeIdsByIndex("y", 0), BuiltinTypeId.Int);
        }

        /// <summary>
        /// Binary operators should assume their result type
        /// https://pytools.codeplex.com/workitem/1575
        /// 
        /// Slicing should assume the incoming type
        /// https://pytools.codeplex.com/workitem/1581
        /// </summary>
        [TestMethod, Priority(0)]
        public void TestBuiltinOperatorsFallback() {
            var code = @"import array

slice = array.array('b', b'abcdef')[2:3]
add = array.array('b', b'abcdef') + array.array('b', b'fob')
";
            var entry = ProcessText(code);

            AssertUtil.ContainsExactly(
                entry.GetTypesByIndex("slice", code.IndexOf("slice = ")).Select(x => x.Name), 
                "array"
            );
            AssertUtil.ContainsExactly(
                entry.GetTypesByIndex("add", code.IndexOf("add = ")).Select(x => x.Name), 
                "array"
            );
        }

        [TestMethod, Priority(0)]
        public void ExcessPositionalArguments() {
            var code = @"def f(a, *args):
    return args[0]

x = f('abc', 1)
y = f(1, 'abc')
z = f(None, 'abc', 1)
";
            var entry = ProcessText(code);

            AssertUtil.ContainsExactly(entry.GetTypeIdsByIndex("x", code.IndexOf("x = ")), BuiltinTypeId.Int);
            AssertUtil.ContainsExactly(entry.GetTypeIdsByIndex("y", code.IndexOf("y = ")), BuiltinTypeId_Str);
            AssertUtil.ContainsExactly(entry.GetTypeIdsByIndex("z", code.IndexOf("z = ")), BuiltinTypeId_Str, BuiltinTypeId.Int);
        }

        [TestMethod, Priority(0)]
        public void ExcessNamedArguments() {
            var code = @"def f(a, **args):
    return args[a]

x = f(a='b', b=1)
y = f(a='c', c=1.3)
z = f(a='b', b='abc')
w = f(a='p', p=1, q='abc')
";
            var entry = ProcessText(code);

            AssertUtil.ContainsExactly(entry.GetTypeIdsByIndex("x", code.IndexOf("x = ")), BuiltinTypeId.Int);
            AssertUtil.ContainsExactly(entry.GetTypeIdsByIndex("y", code.IndexOf("y = ")), BuiltinTypeId.Float);
            AssertUtil.ContainsExactly(entry.GetTypeIdsByIndex("z", code.IndexOf("z = ")), BuiltinTypeId_Str);
            AssertUtil.ContainsExactly(entry.GetTypeIdsByIndex("w", code.IndexOf("w = ")), BuiltinTypeId_Str, BuiltinTypeId.Int);
        }

        [TestMethod, Priority(0), Timeout(5000)]
        public void RecursiveListComprehensionV32() {
            var code = @"
def f(x):
    x = []
    x = [i for i in x]
    x = (i for i in x)
    f(x)
";

            ProcessText(code, PythonLanguageVersion.V32);
            // If we complete processing then we have succeeded
        }

        [TestMethod, Priority(0)]
        public void CartesianStarArgs() {
            var code = @"def f(a, **args):
    args['fob'] = a
    return args['fob']


x = f(42)
y = f('abc')";

            var entry = ProcessText(code);

            AssertUtil.Contains(entry.GetTypeIdsByIndex("x", code.IndexOf("x =")), BuiltinTypeId.Int);
            AssertUtil.Contains(entry.GetTypeIdsByIndex("y", code.IndexOf("x =")), BuiltinTypeId_Str);


            code = @"def f(a, **args):
    for i in xrange(2):
        if i == 1:
            return args['fob']
        else:
            args['fob'] = a

x = f(42)
y = f('abc')";

            entry = ProcessText(code);

            AssertUtil.Contains(entry.GetTypeIdsByIndex("x", code.IndexOf("x =")), BuiltinTypeId.Int);
            AssertUtil.Contains(entry.GetTypeIdsByIndex("y", code.IndexOf("x =")), BuiltinTypeId_Str);
        }

        [TestMethod, Priority(0)]
        public void CartesianRecursive() {
            var code = @"def f(a, *args):
    f(a, args)
    return a


x = f(42)";

            var entry = ProcessText(code);

            AssertUtil.Contains(entry.GetTypeIdsByIndex("x", code.IndexOf("x =")), BuiltinTypeId.Int);
        }

        [TestMethod, Priority(0)]
        public void CartesianSimple() {
            var code = @"def f(a):
    return a


x = f(42)
y = f('fob')";

            var entry = ProcessText(code);

            AssertUtil.ContainsExactly(entry.GetTypeIdsByIndex("x", code.IndexOf("x =")), BuiltinTypeId.Int);
            AssertUtil.ContainsExactly(entry.GetTypeIdsByIndex("y", code.IndexOf("y =")), BuiltinTypeId_Str);
        }


        [TestMethod, Priority(0)]
        public void CartesianLocals() {
            var code = @"def f(a):
    b = a
    return b


x = f(42)
y = f('fob')";

            var entry = ProcessText(code);

            AssertUtil.ContainsExactly(entry.GetTypeIdsByIndex("x", code.IndexOf("x =")), BuiltinTypeId.Int);
            AssertUtil.ContainsExactly(entry.GetTypeIdsByIndex("y", code.IndexOf("y =")), BuiltinTypeId_Str);
        }

        [TestMethod, Priority(0)]
        public void CartesianClosures() {
            var code = @"def f(a):
    def g():
        return a
    return g()


x = f(42)
y = f('fob')";

            var entry = ProcessText(code);

            AssertUtil.ContainsExactly(entry.GetTypeIdsByIndex("x", code.IndexOf("x =")), BuiltinTypeId.Int);
            AssertUtil.ContainsExactly(entry.GetTypeIdsByIndex("y", code.IndexOf("y =")), BuiltinTypeId_Str);
        }

        [TestMethod, Priority(0)]
        public void CartesianContainerFactory() {
            var code = @"def list_fact(ctor):
    x = []
    for abc in xrange(10):
        x.append(ctor(abc))
    return x


a = list_fact(int)[0]
b = list_fact(str)[0]
";

            var entry = ProcessText(code);

            AssertUtil.ContainsExactly(entry.GetTypeIdsByIndex("a", code.IndexOf("a =")), BuiltinTypeId.Int);
            AssertUtil.ContainsExactly(entry.GetTypeIdsByIndex("b", code.IndexOf("b =")), BuiltinTypeId_Str);
        }

        [TestMethod, Priority(0)]
        public void CartesianLocalsIsInstance() {
            var code = @"def f(a, c):
    if isinstance(c, int):
        b = a
        return b
    else:
        b = a
        return b


x = f(42, 'oar')
y = f('fob', 'oar')";

            var entry = ProcessText(code);

            AssertUtil.ContainsExactly(entry.GetTypeIdsByIndex("x", code.IndexOf("x =")), BuiltinTypeId.Int);
            AssertUtil.ContainsExactly(entry.GetTypeIdsByIndex("y", code.IndexOf("y =")), BuiltinTypeId_Str);
        }

        [TestMethod, Priority(0)]
        public void CartesianMerge() {
            var limits = GetLimits();
            // Ensure we include enough calls
            var callCount = limits.CallDepth * limits.DecreaseCallDepth + 1;
            var code = new StringBuilder(@"def f(a):
    return g(a)

def g(b):
    return h(b)

def h(c):
    return c

");
            for (int i = 0; i < callCount; ++i) {
                code.AppendLine("x = g(123)");
            }
            code.AppendLine("y = f(3.1415)");

            var text = code.ToString();
            Console.WriteLine(text);
            var entry = ProcessText(text);

            AssertUtil.ContainsExactly(entry.GetTypeIdsByIndex("x", 0), BuiltinTypeId.Int, BuiltinTypeId.Float);
            AssertUtil.ContainsExactly(entry.GetTypeIdsByIndex("y", 0), BuiltinTypeId.Int, BuiltinTypeId.Float);
        }

        [TestMethod, Priority(0)]
        public void ImportAs() {
            var entry = ProcessText(@"import sys as s, array as a");

            AssertUtil.Contains(entry.GetMemberNamesByIndex("s", 1), "winver");
            AssertUtil.Contains(entry.GetMemberNamesByIndex("a", 1), "ArrayType");

            entry = ProcessText(@"import sys as s");
            AssertUtil.Contains(entry.GetMemberNamesByIndex("s", 1), "winver");
        }

        [TestMethod, Priority(0)]
        public void DictionaryKeyValues() {
            var code = @"x = {'abc': 42, 'oar': 'baz'}

i = x['abc']
s = x['oar']
";
            var entry = ProcessText(code);

            AssertUtil.ContainsExactly(entry.GetTypeIdsByIndex("i", code.IndexOf("i =")), BuiltinTypeId.Int);
            AssertUtil.ContainsExactly(entry.GetTypeIdsByIndex("s", code.IndexOf("s =")), BuiltinTypeId_Str);
        }

        [TestMethod, Priority(0)]
        public void RecursiveLists() {
            var code = @"x = []
x.append(x)

y = []
y.append(y)

def f(a):
    return a[0]

x2 = f(x)
y2 = f(y)
";
            var entry = ProcessText(code);

            AssertUtil.ContainsExactly(entry.GetTypeIdsByIndex("x", code.IndexOf("x =")), BuiltinTypeId.List);
            AssertUtil.ContainsExactly(entry.GetTypeIdsByIndex("y", code.IndexOf("y =")), BuiltinTypeId.List);
            AssertUtil.ContainsExactly(entry.GetTypeIdsByIndex("x2", code.IndexOf("x2 =")), BuiltinTypeId.List);
            AssertUtil.ContainsExactly(entry.GetTypeIdsByIndex("y2", code.IndexOf("y2 =")), BuiltinTypeId.List);
        }

        [TestMethod, Priority(0)]
        public void RecursiveDictionaryKeyValues() {
            var code = @"x = {'abc': 42, 'oar': 'baz'}
x['abc'] = x
x[x] = 'abc'

i = x['abc']
s = x['abc']['abc']['abc']['oar']
t = x[x]
";
            var entry = ProcessText(code);

            AssertUtil.ContainsExactly(entry.GetTypeIdsByIndex("i", code.IndexOf("i =")), BuiltinTypeId.Int, BuiltinTypeId.Dict);
            AssertUtil.ContainsExactly(entry.GetTypeIdsByIndex("s", code.IndexOf("s =")), BuiltinTypeId_Str);
            AssertUtil.ContainsExactly(entry.GetTypeIdsByIndex("t", code.IndexOf("t =")), BuiltinTypeId_Str);

            code = @"x = {'y': None, 'value': 123 }
y = { 'x': x, 'value': 'abc' }
x['y'] = y

i = x['y']['x']['value']
s = y['x']['y']['value']
";
            entry = ProcessText(code);

            AssertUtil.ContainsExactly(entry.GetTypeIdsByIndex("i", code.IndexOf("i =")), BuiltinTypeId.Int);
            AssertUtil.ContainsExactly(entry.GetTypeIdsByIndex("s", code.IndexOf("s =")), BuiltinTypeId_Str);
        }

        [TestMethod, Priority(0)]
        public void RecursiveTuples() {
            var code = @"class A(object):
    def __init__(self):
        self.top = None

    def fn(self, x, y):
        top = self.top
        if x > y:
            self.fn(y, x)
            return
        self.top = x, y, top

    def pop(self):
        self.top = self.top[2]

    def original(self, item=None):
        if item == None:
            item = self.top
        if item[2] != None:
            self.original(item[2])

        x, y, _ = item

a=A()
a.fn(1, 2)
a.fn(3, 4)
a.fn(5, 6)
a.fn(7, 8)
a.fn(9, 10)
a.fn(11, 12)
a.fn(13, 14)
x1, y1, _1 = a.top
a.original()
";

            var entry = ProcessText(code);

            var expectedIntType1 = new[] { BuiltinTypeId.Int };
            var expectedIntType2 = new[] { BuiltinTypeId.Int };
            var expectedTupleType1 = new[] { BuiltinTypeId.Tuple, BuiltinTypeId.NoneType };
            var expectedTupleType2 = new[] { BuiltinTypeId.Tuple, BuiltinTypeId.NoneType };
            if (this is StdLibAnalysisTest) {
                expectedIntType1 = new BuiltinTypeId[0];
                expectedIntType2 = new BuiltinTypeId[0];
                expectedTupleType1 = new[] { BuiltinTypeId.NoneType };
            }

            AssertUtil.ContainsExactly(entry.GetTypeIdsByIndex("x1", code.IndexOf("x1, y1, _1 =")), expectedIntType1);
            AssertUtil.ContainsExactly(entry.GetTypeIdsByIndex("y1", code.IndexOf("x1, y1, _1 =")), expectedIntType1);
            AssertUtil.ContainsExactly(entry.GetTypeIdsByIndex("_1", code.IndexOf("x1, y1, _1 =")), expectedTupleType1);
            AssertUtil.ContainsExactly(entry.GetTypeIdsByIndex("x", code.IndexOf("x, y, _ =")), expectedIntType2);
            AssertUtil.ContainsExactly(entry.GetTypeIdsByIndex("y", code.IndexOf("x, y, _ =")), expectedIntType2);
            AssertUtil.ContainsExactly(entry.GetTypeIdsByIndex("_", code.IndexOf("x, y, _ =")), expectedTupleType2);
            AssertUtil.ContainsExactly(entry.GetTypeIdsByIndex("self.top", code.IndexOf("if item ==")), expectedTupleType2);
        }

        [TestMethod, Priority(0)]
        public void RecursiveSequences() {
            var code = @"
x = []
x.append(x)
x.append(1)
x.append(3.14)
x.append('abc')
x.append(x)
y = x[0]
";
            var entry = ProcessText(code);

            // Completing analysis is the main test, but we'll also ensure that
            // the right types are in the list.

            AssertUtil.ContainsExactly(entry.GetTypeIdsByIndex("y", 1), BuiltinTypeId.List, BuiltinTypeId.Int, BuiltinTypeId.Float, BuiltinTypeId_Str);
        }

        [TestMethod, Priority(0)]
        public void CombinedTupleSignatures() {
            var code = @"def a():
    if x:
        return (1, True)
    elif y:
        return (1, True)
    else:
        return (2, False)

x = a()
";
            var entry = ProcessText(code);

            var func = entry.GetValuesByIndex("a", 0).OfType<FunctionInfo>().FirstOrDefault();
            Assert.IsNotNull(func);
            var sb = new StringBuilder();
            FunctionInfo.AddReturnTypeString(sb, func.GetReturnValue);
            Assert.AreEqual(" -> tuple", sb.ToString());
        }

        [TestMethod, Priority(0)]
        public void ImportStar() {
            var entry = ProcessText(@"
from nt import *
            ");

            var members = entry.GetMemberNamesByIndex("", 1);

            AssertUtil.Contains(members, "abort");

            entry = ProcessText(@"");

            // make sure abort hasn't become a builtin, if so this test needs to be updated
            // with a new name
            if (entry.GetMemberNamesByIndex("", 1).Contains("abort")) {
                Assert.Fail("abort has become a builtin, or a clean module includes it for some reason");
            }
        }

        [TestMethod, Priority(0)]
        public void ImportTrailingComma() {
            var entry = ProcessText(@"
import nt,
            ");

            var members = entry.GetMemberNamesByIndex("nt", 1);

            AssertUtil.Contains(members, "abort");
        }

        [TestMethod, Priority(0)]
        public void ImportStarCorrectRefs() {
            using (var state = PythonAnalyzer.CreateSynchronously(InterpreterFactory, Interpreter)) {

                var text1 = @"
from mod2 import *

a = D()
";

                var text2 = @"
class D(object):
    pass
";

                var mod1 = state.AddModule("mod1", "mod1", null);
                Prepare(mod1, GetSourceDocument(text1, "mod1"));
                var mod2 = state.AddModule("mod2", "mod2", null);
                Prepare(mod2, GetSourceDocument(text2, "mod2"));

                mod1.Analyze(CancellationToken.None, true);
                mod2.Analyze(CancellationToken.None, true);
                mod1.AnalysisGroup.AnalyzeQueuedEntries(CancellationToken.None);

                VerifyReferences(
                    UniqifyVariables(mod2.Analysis.GetVariablesByIndex("D", text2.IndexOf("class D"))),
                    new VariableLocation(2, 7, VariableType.Definition, "mod2"),
                    new VariableLocation(4, 5, VariableType.Reference, "mod1")
                );
            }
        }


        [TestMethod, Priority(0)]
        public void MutatingReferences() {
            using (var state = PythonAnalyzer.CreateSynchronously(InterpreterFactory, Interpreter)) {

                var text1 = @"
import mod2

class C(object):
    def SomeMethod(self):
        pass

mod2.D(C())
";

                var text2 = @"
class D(object):
    def __init__(self, value):
        self.value = value
        self.value.SomeMethod()
";

                var mod1 = state.AddModule("mod1", "mod1", null);
                Prepare(mod1, GetSourceDocument(text1, "mod1"));
                var mod2 = state.AddModule("mod2", "mod2", null);
                Prepare(mod2, GetSourceDocument(text2, "mod2"));

                mod1.Analyze(CancellationToken.None);
                mod2.Analyze(CancellationToken.None);


                VerifyReferences(UniqifyVariables(mod1.Analysis.GetVariablesByIndex("SomeMethod", text1.IndexOf("SomeMethod"))),
                    new VariableLocation(5, 9, VariableType.Definition), new VariableLocation(5, 20, VariableType.Reference));

                // mutate 1st file
                text1 = text1.Substring(0, text1.IndexOf("    def")) + Environment.NewLine + text1.Substring(text1.IndexOf("    def"));
                Prepare(mod1, GetSourceDocument(text1, "mod1"));
                mod1.Analyze(CancellationToken.None);

                VerifyReferences(UniqifyVariables(mod1.Analysis.GetVariablesByIndex("SomeMethod", text1.IndexOf("SomeMethod"))),
                    new VariableLocation(6, 9, VariableType.Definition), new VariableLocation(5, 20, VariableType.Reference));

                // mutate 2nd file
                text2 = Environment.NewLine + text2;
                Prepare(mod2, GetSourceDocument(text2, "mod1"));
                mod2.Analyze(CancellationToken.None);

                VerifyReferences(UniqifyVariables(mod1.Analysis.GetVariablesByIndex("SomeMethod", text1.IndexOf("SomeMethod"))),
                    new VariableLocation(6, 9, VariableType.Definition), new VariableLocation(6, 20, VariableType.Reference));
            }

        }

        [TestMethod, Priority(0)]
        public void PrivateMembers() {
            string code = @"
class C:
    def __init__(self):
        self._C__X = 'abc'	# Completions here should only ever show __X
        self.__X = 42

class D(C):
    def __init__(self):        
        print(self)		# self. here shouldn't have __X or _C__X (could be controlled by Text Editor->Python->general->Hide advanced members to show _C__X)
";
            var entry = ProcessText(code);

            AssertUtil.ContainsExactly(entry.GetMemberNamesByIndex("self", code.IndexOf("_C__X")), "__X", "__init__", "__doc__", "__class__");
            AssertUtil.ContainsExactly(entry.GetMemberNamesByIndex("self", code.IndexOf("print")), "_C__X", "__init__", "__doc__", "__class__");

            code = @"
class C(object):
    def __init__(self):
        self.f(_C__A = 42)		# sig help should be _C__A
    
    def f(self, __A):
        pass


class D(C):
    def __init__(self):
        marker
        self.f(_C__A=42)		# sig help should be _C__A
";
            entry = ProcessText(code);

            AssertUtil.AreEqual(
                entry.GetSignaturesByIndex("self.f", code.IndexOf("self.f")).First().Parameters.Select(x => x.Name),
                "_C__A"
            );
            AssertUtil.AreEqual(
                entry.GetSignaturesByIndex("self.f", code.IndexOf("marker")).First().Parameters.Select(x => x.Name),
                "_C__A"
            );

            code = @"
class C(object):
    def __init__(self):
        self.__f(_C__A = 42)		# member should be __f

    def __f(self, __A):
        pass


class D(C):
    def __init__(self):
        marker
        self._C__f(_C__A=42)		# member should be _C__f

";

            entry = ProcessText(code);
            AssertUtil.ContainsExactly(entry.GetMemberNamesByIndex("self", code.IndexOf("self.__f")), GetUnion(_objectMembers, "__f", "__init__"));
            AssertUtil.ContainsExactly(entry.GetMemberNamesByIndex("self", code.IndexOf("marker")), GetUnion(_objectMembers, "_C__f", "__init__"));

            code = @"
class C(object):
    __FOB = 42

    def f(self):
        abc = C.__FOB  # Completion should work here


xyz = C._C__FOB  # Advanced members completion should work here
";
            entry = ProcessText(code);
            AssertUtil.ContainsExactly(entry.GetMemberNamesByIndex("C", code.IndexOf("abc = ")), GetUnion(_objectMembers, "__FOB", "f"));
            AssertUtil.ContainsExactly(entry.GetMemberNamesByIndex("C", code.IndexOf("xyz = ")), GetUnion(_objectMembers, "_C__FOB", "f"));

        }

        [TestMethod, Priority(0)]
        public void BaseInstanceVariable() {
            var code = @"
class C:
    def __init__(self):
        self.abc = 42


class D(C):
    def __init__(self):        
        self.fob = self.abc
";

            var entry = ProcessText(code);
            AssertUtil.ContainsExactly(entry.GetMemberNamesByIndex("self.fob", code.IndexOf("self.fob")), _intMembers);
            AssertUtil.Contains(entry.GetMemberNamesByIndex("self", code.IndexOf("self.fob")), "abc");
        }

        [TestMethod, Priority(0)]
        public void Mro() {
            // Successful: MRO is A B C D E F object
            var code = @"
O = object
class F(O): pass
class E(O): pass
class D(O): pass
class C(D,F): pass
class B(D,E): pass
class A(B,C): pass

a = A()
";

            var entry = ProcessText(code);

            var clsA = entry.GetValuesByIndex("A", code.IndexOf("a =")).FirstOrDefault() as ClassInfo;
            Assert.IsNotNull(clsA);
            var mroA = clsA.Mro.SelectMany(ns => ns.Select(n => n.ShortDescription)).ToList();
            AssertUtil.ContainsExactly(mroA, "A", "B", "C", "D", "E", "F", "type object");

            // Unsuccessful: cannot order X and Y
            code = @"
O = object
class X(O): pass
class Y(O): pass
class A(X, Y): pass
class B(Y, X): pass
class C(A, B): pass

c = C()
";

            entry = ProcessText(code);

            var clsC = entry.GetValuesByIndex("C", code.IndexOf("c =")).FirstOrDefault() as ClassInfo;
            Assert.IsNotNull(clsC);
            Assert.IsFalse(clsC._mro.IsValid);

            // Unsuccessful: cannot order F and E
            code = @"
class F(object): remember2buy='spam'
class E(F): remember2buy='eggs'
class G(F,E): pass
G.remember2buy
";

            entry = ProcessText(code);
            var clsG = entry.GetValuesByIndex("G", code.IndexOf("G.remember2buy")).FirstOrDefault() as ClassInfo;
            Assert.IsNotNull(clsG);
            Assert.IsFalse(clsG._mro.IsValid);


            // Successful: exchanging bases of G fixes the ordering issue
            code = @"
class F(object): remember2buy='spam'
class E(F): remember2buy='eggs'
class G(E,F): pass
G.remember2buy
";

            entry = ProcessText(code);
            clsG = entry.GetValuesByIndex("G", code.IndexOf("G.remember2buy")).FirstOrDefault() as ClassInfo;
            Assert.IsNotNull(clsG);
            var mroG = clsG.Mro.SelectMany(ns => ns.Select(n => n.ShortDescription)).ToList();
            AssertUtil.ContainsExactly(mroG, "G", "E", "F", "type object");

            // Successful: MRO is Z K1 K2 K3 D A B C E object
            code = @"
class A(object): pass
class B(object): pass
class C(object): pass
class D(object): pass
class E(object): pass
class K1(A,B,C): pass
class K2(D,B,E): pass
class K3(D,A):   pass
class Z(K1,K2,K3): pass
z = Z()
";

            entry = ProcessText(code);
            var clsZ = entry.GetValuesByIndex("Z", code.IndexOf("z =")).FirstOrDefault() as ClassInfo;
            Assert.IsNotNull(clsZ);
            var mroZ = clsZ.Mro.SelectMany(ns => ns.Select(n => n.ShortDescription)).ToList();
            AssertUtil.ContainsExactly(mroZ, "Z", "K1", "K2", "K3", "D", "A", "B", "C", "E", "type object");

            // Successful: MRO is Z K1 K2 K3 D A B C E object
            code = @"
class A(int): pass
class B(float): pass
class C(str): pass
z = None
";

            entry = ProcessText(code);
            clsA = entry.GetValuesByIndex("A", code.IndexOf("z =")).FirstOrDefault() as ClassInfo;
            Assert.IsNotNull(clsA);
            mroA = clsA.Mro.SelectMany(ns => ns.Select(n => n.ShortDescription)).ToList();
            AssertUtil.ContainsExactly(mroA, "A", "type int", "type object");

            var clsB = entry.GetValuesByIndex("B", code.IndexOf("z =")).FirstOrDefault() as ClassInfo;
            Assert.IsNotNull(clsB);
            var mroB = clsB.Mro.SelectMany(ns => ns.Select(n => n.ShortDescription)).ToList();
            AssertUtil.ContainsExactly(mroB, "B", "type float", "type object");

            clsC = entry.GetValuesByIndex("C", code.IndexOf("z =")).FirstOrDefault() as ClassInfo;
            Assert.IsNotNull(clsC);
            var mroC = clsC.Mro.SelectMany(ns => ns.Select(n => n.ShortDescription)).ToList();
            AssertUtil.ContainsExactly(mroC, "C", "type str", "type object");
        }

        [TestMethod, Priority(0)]
        public void ImportStarMro() {
            PermutedTest(
                "mod",
                new[] { 
                    @"
class Test_test1(object):
    def test_A(self):
        pass
",
 @"from mod1 import *

class Test_test2(Test_test1):
    def test_newtest(self):pass"
                },
                (modules) => {
                    var mro = modules[1].Analysis.GetValuesByIndex("Test_test2", 0).First().Mro.ToArray();
                    Assert.AreEqual(3, mro.Length);
                    Assert.AreEqual("Test_test2", mro[0].First().Name);
                    Assert.AreEqual("Test_test1", mro[1].First().Name);
                    Assert.AreEqual("object", mro[2].First().Name);
                }
            );
        }

        [TestMethod, Priority(0)]
        public void Iterator() {
            var entry = ProcessText(@"
A = [1, 2, 3]
B = 'abc'
C = [1.0, 'a', 3]

iA = iter(A)
iB = iter(B)
iC = iter(C)
", PythonLanguageVersion.V27);

            AssertUtil.ContainsExactly(entry.GetTypeIdsByIndex("iA", 1), BuiltinTypeId.ListIterator);
            AssertUtil.ContainsExactly(entry.GetTypeIdsByIndex("B", 1), BuiltinTypeId_Str);
            AssertUtil.ContainsExactly(entry.GetTypeIdsByIndex("iB", 1), BuiltinTypeId_StrIterator);
            AssertUtil.ContainsExactly(entry.GetTypeIdsByIndex("iC", 1), BuiltinTypeId.ListIterator);

            entry = ProcessText(@"
A = [1, 2, 3]
B = 'abc'
C = [1.0, 'a', 3]

iA = A.__iter__()
iB = B.__iter__()
iC = C.__iter__()
", PythonLanguageVersion.V27);

            AssertUtil.ContainsExactly(entry.GetTypeIdsByIndex("iA", 1), BuiltinTypeId.ListIterator);
            AssertUtil.ContainsExactly(entry.GetTypeIdsByIndex("B", 1), BuiltinTypeId_Str);
            AssertUtil.ContainsExactly(entry.GetTypeIdsByIndex("iB", 1), BuiltinTypeId_StrIterator);
            AssertUtil.ContainsExactly(entry.GetTypeIdsByIndex("iC", 1), BuiltinTypeId.ListIterator);


            entry = ProcessText(@"
A = [1, 2, 3]
B = 'abc'
C = [1.0, 'a', 3]

iA, iB, iC = A.__iter__(), B.__iter__(), C.__iter__()
a = iA.next()
b = next(iB)
_next = next
c = _next(iC)
", PythonLanguageVersion.V27);

            AssertUtil.ContainsExactly(entry.GetTypeIdsByIndex("a", 1), BuiltinTypeId.Int);
            AssertUtil.ContainsExactly(entry.GetTypeIdsByIndex("b", 1), BuiltinTypeId_Str);
            AssertUtil.ContainsExactly(entry.GetTypeIdsByIndex("c", 1), BuiltinTypeId.Int, BuiltinTypeId_Str, BuiltinTypeId.Float);

            if (SupportsPython3) {
                entry = ProcessText(@"
A = [1, 2, 3]
B = 'abc'
C = [1.0, 'a', 3]

iA, iB, iC = A.__iter__(), B.__iter__(), C.__iter__()
a = iA.__next__()
b = next(iB)
_next = next
c = _next(iC)
", PythonLanguageVersion.V30);

                AssertUtil.ContainsExactly(entry.GetTypeIdsByIndex("a", 1), BuiltinTypeId.Int);
                AssertUtil.ContainsExactly(entry.GetTypeIdsByIndex("b", 1), BuiltinTypeId.Unicode);
                AssertUtil.ContainsExactly(entry.GetTypeIdsByIndex("c", 1), BuiltinTypeId.Int, BuiltinTypeId.Unicode, BuiltinTypeId.Float);
            }

            entry = ProcessText(@"
iA = iter(lambda: 1, 2)
iB = iter(lambda: 'abc', None)
iC = iter(lambda: 1, 'abc')

a = next(iA)
b = next(iB)
c = next(iC)
", PythonLanguageVersion.V27);

            AssertUtil.ContainsExactly(entry.GetTypeIdsByIndex("a", 1), BuiltinTypeId.Int);
            AssertUtil.ContainsExactly(entry.GetTypeIdsByIndex("b", 1), BuiltinTypeId_Str);
            AssertUtil.ContainsExactly(entry.GetTypeIdsByIndex("c", 1), BuiltinTypeId.Int);

            if (SupportsPython3) {
                entry = ProcessText(@"
iA = iter(lambda: 1, 2)
iB = iter(lambda: 'abc', None)
iC = iter(lambda: 1, 'abc')

a = next(iA)
b = next(iB)
c = next(iC)
", PythonLanguageVersion.V30);

                AssertUtil.ContainsExactly(entry.GetTypeIdsByIndex("a", 1), BuiltinTypeId.Int);
                AssertUtil.ContainsExactly(entry.GetTypeIdsByIndex("b", 1), BuiltinTypeId.Unicode);
                AssertUtil.ContainsExactly(entry.GetTypeIdsByIndex("c", 1), BuiltinTypeId.Int);
            }
        }

        [TestMethod, Priority(0)]
        public void Generator2x() {
            var entry = ProcessText(@"
def f():
    yield 1
    yield 2
    yield 3

a = f()
b = a.next()

for c in f():
    print c
d = a.__next__()
            ", PythonLanguageVersion.V27);

            AssertUtil.ContainsExactly(entry.GetTypeIdsByIndex("a", 1), BuiltinTypeId.Generator);
            AssertUtil.ContainsExactly(entry.GetTypeIdsByIndex("b", 1), BuiltinTypeId.Int);
            AssertUtil.ContainsExactly(entry.GetTypeIdsByIndex("c", 1), BuiltinTypeId.Int);
            AssertUtil.ContainsExactly(entry.GetTypeIdsByIndex("d", 1));

            entry = ProcessText(@"
def f(x):
    yield x

a1 = f(42)
b1 = a1.next()
a2 = f('abc')
b2 = a2.next()

for c in f():
    print c
d = a1.__next__()
            ", PythonLanguageVersion.V27);

            AssertUtil.ContainsExactly(entry.GetTypeIdsByIndex("a1", 1), BuiltinTypeId.Generator);
            AssertUtil.ContainsExactly(entry.GetTypeIdsByIndex("b1", 1), BuiltinTypeId.Int);
            AssertUtil.ContainsExactly(entry.GetTypeIdsByIndex("a2", 1), BuiltinTypeId.Generator);
            AssertUtil.ContainsExactly(entry.GetTypeIdsByIndex("b2", 1), BuiltinTypeId_Str);
            AssertUtil.ContainsExactly(entry.GetTypeIdsByIndex("c", 1));
            AssertUtil.ContainsExactly(entry.GetTypeIdsByIndex("d", 1));

            var text = @"
def f():
    yield 1
    x = yield 2

a = f()
b = a.next()
c = a.send('abc')
d = a.__next__()";
            entry = ProcessText(text, PythonLanguageVersion.V27);

            AssertUtil.ContainsExactly(entry.GetTypeIdsByIndex("a", 1), BuiltinTypeId.Generator);
            AssertUtil.ContainsExactly(entry.GetTypeIdsByIndex("b", 1), BuiltinTypeId.Int);
            AssertUtil.ContainsExactly(entry.GetTypeIdsByIndex("c", 1), BuiltinTypeId.Int);
            AssertUtil.ContainsExactly(entry.GetTypeIdsByIndex("d", 1));
        }

        [TestMethod, Priority(0)]
        public void Generator3x() {
            if (!SupportsPython3) {
                return;
            }

            var entry = ProcessText(@"
def f():
    yield 1
    yield 2
    yield 3

a = f()
b = a.__next__()

for c in f():
    print c

d = a.next()
            ", PythonLanguageVersion.V30);

            AssertUtil.ContainsExactly(entry.GetTypeIdsByIndex("a", 1), BuiltinTypeId.Generator);
            AssertUtil.ContainsExactly(entry.GetTypeIdsByIndex("b", 1), BuiltinTypeId.Int);
            AssertUtil.ContainsExactly(entry.GetTypeIdsByIndex("c", 1), BuiltinTypeId.Int);
            AssertUtil.ContainsExactly(entry.GetTypeIdsByIndex("d", 1));

            entry = ProcessText(@"
def f(x):
    yield x

a1 = f(42)
b1 = a1.__next__()
a2 = f('abc')
b2 = a2.__next__()

for c in f(42):
    print c
d = a1.next()
            ", PythonLanguageVersion.V30);

            AssertUtil.ContainsExactly(entry.GetTypeIdsByIndex("a1", 1), BuiltinTypeId.Generator);
            AssertUtil.ContainsExactly(entry.GetTypeIdsByIndex("b1", 1), BuiltinTypeId.Int);
            AssertUtil.ContainsExactly(entry.GetTypeIdsByIndex("a2", 1), BuiltinTypeId.Generator);
            AssertUtil.ContainsExactly(entry.GetTypeIdsByIndex("b2", 1), BuiltinTypeId.Unicode);
            AssertUtil.ContainsExactly(entry.GetTypeIdsByIndex("c", 1), BuiltinTypeId.Int);
            AssertUtil.ContainsExactly(entry.GetTypeIdsByIndex("d", 1));

            var text = @"
def f():
    yield 1
    x = yield 2

a = f()
b = a.__next__()
c = a.send('abc')
d = a.next()";
            entry = ProcessText(text, PythonLanguageVersion.V30);

            AssertUtil.ContainsExactly(entry.GetTypeIdsByIndex("a", 1), BuiltinTypeId.Generator);
            AssertUtil.ContainsExactly(entry.GetTypeIdsByIndex("b", 1), BuiltinTypeId.Int);
            AssertUtil.ContainsExactly(entry.GetTypeIdsByIndex("c", 1), BuiltinTypeId.Int);
            AssertUtil.ContainsExactly(entry.GetTypeIdsByIndex("x", text.IndexOf("yield 2")), BuiltinTypeId.Unicode);
            AssertUtil.ContainsExactly(entry.GetTypeIdsByIndex("d", 1));
        }

        [TestMethod, Priority(0)]
        public void GeneratorDelegation() {
            if (!SupportsPython3) {
                // IronPython does not yet support yield from.
                return;
            }

            var text = @"
def f():
    yield 1
    yield 2
    yield 3

def g():
    yield from f()

a = g()
a2 = iter(a)
b = next(a)

for c in g():
    print(c)
";
            var entry = ProcessText(text, PythonLanguageVersion.V33);

            AssertUtil.ContainsExactly(entry.GetTypeIdsByIndex("a", 1), BuiltinTypeId.Generator);
            AssertUtil.ContainsExactly(entry.GetTypeIdsByIndex("a2", 1), BuiltinTypeId.Generator);
            AssertUtil.ContainsExactly(entry.GetTypeIdsByIndex("b", 1), BuiltinTypeId.Int);
            AssertUtil.ContainsExactly(entry.GetTypeIdsByIndex("c", 1), BuiltinTypeId.Int);

            text = @"
def f(x):
    yield from x

a = f([42, 1337])
b = a.__next__()

#for c in f([42, 1337]):
#    print(c)
";
            entry = ProcessText(text, PythonLanguageVersion.V33);

            AssertUtil.ContainsExactly(entry.GetTypeIdsByIndex("a", 1), BuiltinTypeId.Generator);
            AssertUtil.ContainsExactly(entry.GetTypeIdsByIndex("b", 1), BuiltinTypeId.Int);
            //AssertUtil.ContainsExactly(entry.GetTypeIdsByIndex("c", 1), BuiltinTypeId.Int);

            text = @"
def g():
    yield 1
    x = yield 2

def f(fn):
    yield from fn()

a = f(g)
b = a.__next__()
c = a.send('abc')
";
            entry = ProcessText(text, PythonLanguageVersion.V33);

            AssertUtil.ContainsExactly(entry.GetTypeIdsByIndex("a", 1), BuiltinTypeId.Generator);
            AssertUtil.ContainsExactly(entry.GetTypeIdsByIndex("b", 1), BuiltinTypeId.Int);
            AssertUtil.ContainsExactly(entry.GetTypeIdsByIndex("c", 1), BuiltinTypeId.Int);
            AssertUtil.ContainsExactly(entry.GetTypeIdsByIndex("x", text.IndexOf("yield 2")), BuiltinTypeId.Unicode);

            text = @"
def g():
    yield 1
    return 'abc'

def f(fn):
    x = yield from fn()

a = f(g)
b = a.__next__()
";
            entry = ProcessText(text, PythonLanguageVersion.V33);

            AssertUtil.ContainsExactly(entry.GetTypeIdsByIndex("a", 1), BuiltinTypeId.Generator);
            AssertUtil.ContainsExactly(entry.GetTypeIdsByIndex("b", 1), BuiltinTypeId.Int);
            AssertUtil.ContainsExactly(entry.GetTypeIdsByIndex("x", text.IndexOf("yield from fn()")), BuiltinTypeId.Unicode);

            text = @"
def g():
    yield 1
    return 'abc', 1.5

def h(fn):
    return (yield from fn())

def f(fn):
    x, y = yield from h(fn)

a = f(g)
b = next(a)
";
            entry = ProcessText(text, PythonLanguageVersion.V33);

            AssertUtil.ContainsExactly(entry.GetTypeIdsByIndex("a", 1), BuiltinTypeId.Generator);
            AssertUtil.ContainsExactly(entry.GetTypeIdsByIndex("b", 1), BuiltinTypeId.Int);
            AssertUtil.ContainsExactly(entry.GetTypeIdsByIndex("x", text.IndexOf("yield from h(fn)")), BuiltinTypeId.Unicode);
            AssertUtil.ContainsExactly(entry.GetTypeIdsByIndex("y", text.IndexOf("yield from h(fn)")), BuiltinTypeId.Float);
        }


        [TestMethod, Priority(0)]
        public void ListComprehensions() {/*
            var entry = ProcessText(@"
x = [2,3,4]
y = [a for a in x]
z = y[0]
            ");

            AssertUtil.ContainsExactly(entry.GetTypesFromName("z", 0), IntType);*/

            string text = @"
def f(abc):
    print abc

[f(x) for x in [2,3,4]]
";

            var entry = ProcessText(text);


            var vars = entry.GetVariablesByIndex("f", text.IndexOf("[f(x"));
            VerifyReferences(UniqifyVariables(vars), new VariableLocation(2, 5, VariableType.Definition), new VariableLocation(5, 2, VariableType.Reference));
        }

        [TestMethod, Priority(0)]
        public void LambdaInComprehension() {
            var text = "x = [(lambda a:[a**i for i in range(a+1)])(j) for j in range(5)]";

            var entry = ProcessText(text, PythonLanguageVersion.V33);
            AssertUtil.ContainsExactly(entry.GetTypeIdsByIndex("x", 1), BuiltinTypeId.List);

            entry = ProcessText(text, PythonLanguageVersion.V30);
            AssertUtil.ContainsExactly(entry.GetTypeIdsByIndex("x", 1), BuiltinTypeId.List);

            entry = ProcessText(text, PythonLanguageVersion.V27);
            AssertUtil.ContainsExactly(entry.GetTypeIdsByIndex("x", 1), BuiltinTypeId.List);
        }

        [TestMethod, Priority(0)]
        public void Comprehensions() {
            var text = @"
x = 10; g = (i for i in range(x)); x = 5
x = 10; t = False; g = ((i,j) for i in range(x) if t for j in range(x))
x = 5; t = True;
[(i,j) for i in range(10) for j in range(5)]
[ x for x in range(10) if x % 2 if x % 3 ]
list(x for x in range(10) if x % 2 if x % 3)
[x for x, in [(4,), (5,), (6,)]]
list(x for x, in [(7,), (8,), (9,)])
";
            var entry = ProcessText(text, PythonLanguageVersion.V27);
            Assert.IsNotNull(entry);

            entry = ProcessText(text, PythonLanguageVersion.V32);
            Assert.IsNotNull(entry);
        }

        [TestMethod, Priority(0)]
        public void ExecReferences() {
            string text = @"
a = {}
b = ""
exec b in a
";

            var entry = ProcessText(text);

            var vars = entry.GetVariablesByIndex("a", text.IndexOf("a = "));
            VerifyReferences(UniqifyVariables(vars), new VariableLocation(2, 1, VariableType.Definition), new VariableLocation(4, 11, VariableType.Reference));

            vars = entry.GetVariablesByIndex("b", text.IndexOf("b = "));
            VerifyReferences(UniqifyVariables(vars), new VariableLocation(3, 1, VariableType.Definition), new VariableLocation(4, 6, VariableType.Reference));
        }

        [TestMethod, Priority(0)]
        public void PrivateMemberReferences() {
            string text = @"
class C:
    def __x(self):
        pass

    def y(self):
        self.__x()
";

            var entry = ProcessText(text);

            var vars = entry.GetVariablesByIndex("self.__x", text.IndexOf("self.__"));
            VerifyReferences(UniqifyVariables(vars), new VariableLocation(3, 9, VariableType.Definition), new VariableLocation(7, 14, VariableType.Reference));
        }

        [TestMethod, Priority(0)]
        public void GeneratorComprehensions() {
            var text = @"
x = [2,3,4]
y = (a for a in x)
for z in y:
    print z
";

            var entry = ProcessText(text);
            AssertUtil.ContainsExactly(entry.GetTypeIdsByIndex("z", text.IndexOf("print")), BuiltinTypeId.Int);

            text = @"
x = [2,3,4]
y = (a for a in x)

def f(iterable):
    for z in iterable:
        print z

f(y)
";

            entry = ProcessText(text);
            AssertUtil.ContainsExactly(entry.GetTypeIdsByIndex("z", text.IndexOf("print")), BuiltinTypeId.Int);

            text = @"
x = [True, False, None]

def f(iterable):
    result = None
    for i in iterable:
        if i:
            result = i
    return result

y = f(i for i in x)
";

            entry = ProcessText(text);
            AssertUtil.ContainsExactly(entry.GetTypeIdsByIndex("y", text.IndexOf("y =")), BuiltinTypeId.Bool, BuiltinTypeId.NoneType);


            text = @"
def f(abc):
    print abc

(f(x) for x in [2,3,4])
";

            entry = ProcessText(text);
            AssertUtil.ContainsExactly(entry.GetTypeIdsByIndex("abc", text.IndexOf("print")), BuiltinTypeId.Int);

            var vars = entry.GetVariablesByIndex("f", text.IndexOf("(f(x"));
            VerifyReferences(UniqifyVariables(vars), new VariableLocation(2, 5, VariableType.Definition), new VariableLocation(5, 2, VariableType.Reference));
        }


        [TestMethod, Priority(0)]
        public void ForSequence() {
            var entry = ProcessText(@"
x = [('abc', 42, True), ('abc', 23, False),]
for some_str, some_int, some_bool in x:
    print some_str
    print some_int
    print some_bool
");
            AssertUtil.ContainsExactly(entry.GetTypeIdsByIndex("some_str", 1), BuiltinTypeId_Str);
            AssertUtil.ContainsExactly(entry.GetTypeIdsByIndex("some_int", 1), BuiltinTypeId.Int);
            AssertUtil.ContainsExactly(entry.GetTypeIdsByIndex("some_bool", 1), BuiltinTypeId.Bool);
        }

        [TestMethod, Priority(0)]
        public void ForIterator() {
            var code = @"
class X(object):
    def __iter__(self): return self
    def __next__(self): return 123

class Y(object):
    def __iter__(self): return X()

for i in Y():
    pass
";
            var entry = ProcessText(code, PythonLanguageVersion.V34);

            AssertUtil.ContainsExactly(entry.GetTypeIdsByIndex("i", code.IndexOf("pass")), BuiltinTypeId.Int);
        }

        [TestMethod, Priority(0)]
        public void DynamicAttributes() {
            var entry = ProcessText(@"
class x(object):
    def __getattr__(self, name):
        return 42
    def f(self): 
        return 'abc'
        
a = x().abc
b = x().f()

class y(object):
    def __getattribute__(self, x):
        return 'abc'
        
c = y().abc
");

            AssertUtil.ContainsExactly(entry.GetTypeIdsByIndex("a", 1), BuiltinTypeId.Int);
            AssertUtil.ContainsExactly(entry.GetTypeIdsByIndex("b", 1), BuiltinTypeId_Str);
            AssertUtil.ContainsExactly(entry.GetTypeIdsByIndex("c", 1), BuiltinTypeId_Str);
        }

        [TestMethod, Priority(0)]
        public void GetAttr() {
            var entry = ProcessText(@"
class x(object):
    def __init__(self, value):
        self.value = value
        
a = x(42)
b = getattr(a, 'value')
c = getattr(a, 'dne', 'fob')
d = getattr(a, 'value', 'fob')
");

            AssertUtil.ContainsExactly(entry.GetTypeIdsByIndex("b", 1), BuiltinTypeId.Int);
            AssertUtil.ContainsExactly(entry.GetTypeIdsByIndex("c", 1), BuiltinTypeId_Str);
            AssertUtil.ContainsExactly(entry.GetTypeIdsByIndex("d", 1), BuiltinTypeId.Int, BuiltinTypeId_Str);
        }

        [TestMethod, Priority(0)]
        public void SetAttr() {
            var entry = ProcessText(@"
class X(object):
    pass
x = X()

setattr(x, 'a', 123)
object.__setattr__(x, 'b', 3.1415)

a = x.a
b = x.b
");

            AssertUtil.ContainsExactly(entry.GetTypeIdsByIndex("a", 1), BuiltinTypeId.Int);
            AssertUtil.ContainsExactly(entry.GetTypeIdsByIndex("b", 1), BuiltinTypeId.Float);
        }

        [TestMethod, Priority(0)]
        public void NoGetAttrForSlots() {
            var code = @"class A(object):
    def __getattr__(self, key):
        return f

def f(x, y):
    x # should be unknown
    y # should be int

a = A()
a(123, None)
a.__call__(None, 123)
";
            var entry = ProcessText(code);

            // FIXME: https://pytools.codeplex.com/workitem/2898 (for IronPython only)
            AssertUtil.DoesntContain(entry.GetTypeIdsByIndex("x", code.IndexOf("x #")), BuiltinTypeId.Int);
            AssertUtil.ContainsExactly(entry.GetTypeIdsByIndex("y", code.IndexOf("y #")), BuiltinTypeId.Int);
        }

        [TestMethod, Priority(0)]
        public void VarsSpecialization() {
            var entry = ProcessText(@"
x = vars()
k = x.keys()[0]
v = x['a']
");

            AssertUtil.ContainsExactly(entry.GetTypeIdsByIndex("x", 1), BuiltinTypeId.Dict);
            AssertUtil.ContainsExactly(entry.GetTypeIdsByIndex("k", 1), BuiltinTypeId_Str);
            AssertUtil.ContainsExactly(entry.GetTypeIdsByIndex("v", 1), BuiltinTypeId.Object);
        }

        [TestMethod, Priority(0)]
        public void DirSpecialization() {
            var entry = ProcessText(@"
x = dir()
v = x[0]
");

            AssertUtil.ContainsExactly(entry.GetTypeIdsByIndex("x", 1), BuiltinTypeId.List);
            AssertUtil.ContainsExactly(entry.GetTypeIdsByIndex("v", 1), BuiltinTypeId_Str);
        }

        [TestMethod, Priority(0)]
        public void ListAppend() {
            var entry = ProcessText(@"
x = []
x.append('abc')
y = x[0]
");

            AssertUtil.ContainsExactly(entry.GetTypeIdsByIndex("y", 1), BuiltinTypeId_Str);

            entry = ProcessText(@"
x = []
x.extend(('abc', ))
y = x[0]
");
            AssertUtil.ContainsExactly(entry.GetTypeIdsByIndex("y", 1), BuiltinTypeId_Str);

            entry = ProcessText(@"
x = []
x.insert(0, 'abc')
y = x[0]
");
            AssertUtil.ContainsExactly(entry.GetTypeIdsByIndex("y", 1), BuiltinTypeId_Str);

            entry = ProcessText(@"
x = []
x.append('abc')
y = x.pop()
");

            AssertUtil.ContainsExactly(entry.GetTypeIdsByIndex("y", 1), BuiltinTypeId_Str);

            entry = ProcessText(@"
class ListTest(object):
    def reset(self):
        self.items = []
        self.pushItem(self)
    def pushItem(self, item):
        self.items.append(item)

a = ListTest()
b = a.items[0]");

            AssertUtil.Contains(entry.GetMemberNamesByIndex("b", 1), "pushItem");
        }

        [TestMethod, Priority(0)]
        public void Slicing() {
            var entry = ProcessText(@"
x = [2]
y = x[:-1]
z = y[0]
");

            AssertUtil.ContainsExactly(entry.GetTypeIdsByIndex("z", 1), BuiltinTypeId.Int);

            entry = ProcessText(@"
x = (2, 3, 4)
y = x[:-1]
z = y[0]
");

            AssertUtil.ContainsExactly(entry.GetTypeIdsByIndex("z", 1), BuiltinTypeId.Int);

            var text = @"
lit = 'abc'           
inst = str.lower()       

slit = lit[1:2]
ilit = lit[1]
sinst = inst[1:2]
iinst = inst[1]
";

            entry = ProcessText(text);

            foreach (var name in new[] { "slit", "ilit", "sinst", "iinst" }) {
                AssertUtil.ContainsExactly(entry.GetTypeIdsByIndex(name, text.IndexOf(name + " = ")), BuiltinTypeId_Str);
            }
        }

        [TestMethod, Priority(0)]
        public void ConstantIndex() {
            var entry = ProcessText(@"
ZERO = 0
ONE = 1
TWO = 2
x = ['abc', 42, True)]


some_str = x[ZERO]
some_int = x[ONE]
some_bool = x[TWO]
");
            AssertUtil.ContainsExactly(entry.GetTypeIdsByIndex("some_str", 1), BuiltinTypeId_Str);
            AssertUtil.ContainsExactly(entry.GetTypeIdsByIndex("some_int", 1), BuiltinTypeId.Int);
            AssertUtil.ContainsExactly(entry.GetTypeIdsByIndex("some_bool", 1), BuiltinTypeId.Bool);
        }

        [TestMethod, Priority(0)]
        public void CtorSignatures() {
            var entry = ProcessText(@"
class C: pass

class D(object): pass

class E(object):
    def __init__(self): pass

class F(object):
    def __init__(self, one): pass

class G(object):
    def __new__(cls): pass

class H(object):
    def __new__(cls, one): pass

            ");

            var result = entry.GetSignaturesByIndex("C", 1).ToArray();
            Assert.AreEqual(result.Length, 1);
            Assert.AreEqual(result[0].Parameters.Length, 0);

            result = entry.GetSignaturesByIndex("D", 1).ToArray();
            Assert.AreEqual(result.Length, 1);
            Assert.AreEqual(result[0].Parameters.Length, 0);

            result = entry.GetSignaturesByIndex("E", 1).ToArray();
            Assert.AreEqual(result.Length, 1);
            Assert.AreEqual(result[0].Parameters.Length, 0);

            result = entry.GetSignaturesByIndex("F", 1).ToArray();
            Assert.AreEqual(result.Length, 1);
            Assert.AreEqual(result[0].Parameters.Length, 1);

            result = entry.GetSignaturesByIndex("G", 1).ToArray();
            Assert.AreEqual(result.Length, 1);
            Assert.AreEqual(result[0].Parameters.Length, 0);

            result = entry.GetSignaturesByIndex("H", 1).ToArray();
            Assert.AreEqual(result.Length, 1);
            Assert.AreEqual(result[0].Parameters.Length, 1);
        }

        /// <summary>
        /// http://pytools.codeplex.com/workitem/798
        /// </summary>
        [TestMethod, Priority(0)]
        public void ListSubclassSignatures() {
            var text = @"
class C(list):
    pass

a = C()
a.count";
            var entry = ProcessText(text);

            AssertUtil.ContainsExactly(entry.GetShortDescriptionsByIndex("a", text.IndexOf("a =")), "C instance");
            var result = entry.GetSignaturesByIndex("a.count", text.IndexOf("a.count")).ToArray();
            Assert.AreEqual(1, result.Length);
            Assert.AreEqual(1, result[0].Parameters.Length);
        }


        [TestMethod, Priority(0)]
        public void DocStrings() {
            var entry = ProcessText(@"
def f():
    '''func doc'''


def funicode():
    u'''unicode func doc'''

class C:
    '''class doc'''

class CUnicode:
    u'''unicode class doc'''

class CNewStyle(object):
    '''new-style class doc'''

class CInherited(CNewStyle):
    pass

class CInit:
    '''class doc'''
    def __init__(self):
        '''init doc'''
        pass

class CUnicodeInit:
    u'''unicode class doc'''
    def __init__(self):
        u'''unicode init doc'''
        pass

class CNewStyleInit(object):
    '''new-style class doc'''
    def __init__(self):
        '''new-style init doc'''
        pass

class CInheritedInit(CNewStyleInit):
    pass
");

            var result = entry.GetSignaturesByIndex("f", 1).ToArray();
            Assert.AreEqual(1, result.Length);
            Assert.AreEqual("func doc", result[0].Documentation);

            result = entry.GetSignaturesByIndex("C", 1).ToArray();
            Assert.AreEqual(1, result.Length);
            Assert.AreEqual("class doc", result[0].Documentation);

            result = entry.GetSignaturesByIndex("funicode", 1).ToArray();
            Assert.AreEqual(1, result.Length);
            Assert.AreEqual("unicode func doc", result[0].Documentation);

            result = entry.GetSignaturesByIndex("CUnicode", 1).ToArray();
            Assert.AreEqual(1, result.Length);
            Assert.AreEqual("unicode class doc", result[0].Documentation);

            result = entry.GetSignaturesByIndex("CNewStyle", 1).ToArray();
            Assert.AreEqual(1, result.Length);
            Assert.AreEqual("new-style class doc", result[0].Documentation);

            result = entry.GetSignaturesByIndex("CInherited", 1).ToArray();
            Assert.AreEqual(1, result.Length);
            Assert.AreEqual("new-style class doc", result[0].Documentation);

            result = entry.GetSignaturesByIndex("CInit", 1).ToArray();
            Assert.AreEqual(1, result.Length);
            Assert.AreEqual("init doc", result[0].Documentation);

            result = entry.GetSignaturesByIndex("CUnicodeInit", 1).ToArray();
            Assert.AreEqual(1, result.Length);
            Assert.AreEqual("unicode init doc", result[0].Documentation);

            result = entry.GetSignaturesByIndex("CNewStyleInit", 1).ToArray();
            Assert.AreEqual(1, result.Length);
            Assert.AreEqual("new-style init doc", result[0].Documentation);

            result = entry.GetSignaturesByIndex("CInheritedInit", 1).ToArray();
            Assert.AreEqual(1, result.Length);
            Assert.AreEqual("new-style init doc", result[0].Documentation);
        }

        [TestMethod, Priority(0)]
        public void Ellipsis() {
            var entry = ProcessText(@"
x = ...
            ", PythonLanguageVersion.V31);

            var result = new List<IPythonType>(entry.GetTypesByIndex("x", 1));
            Assert.AreEqual(result.Count, 1);
            Assert.AreEqual(result[0].Name, "ellipsis");
        }

        [TestMethod, Priority(0)]
        public void Backquote() {
            var entry = ProcessText(@"x = `42`");

            var result = new List<IPythonType>(entry.GetTypesByIndex("x", 1));
            Assert.AreEqual(result.Count, 1);
            Assert.AreEqual(result[0].Name, "str");
        }

        [TestMethod, Priority(0)]
        public void BuiltinMethodSignatures() {
            var entry = ProcessText(@"
const = """".capitalize
constructed = str().capitalize
");

            string[] testCapitalize = new[] { "const", "constructed" };
            foreach (var test in testCapitalize) {
                var result = entry.GetSignaturesByIndex(test, 1).ToArray();
                Assert.AreEqual(result.Length, 1);
                Assert.AreEqual(result[0].Parameters.Length, 0);
            }

            entry = ProcessText(@"
const = [].append
constructed = list().append
");

            testCapitalize = new[] { "const", "constructed" };
            foreach (var test in testCapitalize) {
                var result = entry.GetSignaturesByIndex(test, 1).ToArray();
                Assert.AreEqual(result.Length, 1);
                Assert.AreEqual(result[0].Parameters.Length, 1);
            }
        }

        [TestMethod, Priority(0)]
        public void Del() {
            string text = @"
del fob
del fob[2]
del fob.oar
del (fob)
del fob, oar
";
            var entry = ProcessText(text);

            // We do no analysis on del statements, nothing to test
        }

        [TestMethod, Priority(0)]
        public void TryExcept() {
            string text = @"
class MyException(Exception): pass

def f():
    try:
    except TypeError, e1:
        pass

def g():
    try:
    except MyException, e2:
        pass
";
            var entry = ProcessText(text);


            AssertUtil.ContainsExactly(entry.GetTypesByIndex("e1", text.IndexOf(", e1")), Interpreter.ImportModule("__builtin__").GetMember(Interpreter.CreateModuleContext(), "TypeError"));

            AssertUtil.ContainsExactly(entry.GetShortDescriptionsByIndex("e2", text.IndexOf(", e2")), "MyException instance");
        }

        public class VariableLocation {
            public readonly int StartLine;
            public readonly int StartCol;
            public readonly VariableType Type;
            public readonly string FilePath;

            public VariableLocation(int startLine, int startCol, VariableType type) {
                StartLine = startLine;
                StartCol = startCol;
                Type = type;
            }

            public VariableLocation(int startLine, int startCol, VariableType type, string filePath)
            : this(startLine, startCol, type) {
                FilePath = filePath;
            }
        }

        [TestMethod, Priority(0)]
        public void ConstantMath() {

            var text2x = @"
a = 1. + 2. + 3. # no type info for a, b or c
b = 1 + 2. + 3.
c = 1. + 2 + 3.
d = 1. + 2. + 3 # d is 'int', should be 'float'
e = 1 + 1L # e is a 'float', should be 'long' under v2.x (error under v3.x)
f = 1 / 2 # f is 'int', should be 'float' under v3.x";

            var res = ProcessText(text2x, PythonLanguageVersion.V27);
            AssertUtil.ContainsExactly(res.GetTypeIdsByIndex("a", text2x.IndexOf("a =")), BuiltinTypeId.Float);
            AssertUtil.ContainsExactly(res.GetTypeIdsByIndex("b", text2x.IndexOf("b =")), BuiltinTypeId.Float);
            AssertUtil.ContainsExactly(res.GetTypeIdsByIndex("c", text2x.IndexOf("c =")), BuiltinTypeId.Float);
            AssertUtil.ContainsExactly(res.GetTypeIdsByIndex("d", text2x.IndexOf("d =")), BuiltinTypeId.Float);
            AssertUtil.ContainsExactly(res.GetTypeIdsByIndex("e", text2x.IndexOf("e =")), BuiltinTypeId.Long);
            AssertUtil.ContainsExactly(res.GetTypeIdsByIndex("f", text2x.IndexOf("f =")), BuiltinTypeId.Int);

            var text3x = @"
a = 1. + 2. + 3. # no type info for a, b or c
b = 1 + 2. + 3.
c = 1. + 2 + 3.
d = 1. + 2. + 3 # d is 'int', should be 'float'
f = 1 / 2 # f is 'int', should be 'float' under v3.x";


            res = ProcessText(text3x, PythonLanguageVersion.V30);
            AssertUtil.ContainsExactly(res.GetTypeIdsByIndex("a", text3x.IndexOf("a =")), BuiltinTypeId.Float);
            AssertUtil.ContainsExactly(res.GetTypeIdsByIndex("b", text3x.IndexOf("b =")), BuiltinTypeId.Float);
            AssertUtil.ContainsExactly(res.GetTypeIdsByIndex("c", text3x.IndexOf("c =")), BuiltinTypeId.Float);
            AssertUtil.ContainsExactly(res.GetTypeIdsByIndex("d", text3x.IndexOf("d =")), BuiltinTypeId.Float);
            AssertUtil.ContainsExactly(res.GetTypeIdsByIndex("f", text3x.IndexOf("f =")), BuiltinTypeId.Float);
        }

        [TestMethod, Priority(0)]
        public void StringConcatenation() {
            var text = @"
x = u'abc'
y = x + u'dEf'


x1 = 'abc'
y1 = x1 + 'def'

fob = 'abc'.lower()
oar = fob + 'Def'

fob2 = u'ab' + u'cd'
oar2 = fob2 + u'ef'";

            var entry = ProcessText(text);
            AssertUtil.ContainsExactly(entry.GetTypeIdsByIndex("y", text.IndexOf("y =")), BuiltinTypeId.Unicode);
            AssertUtil.ContainsExactly(entry.GetTypeIdsByIndex("y1", text.IndexOf("y1 =")), BuiltinTypeId_Str);
            AssertUtil.ContainsExactly(entry.GetTypeIdsByIndex("oar", text.IndexOf("oar =")), BuiltinTypeId_Str);
            AssertUtil.ContainsExactly(entry.GetTypeIdsByIndex("oar2", text.IndexOf("oar2 =")), BuiltinTypeId.Unicode);
        }

        [TestMethod, Priority(0)]
        public void StringFormatting() {
            var text = @"
x = u'abc %d'
y = x % (42, )


x1 = 'abc %d'
y1 = x1 % (42, )

fob = 'abc %d'.lower()
oar = fob % (42, )

fob2 = u'abc' + u'%d'
oar2 = fob2 % (42, )";

            var entry = ProcessText(text);
            AssertUtil.ContainsExactly(entry.GetTypeIdsByIndex("y", text.IndexOf("y =")), BuiltinTypeId.Unicode);
            AssertUtil.ContainsExactly(entry.GetTypeIdsByIndex("y1", text.IndexOf("y1 =")), BuiltinTypeId_Str);
            AssertUtil.ContainsExactly(entry.GetTypeIdsByIndex("oar", text.IndexOf("oar =")), BuiltinTypeId_Str);
            AssertUtil.ContainsExactly(entry.GetTypeIdsByIndex("oar2", text.IndexOf("oar2 =")), BuiltinTypeId.Unicode);
        }

        public virtual BuiltinTypeId BuiltinTypeId_Str {
            get {
                return BuiltinTypeId.Bytes;
            }
        }

        public virtual BuiltinTypeId BuiltinTypeId_StrIterator {
            get {
                return BuiltinTypeId.BytesIterator;
            }
        }


        [TestMethod, Priority(0)]
        public void StringMultiply() {
            var text = @"
x = u'abc %d'
y = x * 100


x1 = 'abc %d'
y1 = x1 * 100

fob = 'abc %d'.lower()
oar = fob * 100

fob2 = u'abc' + u'%d'
oar2 = fob2 * 100";

            var entry = ProcessText(text);
            AssertUtil.ContainsExactly(entry.GetTypeIdsByIndex("x", text.IndexOf("y =")), BuiltinTypeId.Unicode);
            AssertUtil.ContainsExactly(entry.GetTypeIdsByIndex("y", text.IndexOf("y =")), BuiltinTypeId.Unicode);
            AssertUtil.ContainsExactly(entry.GetTypeIdsByIndex("y1", text.IndexOf("y1 =")), BuiltinTypeId_Str);
            AssertUtil.ContainsExactly(entry.GetTypeIdsByIndex("oar", text.IndexOf("oar =")), BuiltinTypeId_Str);
            AssertUtil.ContainsExactly(entry.GetTypeIdsByIndex("oar2", text.IndexOf("oar2 =")), BuiltinTypeId.Unicode);

            text = @"
x = u'abc %d'
y = 100 * x


x1 = 'abc %d'
y1 = 100 * x1

fob = 'abc %d'.lower()
oar = 100 * fob

fob2 = u'abc' + u'%d'
oar2 = 100 * fob2";

            entry = ProcessText(text);
            AssertUtil.ContainsExactly(entry.GetTypeIdsByIndex("y", text.IndexOf("y =")), BuiltinTypeId.Unicode);
            AssertUtil.ContainsExactly(entry.GetTypeIdsByIndex("y1", text.IndexOf("y1 =")), BuiltinTypeId_Str);
            AssertUtil.ContainsExactly(entry.GetTypeIdsByIndex("oar", text.IndexOf("oar =")), BuiltinTypeId_Str);
            AssertUtil.ContainsExactly(entry.GetTypeIdsByIndex("oar2", text.IndexOf("oar2 =")), BuiltinTypeId.Unicode);
        }

        [TestMethod, Priority(0)]
        public void NotOperator() {
            var text = @"

class C(object):
    def __nonzero__(self):
        pass

    def __bool__(self):
        pass

a = not C()
";

            var entry = ProcessText(text, PythonLanguageVersion.V27);
            AssertUtil.ContainsExactly(entry.GetShortDescriptionsByIndex("a", 0), "bool");

            entry = ProcessText(text, PythonLanguageVersion.V33);
            AssertUtil.ContainsExactly(entry.GetShortDescriptionsByIndex("a", 0), "bool");
        }

        [TestMethod, Priority(0)]
        public void UnaryOperators() {
            var operators = new[] {
                new { Method = "pos", Operator = "+" },
                new { Method = "neg", Operator = "-" },
                new { Method = "invert", Operator = "~" },
            };

            var text = @"
class Result(object):
    pass

class C(object):
    def __{0}__(self):
        return Result()

a = {1}C()
b = {1}{1}C()
";

            foreach (var test in operators) {
                Console.WriteLine(test.Operator);
                var entry = ProcessText(String.Format(text, test.Method, test.Operator));

                AssertUtil.ContainsExactly(entry.GetShortDescriptionsByIndex("a", text.IndexOf("a =")), "Result instance");
                AssertUtil.ContainsExactly(entry.GetShortDescriptionsByIndex("b", text.IndexOf("b =")), "Result instance");
            }
        }

        [TestMethod, Priority(0)]
        public void BinaryOperators() {
            var operators = new[] {
                new { Method = "add", Operator = "+", Version = PythonLanguageVersion.V27 },
                new { Method = "sub", Operator = "-", Version = PythonLanguageVersion.V27 },
                new { Method = "mul", Operator = "*", Version = PythonLanguageVersion.V27 },
                new { Method = "div", Operator = "/", Version = PythonLanguageVersion.V27 },
                new { Method = "mod", Operator = "%", Version = PythonLanguageVersion.V27 },
                new { Method = "and", Operator = "&", Version = PythonLanguageVersion.V27 },
                new { Method = "or", Operator = "|", Version = PythonLanguageVersion.V27 },
                new { Method = "xor", Operator = "^", Version = PythonLanguageVersion.V27 },
                new { Method = "lshift", Operator = "<<", Version = PythonLanguageVersion.V27 },
                new { Method = "rshift", Operator = ">>", Version = PythonLanguageVersion.V27 },
                new { Method = "pow", Operator = "**", Version = PythonLanguageVersion.V27 },
                new { Method = "floordiv", Operator = "//", Version = PythonLanguageVersion.V27 },
                new { Method = "matmul", Operator = "@", Version = PythonLanguageVersion.V35 },
            };

            var text = @"
class ForwardResult(object):
    pass

class ReverseResult(object):
    pass

class C(object):
    def __{0}__(self, other):
        return ForwardResult()

    def __r{0}__(self, other):
        return ReverseResult()

a = C() {1} 42
b = 42 {1} C()
c = [] {1} C()
d = C() {1} []
e = () {1} C()
f = C() {1} ()
g = C() {1} 42.0
h = 42.0 {1} C()
i = C() {1} 42L
j = 42L {1} C()
k = C() {1} 42j
l = 42j {1} C()
m = C()
m {1}= m
";

            foreach (var test in operators) {
                Console.WriteLine(test.Operator);
                var entry = ProcessText(String.Format(text, test.Method, test.Operator), test.Version);

                AssertUtil.ContainsExactly(entry.GetShortDescriptionsByIndex("a", text.IndexOf("a =")), "ForwardResult instance");
                AssertUtil.ContainsExactly(entry.GetShortDescriptionsByIndex("b", text.IndexOf("b =")), "ReverseResult instance");
                AssertUtil.ContainsExactly(entry.GetShortDescriptionsByIndex("c", text.IndexOf("c =")), "ReverseResult instance");
                AssertUtil.ContainsExactly(entry.GetShortDescriptionsByIndex("d", text.IndexOf("d =")), "ForwardResult instance");
                AssertUtil.ContainsExactly(entry.GetShortDescriptionsByIndex("e", text.IndexOf("e =")), "ReverseResult instance");
                AssertUtil.ContainsExactly(entry.GetShortDescriptionsByIndex("f", text.IndexOf("f =")), "ForwardResult instance");
                AssertUtil.ContainsExactly(entry.GetShortDescriptionsByIndex("g", text.IndexOf("g =")), "ForwardResult instance");
                AssertUtil.ContainsExactly(entry.GetShortDescriptionsByIndex("h", text.IndexOf("h =")), "ReverseResult instance");
                AssertUtil.ContainsExactly(entry.GetShortDescriptionsByIndex("i", text.IndexOf("i =")), "ForwardResult instance");
                AssertUtil.ContainsExactly(entry.GetShortDescriptionsByIndex("j", text.IndexOf("j =")), "ReverseResult instance");
                AssertUtil.ContainsExactly(entry.GetShortDescriptionsByIndex("k", text.IndexOf("k =")), "ForwardResult instance");
                AssertUtil.ContainsExactly(entry.GetShortDescriptionsByIndex("l", text.IndexOf("l =")), "ReverseResult instance");
                // We assume that augmented assignments keep their type
                AssertUtil.ContainsExactly(entry.GetShortDescriptionsByIndex("m", text.IndexOf("m " + test.Operator)), "C instance");
            }
        }

        [TestMethod, Priority(0)]
        public void SequenceConcat() {
            var text = @"
x1 = ()
y1 = x1 + ()
y1v = y1[0]

x2 = (1,2,3)
y2 = x2 + (4.0,5.0,6.0)
y2v = y2[0]

x3 = [1,2,3]
y3 = x3 + [4.0,5.0,6.0]
y3v = y3[0]
";

            var entry = ProcessText(text);
            AssertUtil.ContainsExactly(entry.GetTypeIdsByIndex("x1", 1), BuiltinTypeId.Tuple);
            AssertUtil.ContainsExactly(entry.GetTypeIdsByIndex("y1", 1), BuiltinTypeId.Tuple);
            AssertUtil.ContainsExactly(entry.GetTypeIdsByIndex("y1v", 1));
            AssertUtil.ContainsExactly(entry.GetTypeIdsByIndex("y2", 1), BuiltinTypeId.Tuple);
            AssertUtil.ContainsExactly(entry.GetTypeIdsByIndex("y2v", 1), BuiltinTypeId.Int, BuiltinTypeId.Float);
            AssertUtil.ContainsExactly(entry.GetTypeIdsByIndex("y3", 1), BuiltinTypeId.List);
            AssertUtil.ContainsExactly(entry.GetTypeIdsByIndex("y3v", 1), BuiltinTypeId.Int, BuiltinTypeId.Float);
        }

        [TestMethod, Priority(0)]
        public void SequenceMultiply() {
            var text = @"
x = ()
y = x * 100

x1 = (1,2,3)
y1 = x1 * 100

fob = [1,2,3]
oar = fob * 100

fob2 = []
oar2 = fob2 * 100";

            var entry = ProcessText(text);
            AssertUtil.ContainsExactly(entry.GetShortDescriptionsByIndex("y", text.IndexOf("y =")), "tuple");
            AssertUtil.ContainsExactly(entry.GetShortDescriptionsByIndex("y1", text.IndexOf("y1 =")), "tuple");
            AssertUtil.ContainsExactly(entry.GetShortDescriptionsByIndex("oar", text.IndexOf("oar =")), "list");
            AssertUtil.ContainsExactly(entry.GetShortDescriptionsByIndex("oar2", text.IndexOf("oar2 =")), "list");

            text = @"
x = ()
y = 100 * x

x1 = (1,2,3)
y1 = 100 * x1

fob = [1,2,3]
oar = 100 * fob 

fob2 = []
oar2 = 100 * fob2";

            entry = ProcessText(text);
            AssertUtil.ContainsExactly(entry.GetShortDescriptionsByIndex("y", text.IndexOf("y =")), "tuple");
            AssertUtil.ContainsExactly(entry.GetShortDescriptionsByIndex("y1", text.IndexOf("y1 =")), "tuple");
            AssertUtil.ContainsExactly(entry.GetShortDescriptionsByIndex("oar", text.IndexOf("oar =")), "list");
            AssertUtil.ContainsExactly(entry.GetShortDescriptionsByIndex("oar2", text.IndexOf("oar2 =")), "list");
        }

        [TestMethod, Priority(0)]
        public void SequenceContains() {
            var text = @"
a_tuple = ()
a_list = []
a_set = { 1 }
a_dict = {}
a_string = 'abc'

t1 = 100 in a_tuple
t2 = 100 not in a_tuple

l1 = 100 in a_list
l2 = 100 not in a_list

s1 = 100 in a_set
s2 = 100 not in a_set

d1 = 100 in a_dict
d2 = 100 not in a_dict

r1 = 100 in a_string
r2 = 100 not in a_string
";

            var entry = ProcessText(text);
            AssertUtil.ContainsExactly(entry.GetTypeIdsByIndex("t1", text.IndexOf("t1 =")), BuiltinTypeId.Bool);
            AssertUtil.ContainsExactly(entry.GetTypeIdsByIndex("t2", text.IndexOf("t1 =")), BuiltinTypeId.Bool);
            AssertUtil.ContainsExactly(entry.GetTypeIdsByIndex("l1", text.IndexOf("t1 =")), BuiltinTypeId.Bool);
            AssertUtil.ContainsExactly(entry.GetTypeIdsByIndex("l2", text.IndexOf("t1 =")), BuiltinTypeId.Bool);
            AssertUtil.ContainsExactly(entry.GetTypeIdsByIndex("s1", text.IndexOf("t1 =")), BuiltinTypeId.Bool);
            AssertUtil.ContainsExactly(entry.GetTypeIdsByIndex("s2", text.IndexOf("t1 =")), BuiltinTypeId.Bool);
            AssertUtil.ContainsExactly(entry.GetTypeIdsByIndex("d1", text.IndexOf("t1 =")), BuiltinTypeId.Bool);
            AssertUtil.ContainsExactly(entry.GetTypeIdsByIndex("d2", text.IndexOf("t1 =")), BuiltinTypeId.Bool);
            AssertUtil.ContainsExactly(entry.GetTypeIdsByIndex("r1", text.IndexOf("t1 =")), BuiltinTypeId.Bool);
            AssertUtil.ContainsExactly(entry.GetTypeIdsByIndex("r2", text.IndexOf("t1 =")), BuiltinTypeId.Bool);

        }

        [TestMethod, Priority(0)]
        public void DescriptorNoDescriptor() {
            var text = @"
class NoDescriptor:   
       def nodesc_method(self): pass

 class SomeClass:
    fob = NoDescriptor()

    def f(self):
        self.fob
        pass
";

            var entry = ProcessText(text);
            AssertUtil.Contains(entry.GetMemberNamesByIndex("self.fob", text.IndexOf("self.fob")), "nodesc_method");
        }

        /// <summary>
        /// Verifies that a line in triple quoted string which ends with a \ (eating the newline) doesn't throw
        /// off our newline tracking.
        /// </summary>
        [TestMethod, Priority(0)]
        public void ReferencesTripleQuotedStringWithBackslash() {
            // instance variables
            var text = @"
'''this is a triple quoted string\
that ends with a backslash on a line\
and our line info should remain correct'''

# add ref w/o type info
class C(object):
    def __init__(self, fob):
        self.abc = fob
        del self.abc
        print self.abc

";
            var entry = ProcessText(text);
            VerifyReferences(entry.GetVariablesByIndex("self.abc", text.IndexOf("self.abc")),
                new VariableLocation(9, 14, VariableType.Definition),
                new VariableLocation(10, 18, VariableType.Reference),
                new VariableLocation(11, 20, VariableType.Reference));
            VerifyReferences(entry.GetVariablesByIndex("fob", text.IndexOf("= fob")),
                new VariableLocation(8, 24, VariableType.Definition),
                new VariableLocation(9, 20, VariableType.Reference));
        }

        [TestMethod, Priority(0)]
        public void References() {
            // instance variables
            var text = @"
# add ref w/o type info
class C(object):
    def __init__(self, fob):
        self.abc = fob
        del self.abc
        print self.abc

";
            var entry = ProcessText(text);
            VerifyReferences(entry.GetVariablesByIndex("self.abc", text.IndexOf("self.abc")),
                new VariableLocation(5, 14, VariableType.Definition),
                new VariableLocation(6, 18, VariableType.Reference),
                new VariableLocation(7, 20, VariableType.Reference));
            VerifyReferences(entry.GetVariablesByIndex("fob", text.IndexOf("= fob")),
                new VariableLocation(4, 24, VariableType.Definition),
                new VariableLocation(5, 20, VariableType.Reference));

            text = @"
# add ref w/ type info
class D(object):
    def __init__(self, fob):
        self.abc = fob
        del self.abc
        print self.abc

D(42)";
            entry = ProcessText(text);

            VerifyReferences(entry.GetVariablesByIndex("self.abc", text.IndexOf("self.abc")),
                new VariableLocation(5, 14, VariableType.Definition),
                new VariableLocation(6, 18, VariableType.Reference),
                new VariableLocation(7, 20, VariableType.Reference));
            VerifyReferences(entry.GetVariablesByIndex("fob", text.IndexOf("= fob")),
                new VariableLocation(4, 24, VariableType.Definition),
                new VariableLocation(5, 20, VariableType.Reference));
            VerifyReferences(UniqifyVariables(entry.GetVariablesByIndex("D", text.IndexOf("D(42)"))),
                new VariableLocation(9, 1, VariableType.Reference),
                new VariableLocation(3, 7, VariableType.Definition));

            // function definitions
            text = @"
def f(): pass

x = f()";
            entry = ProcessText(text);
            VerifyReferences(UniqifyVariables(entry.GetVariablesByIndex("f", text.IndexOf("x ="))),
                new VariableLocation(4, 5, VariableType.Reference),
                new VariableLocation(2, 5, VariableType.Definition));



            text = @"
def f(): pass

x = f";
            entry = ProcessText(text);
            VerifyReferences(UniqifyVariables(entry.GetVariablesByIndex("f", text.IndexOf("x ="))),
                new VariableLocation(4, 5, VariableType.Reference),
                new VariableLocation(2, 5, VariableType.Definition));

            // class variables
            text = @"

class D(object):
    abc = 42
    print abc
    del abc
";
            entry = ProcessText(text);

            VerifyReferences(entry.GetVariablesByIndex("abc", text.IndexOf("abc =")),
                new VariableLocation(4, 5, VariableType.Definition),
                new VariableLocation(5, 11, VariableType.Reference),
                new VariableLocation(6, 9, VariableType.Reference));

            // class definition
            text = @"
class D(object): pass

a = D
";
            entry = ProcessText(text);
            VerifyReferences(UniqifyVariables(entry.GetVariablesByIndex("D", text.IndexOf("a ="))),
                new VariableLocation(4, 5, VariableType.Reference),
                new VariableLocation(2, 7, VariableType.Definition));

            // method definition
            text = @"
class D(object): 
    def f(self): pass

a = D().f()
";
            entry = ProcessText(text);
            VerifyReferences(UniqifyVariables(entry.GetVariablesByIndex("D().f", text.IndexOf("a ="))),
                new VariableLocation(5, 9, VariableType.Reference),
                new VariableLocation(3, 9, VariableType.Definition));

            // globals
            text = @"
abc = 42
print abc
del abc
";
            entry = ProcessText(text);
            VerifyReferences(entry.GetVariablesByIndex("abc", text.IndexOf("abc =")),
                new VariableLocation(4, 5, VariableType.Reference),
                new VariableLocation(2, 1, VariableType.Definition),
                new VariableLocation(3, 7, VariableType.Reference));

            // parameters
            text = @"
def f(abc):
    print abc
    abc = 42
    del abc
";
            entry = ProcessText(text);
            VerifyReferences(entry.GetVariablesByIndex("abc", text.IndexOf("abc =")),
                new VariableLocation(2, 7, VariableType.Definition),
                new VariableLocation(4, 5, VariableType.Definition),
                new VariableLocation(3, 11, VariableType.Reference),
                new VariableLocation(5, 9, VariableType.Reference));

            // named arguments
            text = @"
def f(abc):
    print abc

f(abc = 123)
";
            entry = ProcessText(text);
            VerifyReferences(entry.GetVariablesByIndex("abc", text.IndexOf("abc")),
                new VariableLocation(2, 7, VariableType.Definition),
                new VariableLocation(3, 11, VariableType.Reference),
                new VariableLocation(5, 3, VariableType.Reference));

            // grammar test - statements
            text = @"
def f(abc):
    try: pass
    except abc: pass

    try: pass
    except TypeError, abc: pass    

    abc, oar = 42, 23
    abc[23] = 42
    abc.fob = 42
    abc += 2

    class D(abc): pass

    for x in abc: print x

    import abc
    from xyz import abc
    from xyz import oar as abc

    if abc: print 'hi'
    elif abc: print 'bye'
    else: abc

    with abc:
        return abc

    print abc
    assert abc, abc

    raise abc
    raise abc, abc, abc

    while abc:
        abc
    else:
        abc

    for x in fob: 
        print x
    else:
        print abc

    try: pass
    except TypeError:
    else:
        abc
";
            entry = ProcessText(text);
            VerifyReferences(entry.GetVariablesByIndex("abc", text.IndexOf("try:")),
                new VariableLocation(2, 7, VariableType.Definition),
                new VariableLocation(4, 12, VariableType.Reference),
                new VariableLocation(7, 23, VariableType.Definition),

                new VariableLocation(9, 5, VariableType.Definition),
                new VariableLocation(10, 5, VariableType.Reference),
                new VariableLocation(11, 5, VariableType.Reference),
                new VariableLocation(12, 5, VariableType.Reference),

                new VariableLocation(14, 13, VariableType.Reference),

                new VariableLocation(16, 14, VariableType.Reference),

                new VariableLocation(18, 12, VariableType.Reference),
                new VariableLocation(19, 21, VariableType.Definition),
                new VariableLocation(20, 28, VariableType.Definition),

                new VariableLocation(19, 21, VariableType.Reference),
                new VariableLocation(20, 28, VariableType.Reference),

                new VariableLocation(22, 8, VariableType.Reference),
                new VariableLocation(23, 10, VariableType.Reference),
                new VariableLocation(24, 11, VariableType.Reference),

                new VariableLocation(26, 10, VariableType.Reference),
                new VariableLocation(27, 16, VariableType.Reference),

                new VariableLocation(29, 11, VariableType.Reference),
                new VariableLocation(30, 12, VariableType.Reference),
                new VariableLocation(30, 17, VariableType.Reference),

                new VariableLocation(32, 11, VariableType.Reference),
                new VariableLocation(33, 11, VariableType.Reference),
                new VariableLocation(33, 16, VariableType.Reference),
                new VariableLocation(33, 21, VariableType.Reference),

                new VariableLocation(35, 11, VariableType.Reference),
                new VariableLocation(36, 9, VariableType.Reference),
                new VariableLocation(38, 9, VariableType.Reference),

                new VariableLocation(43, 15, VariableType.Reference),

                new VariableLocation(48, 9, VariableType.Reference)
            );


            // grammar test - expressions
            text = @"
def f(abc):
    x = abc + 2
    x = 2 + abc
    x = l[abc]
    x = abc[l]
    x = abc.fob
    
    g(abc)

    abc if abc else abc

    {abc:abc},
    [abc, abc]
    (abc, abc)
    {abc}

    yield abc
    [x for x in abc]
    (x for x in abc)

    abc or abc
    abc and abc

    +abc
    x[abc:abc:abc]

    abc == abc
    not abc

    lambda : abc
";
            entry = ProcessText(text);
            VerifyReferences(entry.GetVariablesByIndex("abc", text.IndexOf("x =")),
                new VariableLocation(2, 7, VariableType.Definition),

                new VariableLocation(3, 9, VariableType.Reference),
                new VariableLocation(4, 13, VariableType.Reference),

                new VariableLocation(5, 11, VariableType.Reference),
                new VariableLocation(6, 9, VariableType.Reference),
                new VariableLocation(7, 9, VariableType.Reference),
                new VariableLocation(9, 7, VariableType.Reference),

                new VariableLocation(11, 5, VariableType.Reference),
                new VariableLocation(11, 12, VariableType.Reference),
                new VariableLocation(11, 21, VariableType.Reference),

                new VariableLocation(13, 6, VariableType.Reference),
                new VariableLocation(13, 10, VariableType.Reference),
                new VariableLocation(14, 6, VariableType.Reference),
                new VariableLocation(14, 11, VariableType.Reference),
                new VariableLocation(15, 6, VariableType.Reference),
                new VariableLocation(15, 11, VariableType.Reference),
                new VariableLocation(16, 6, VariableType.Reference),

                new VariableLocation(18, 11, VariableType.Reference),
                new VariableLocation(19, 17, VariableType.Reference),
                new VariableLocation(20, 17, VariableType.Reference),

                new VariableLocation(22, 5, VariableType.Reference),
                new VariableLocation(22, 12, VariableType.Reference),
                new VariableLocation(23, 5, VariableType.Reference),
                new VariableLocation(23, 13, VariableType.Reference),

                new VariableLocation(25, 6, VariableType.Reference),
                new VariableLocation(26, 7, VariableType.Reference),
                new VariableLocation(26, 11, VariableType.Reference),
                new VariableLocation(26, 15, VariableType.Reference),

                new VariableLocation(28, 5, VariableType.Reference),
                new VariableLocation(28, 12, VariableType.Reference),
                new VariableLocation(29, 9, VariableType.Reference),

                new VariableLocation(31, 14, VariableType.Reference)
            );

            // parameters
            text = @"
def f(a):
    def g():
        print(a)
        assert isinstance(a, int)
        a = 200
";
            entry = ProcessText(text);
            VerifyReferences(
                entry.GetVariablesByIndex("a", text.IndexOf("a = ")),
                //new VariableLocation(2, 7, VariableType.Definition),
                new VariableLocation(4, 15, VariableType.Reference),
                new VariableLocation(5, 27, VariableType.Reference),
                new VariableLocation(6, 9, VariableType.Definition)
            );
            VerifyReferences(
                entry.GetVariablesByIndex("a", text.IndexOf("print(a)")),
                //new VariableLocation(2, 7, VariableType.Definition),
                new VariableLocation(4, 15, VariableType.Reference),
                new VariableLocation(5, 27, VariableType.Reference),
                new VariableLocation(6, 9, VariableType.Definition)
            );

        }

        public void VerifyReferences(IEnumerable<IAnalysisVariable> variables, params VariableLocation[] variableType) {
            var vars = new List<IAnalysisVariable>(variables);
            if (vars.Count == 0) {
                Assert.Fail("Got no references");
            }

            int removed = 0;
            bool removedOne = false;
            do {
                for (int j = 0; j < variableType.Length; j++) {
                    var expected = variableType[j];

                    bool found = false;
                    for (int i = 0; i < vars.Count; i++) {
                        var have = vars[i];

                        if (have.Location.Line == expected.StartLine &&
                            have.Location.Column == expected.StartCol &&
                            have.Type == expected.Type &&
                            (expected.FilePath == null || have.Location.FilePath == expected.FilePath)) {
                            vars.RemoveAt(i);
                            removed++;
                            removedOne = found = true;
                            i--;
                        }
                    }

                    if (!found) {
                        var error = new StringBuilder();
                        error.AppendFormat("Failed to find VariableLocation({0}, {1}, VariableType.{2}", expected.StartLine, expected.StartCol, expected.Type);
                        if (expected.FilePath != null) {
                            error.AppendFormat(", \"{0}\"", expected.FilePath);
                        }
                        error.AppendLine(") in");
                        LocationNames(vars, error);

                        Assert.Fail(error.ToString());
                    }
                }
            } while (vars.Count != 0 && removedOne);

            if (vars.Count != 0) {
                StringBuilder error = new StringBuilder("Didn't use all locations - had " + variables.Count() + Environment.NewLine);
                LocationNames(vars, error);
                Assert.Fail(error.ToString());
            }
        }


        [TestMethod, Priority(0)]
        public void ReferencesCrossModule() {
            using (var state = PythonAnalyzer.CreateSynchronously(InterpreterFactory, Interpreter)) {

                var fobText = @"
from oar import abc

abc()
";
                var oarText = "class abc(object): pass";

                var fobMod = state.AddModule("fob", "fob", null);
                Prepare(fobMod, GetSourceDocument(fobText, "mod1"));
                var oarMod = state.AddModule("oar", "oar", null);
                Prepare(oarMod, GetSourceDocument(oarText, "mod2"));

                fobMod.Analyze(CancellationToken.None);
                oarMod.Analyze(CancellationToken.None);

                VerifyReferences(UniqifyVariables(oarMod.Analysis.GetVariablesByIndex("abc", oarText.IndexOf("abc"))),
                    new VariableLocation(1, 7, VariableType.Definition, "oar"),     // definition 
                    new VariableLocation(2, 17, VariableType.Reference, "fob"),     // import
                    new VariableLocation(4, 1, VariableType.Reference, "fob")       // call
                );
            }
        }

        [TestMethod, Priority(0)]
        public void ReferencesCrossMultiModule() {
            using (var state = PythonAnalyzer.CreateSynchronously(InterpreterFactory, Interpreter)) {

                var fobText = @"
from oarbaz import abc

abc()
";
                var oarText = "class abc1(object): pass";
                var bazText = "class abc2(object): pass";
                var oarBazText = @"from oar import abc1 as abc
from baz import abc2 as abc";

                var fobMod = state.AddModule("fob", "fob", null);
                Prepare(fobMod, GetSourceDocument(fobText, "mod1"));
                var oarMod = state.AddModule("oar", "oar", null);
                Prepare(oarMod, GetSourceDocument(oarText, "mod2"));
                var bazMod = state.AddModule("baz", "baz", null);
                Prepare(bazMod, GetSourceDocument(bazText, "mod3"));
                var oarBazMod = state.AddModule("oarbaz", "oarbaz", null);
                Prepare(oarBazMod, GetSourceDocument(oarBazText, "mod4"));

                fobMod.Analyze(CancellationToken.None, true);
                oarMod.Analyze(CancellationToken.None, true);
                bazMod.Analyze(CancellationToken.None, true);
                oarBazMod.Analyze(CancellationToken.None, true);
                fobMod.AnalysisGroup.AnalyzeQueuedEntries(CancellationToken.None);
                oarMod.AnalysisGroup.AnalyzeQueuedEntries(CancellationToken.None);
                bazMod.AnalysisGroup.AnalyzeQueuedEntries(CancellationToken.None);
                oarBazMod.AnalysisGroup.AnalyzeQueuedEntries(CancellationToken.None);

                VerifyReferences(UniqifyVariables(oarMod.Analysis.GetVariablesByIndex("abc1", oarText.IndexOf("abc1"))),
                    new VariableLocation(1, 7, VariableType.Definition),
                    new VariableLocation(1, 25, VariableType.Reference)
                );
                VerifyReferences(UniqifyVariables(bazMod.Analysis.GetVariablesByIndex("abc2", bazText.IndexOf("abc2"))),
                    new VariableLocation(1, 7, VariableType.Definition),
                    new VariableLocation(2, 25, VariableType.Reference)
                );
                VerifyReferences(UniqifyVariables(fobMod.Analysis.GetVariablesByIndex("abc", 0)),
                    new VariableLocation(1, 7, VariableType.Value),         // possible value
                    //new VariableLocation(1, 7, VariableType.Value),       // appears twice for two modules, but cannot test that
                    new VariableLocation(2, 20, VariableType.Definition),   // import
                    new VariableLocation(4, 1, VariableType.Reference),     // call
                    new VariableLocation(1, 25, VariableType.Definition),   // import in oar
                    new VariableLocation(2, 25, VariableType.Definition)    // import in baz
                );
            }
        }

        private static void LocationNames(List<IAnalysisVariable> vars, StringBuilder error) {
            bool careAboutNames = (vars.Select(v => v.Location.FilePath).Distinct().Count() > 1);
            foreach (var var in vars) { //.OrderBy(v => v.Location.Line).ThenBy(v => v.Location.Column)) {
                if (careAboutNames) {
                    error.AppendFormat("   new VariableLocation({0}, {1}, VariableType.{2}, \"{3}\"),", var.Location.Line, var.Location.Column, var.Type, var.Location.FilePath);
                } else {
                    error.AppendFormat("   new VariableLocation({0}, {1}, VariableType.{2}),", var.Location.Line, var.Location.Column, var.Type);
                }
                error.AppendLine();
            }
        }

        [TestMethod, Priority(0)]
        public void ReferencesGenerators() {
            var text = @"
[f for f in x]
[x for x in f]
(g for g in y)
(y for y in g)
";
            var entry = ProcessText(text, PythonLanguageVersion.V33);
            VerifyReferences(entry.GetVariablesByIndex("f", text.IndexOf("f for")),
                new VariableLocation(2, 2, VariableType.Reference),
                new VariableLocation(2, 8, VariableType.Definition)
            );
            VerifyReferences(entry.GetVariablesByIndex("x", text.IndexOf("x for")),
                new VariableLocation(3, 2, VariableType.Reference),
                new VariableLocation(3, 8, VariableType.Definition)
            );
            VerifyReferences(entry.GetVariablesByIndex("g", text.IndexOf("g for")),
                new VariableLocation(4, 2, VariableType.Reference),
                new VariableLocation(4, 8, VariableType.Definition)
            );
            VerifyReferences(entry.GetVariablesByIndex("y", text.IndexOf("y for")),
                new VariableLocation(5, 2, VariableType.Reference),
                new VariableLocation(5, 8, VariableType.Definition)
            );

            entry = ProcessText(text, PythonLanguageVersion.V27);
            // Index variable leaks out of list comprehension
            VerifyReferences(entry.GetVariablesByIndex("f", text.IndexOf("f for")),
                new VariableLocation(2, 2, VariableType.Reference),
                new VariableLocation(2, 8, VariableType.Definition),
                new VariableLocation(3, 13, VariableType.Reference)
            );
            VerifyReferences(entry.GetVariablesByIndex("x", text.IndexOf("x for")),
                new VariableLocation(3, 2, VariableType.Reference),
                new VariableLocation(3, 8, VariableType.Definition)
            );
            VerifyReferences(entry.GetVariablesByIndex("g", text.IndexOf("g for")),
                new VariableLocation(4, 2, VariableType.Reference),
                new VariableLocation(4, 8, VariableType.Definition)
            );
            VerifyReferences(entry.GetVariablesByIndex("y", text.IndexOf("y for")),
                new VariableLocation(5, 2, VariableType.Reference),
                new VariableLocation(5, 8, VariableType.Definition)
            );
        }

        [TestMethod, Priority(0)]
        public void SignatureDefaults() {
            var entry = ProcessText(@"
def f(x = None): pass

def g(x = {}): pass

def h(x = {2:3}): pass

def i(x = []): pass

def j(x = [None]): pass

def k(x = ()): pass

def l(x = (2, )): pass

def m(x = math.atan2(1, 0)): pass
");

            var tests = new[] {
                new { FuncName = "f", ParamName="x", DefaultValue = "None" },
                new { FuncName = "g", ParamName="x", DefaultValue = "{}" },
                new { FuncName = "h", ParamName="x", DefaultValue = "{...}" },
                new { FuncName = "i", ParamName="x", DefaultValue = "[]" },
                new { FuncName = "j", ParamName="x", DefaultValue="[...]" },
                new { FuncName = "k", ParamName="x", DefaultValue = "()" },
                new { FuncName = "l", ParamName="x", DefaultValue = "(...)" },
                new { FuncName = "m", ParamName="x", DefaultValue = "math.atan2(1,0)" },
            };

            foreach (var test in tests) {
                var result = entry.GetSignaturesByIndex(test.FuncName, 1).ToArray();
                Assert.AreEqual(result.Length, 1);
                Assert.AreEqual(result[0].Parameters.Length, 1);
                Assert.AreEqual(result[0].Parameters[0].Name, test.ParamName);
                Assert.AreEqual(result[0].Parameters[0].DefaultValue, test.DefaultValue);
            }
        }

        [TestMethod, Priority(0)]
        public void SpecialDictMethodsCrossUnitAnalysis() {
            // dict methods which return lists
            foreach (var method in new[] { "x.itervalues()", "x.keys()", "x.iterkeys()", "x.values()" }) {
                Debug.WriteLine(method);

                var code = @"x = {}
abc = " + method + @"
def f(z):
    z[42] = 100

f(x)
for fob in abc:
    print(fob)";

                var entry = ProcessText(code);
                var values = entry.GetValuesByIndex("fob", code.IndexOf("print(fob)")).ToArray();
                Assert.AreEqual(1, values.Length);
                Assert.AreEqual(BuiltinTypeId.Int, values[0].PythonType.TypeId);
            }

            // dict methods which return a key or value
            foreach (var method in new[] { "x.get(42)", "x.pop()" }) {
                Debug.WriteLine(method);

                var code = @"x = {}
abc = " + method + @"
def f(z):
    z[42] = 100

f(x)
fob = abc";

                var entry = ProcessText(code);
                var values = entry.GetValuesByIndex("fob", code.IndexOf("fob =")).ToArray();
                Assert.AreEqual(1, values.Length);
                Assert.AreEqual(BuiltinTypeId.Int, values[0].PythonType.TypeId);
            }

            // dict methods which return a key/value tuple
            // dict methods which return a key or value
            foreach (var method in new[] { "x.popitem()" }) {
                Debug.WriteLine(method);

                var code = @"x = {}
abc = " + method + @"
def f(z):
    z[42] = 100

f(x)
fob = abc";

                var entry = ProcessText(code);
                var values = entry.GetValuesByIndex("fob", code.IndexOf("fob =")).ToArray();
                Assert.AreEqual(1, values.Length);
                Assert.AreEqual("tuple of int", values[0].Description);
            }

            // dict methods which return a list of key/value tuple
            foreach (var method in new[] { "x.iteritems()", "x.items()" }) {
                Debug.WriteLine(method);

                var code = @"x = {}
abc = " + method + @"
def f(z):
    z[42] = 100

f(x)
for fob in abc:
    print(fob)";

                var entry = ProcessText(code);
                var values = entry.GetValuesByIndex("fob", code.IndexOf("print(fob)")).ToArray();
                Assert.AreEqual(1, values.Length);
                Assert.AreEqual("tuple of int", values[0].Description);
            }
        }

        /// <summary>
        /// Verifies that list indicies don't accumulate classes across multiple analysis
        /// </summary>
        [TestMethod, Priority(0)]
        public void ListIndiciesCrossModuleAnalysis() {
            for (int i = 0; i < 2; i++) {
                using (var state = PythonAnalyzer.CreateSynchronously(InterpreterFactory, Interpreter)) {
                    var code1 = "l = []";
                    var code2 = @"class C(object):
    pass

a = C()
import mod1
mod1.l.append(a)
";

                    var mod1 = state.AddModule("mod1", "mod1", null);
                    Prepare(mod1, GetSourceDocument(code1, "mod1"));
                    var mod2 = state.AddModule("mod2", "mod2", null);
                    Prepare(mod2, GetSourceDocument(code2, "mod2"));

                    mod1.Analyze(CancellationToken.None, true);
                    mod2.Analyze(CancellationToken.None, true);

                    mod1.AnalysisGroup.AnalyzeQueuedEntries(CancellationToken.None);
                    if (i == 0) {
                        // re-preparing shouldn't be necessary
                        Prepare(mod2, GetSourceDocument(code2, "mod2"));
                    }

                    mod2.Analyze(CancellationToken.None, true);
                    mod2.AnalysisGroup.AnalyzeQueuedEntries(CancellationToken.None);

                    var listValue = mod1.Analysis.GetValuesByIndex("l", 0).ToArray();
                    Assert.AreEqual(1, listValue.Length);
                    Assert.AreEqual("list of C instance", listValue[0].Description);

                    var values = mod1.Analysis.GetValuesByIndex("l[0]", 0).ToArray();
                    Assert.AreEqual(1, values.Length);
                    Assert.AreEqual("C instance", values[0].Description);
                }
            }
        }

        [TestMethod, Priority(0)]
        public void SpecialListMethodsCrossUnitAnalysis() {
            var code = @"x = []
def f(z):
    z.append(100)
    
f(x)
for fob in x:
    print(fob)


oar = x.pop()
";

            var entry = ProcessText(code);
            var values = entry.GetValuesByIndex("fob", code.IndexOf("print(fob)")).ToArray();
            Assert.AreEqual(1, values.Length);
            Assert.AreEqual(BuiltinTypeId.Int, values[0].PythonType.TypeId);

            values = entry.GetValuesByIndex("oar", code.IndexOf("oar = ")).ToArray();
            Assert.AreEqual(1, values.Length);
            Assert.AreEqual(BuiltinTypeId.Int, values[0].PythonType.TypeId);
        }

        [TestMethod, Priority(0)]
        public void SetLiteral() {
            var code = @"
x = {2, 3, 4}
for abc in x:
    print(abc)
";
            var entry = ProcessText(code);
            var values = entry.GetValuesByIndex("x", code.IndexOf("x = ")).ToArray();
            Assert.AreEqual(1, values.Length);
            Assert.AreEqual("set", values[0].ShortDescription);
            Assert.AreEqual("set of int", values[0].Description);

            values = entry.GetValuesByIndex("abc", code.IndexOf("print(abc)")).ToArray();
            Assert.AreEqual(1, values.Length);
            Assert.AreEqual("int", values[0].ShortDescription);
        }

        [TestMethod, Priority(0)]
        public void SetOperators() {
            var entry = ProcessText(@"
x = {1, 2, 3}
y = {3.14, 2.718}

x_or_y = x | y
x_and_y = x & y
x_sub_y = x - y
x_xor_y = x ^ y

y_or_x = y | x
y_and_x = y & x
y_sub_x = y - x
y_xor_x = y ^ x

x_or_y_0 = next(iter(x_or_y))
x_and_y_0 = next(iter(x_and_y))
x_sub_y_0 = next(iter(x_sub_y))
x_xor_y_0 = next(iter(x_xor_y))

y_or_x_0 = next(iter(y_or_x))
y_and_x_0 = next(iter(y_and_x))
y_sub_x_0 = next(iter(y_sub_x))
y_xor_x_0 = next(iter(y_xor_x))
");
            AssertUtil.ContainsExactly(entry.GetTypeIdsByIndex("x", 0), BuiltinTypeId.Set);
            AssertUtil.ContainsExactly(entry.GetTypeIdsByIndex("y", 0), BuiltinTypeId.Set);
            foreach (var op in new[] { "or", "and", "sub", "xor" }) {
                AssertUtil.ContainsExactly(entry.GetTypeIdsByIndex("x_" + op + "_y", 0), BuiltinTypeId.Set);
                AssertUtil.ContainsExactly(entry.GetTypeIdsByIndex("y_" + op + "_x", 0), BuiltinTypeId.Set);

                if (op == "or") {
                    AssertUtil.ContainsExactly(entry.GetTypeIdsByIndex("x_" + op + "_y_0", 0), BuiltinTypeId.Int, BuiltinTypeId.Float);
                    AssertUtil.ContainsExactly(entry.GetTypeIdsByIndex("y_" + op + "_x_0", 0), BuiltinTypeId.Int, BuiltinTypeId.Float);
                } else {
                    AssertUtil.ContainsExactly(entry.GetTypeIdsByIndex("x_" + op + "_y_0", 0), BuiltinTypeId.Int);
                    AssertUtil.ContainsExactly(entry.GetTypeIdsByIndex("y_" + op + "_x_0", 0), BuiltinTypeId.Float);
                }
            }

        }

        [TestMethod, Priority(0)]
        public void GetVariablesDictionaryGet() {
            var entry = ProcessText(@"x = {42:'abc'}");

            AssertUtil.ContainsExactly(entry.GetDescriptionsByIndex("x.get", 0), "bound built-in method get");
        }

        [TestMethod, Priority(0)]
        public void DictMethods() {
            var entry = ProcessText(@"
x = {42:'abc'}
            ", PythonLanguageVersion.V27);

            AssertUtil.ContainsExactly(entry.GetTypeIdsByIndex("x.items()[0][0]", 1), BuiltinTypeId.Int);
            AssertUtil.ContainsExactly(entry.GetTypeIdsByIndex("x.items()[0][1]", 1), BuiltinTypeId_Str);
            AssertUtil.ContainsExactly(entry.GetTypeIdsByIndex("x.keys()[0]", 1), BuiltinTypeId.Int);
            AssertUtil.ContainsExactly(entry.GetTypeIdsByIndex("x.values()[0]", 1), BuiltinTypeId_Str);
            AssertUtil.ContainsExactly(entry.GetTypeIdsByIndex("x.pop(1)", 1), BuiltinTypeId_Str);
            AssertUtil.ContainsExactly(entry.GetTypeIdsByIndex("x.popitem()[0]", 1), BuiltinTypeId.Int);
            AssertUtil.ContainsExactly(entry.GetTypeIdsByIndex("x.popitem()[1]", 1), BuiltinTypeId_Str);
            AssertUtil.ContainsExactly(entry.GetTypeIdsByIndex("x.iterkeys().next()", 1), BuiltinTypeId.Int);
            AssertUtil.ContainsExactly(entry.GetTypeIdsByIndex("x.itervalues().next()", 1), BuiltinTypeId_Str);
            AssertUtil.ContainsExactly(entry.GetTypeIdsByIndex("x.iteritems().next()[0]", 1), BuiltinTypeId.Int);
            AssertUtil.ContainsExactly(entry.GetTypeIdsByIndex("x.iteritems().next()[1]", 1), BuiltinTypeId_Str);
        }

        [TestMethod, Priority(0)]
        public void DictUpdate() {
            var entry = ProcessText(@"
a = {42:100}
b = {}
b.update(a)
");

            AssertUtil.ContainsExactly(entry.GetTypeIdsByIndex("b.items()[0][0]", 1), BuiltinTypeId.Int);
            AssertUtil.ContainsExactly(entry.GetTypeIdsByIndex("b.items()[0][1]", 1), BuiltinTypeId.Int);
        }

        [TestMethod, Priority(0)]
        public void DictEnum() {
            var entry = ProcessText(@"
for x in {42:'abc'}:
    print(x)
");

            AssertUtil.ContainsExactly(entry.GetTypeIdsByIndex("x", 1), BuiltinTypeId.Int);
        }

        [TestMethod, Priority(0)]
        public void FutureDivision() {
            var entry = ProcessText(@"
from __future__ import division
x = 1/2
            ");

            AssertUtil.ContainsExactly(entry.GetTypeIdsByIndex("x", 1), BuiltinTypeId.Float);
        }

        [TestMethod, Priority(0)]
        public void BoundMethodDescription() {
            var entry = ProcessText(@"
class C:
    def f(self):
        'doc string'

a = C()
b = a.f
            ");

            foreach (var varRef in entry.GetValuesByIndex("b", 1)) {
                Assert.AreEqual("method f of C objects \r\ndoc string", varRef.Description);
            }

            entry = ProcessText(@"
class C(object):
    def f(self):
        'doc string'

a = C()
b = a.f
            ");

            foreach (var varRef in entry.GetValuesByIndex("b", 1)) {
                Assert.AreEqual("method f of C objects \r\ndoc string", varRef.Description);
            }
        }

        [TestMethod, Priority(0)]
        public void LambdaExpression() {
            var entry = ProcessText(@"
x = lambda a: a
y = x(42)
");

            AssertUtil.ContainsExactly(entry.GetTypeIdsByIndex("y", 1), BuiltinTypeId.Int);

            entry = ProcessText(@"
def f(a):
    return a

x = lambda b: f(b)
y = x(42)
");

            AssertUtil.ContainsExactly(entry.GetTypeIdsByIndex("y", 1), BuiltinTypeId.Int);

        }

        [TestMethod, Priority(0)]
        public void LambdaScoping() {
            var code = @"def f(l1, l2):
    l1('abc')
    l2(42)


x = []
y = ()
f(lambda x=x:x, lambda x=y:x)";

            var entry = ProcessText(code);

            // default value, should be a list
            var members = entry.GetMembersByIndex("x", code.IndexOf("lambda x=") + 10, GetMemberOptions.None).Select(x => x.Completion);
            AssertUtil.Contains(members, "pop");
            AssertUtil.DoesntContain(members, "real");
            AssertUtil.DoesntContain(members, "rfind");

            // parameter used in the lambda, should be list and str
            members = entry.GetMembersByIndex("x", code.IndexOf("lambda x=") + 12, GetMemberOptions.None).Select(x => x.Completion);
            AssertUtil.Contains(members, "pop");
            AssertUtil.Contains(members, "upper");

            // default value in the 2nd lambda, should be list
            members = entry.GetMembersByIndex("y", code.IndexOf("lambda x=") + 24, GetMemberOptions.None).Select(x => x.Completion);
            AssertUtil.Contains(members, "count");
            AssertUtil.DoesntContain(members, "pop");

            // value in the 2nd lambda, should be tuple and int
            members = entry.GetMembersByIndex("x", code.IndexOf("lambda x=") + 26, GetMemberOptions.None).Select(x => x.Completion);
            AssertUtil.Contains(members, "count");
            AssertUtil.Contains(members, "real");
        }

        [TestMethod, Priority(0)]
        public void FunctionScoping() {
            var code = @"x = 100

def f(x = x):
    x

f('abc')
";

            var entry = ProcessText(code);

            VerifyReferences(entry.GetVariablesByIndex("x", code.IndexOf("def") + 6),
                new VariableLocation(3, 7, VariableType.Definition),
                new VariableLocation(4, 5, VariableType.Reference));

            VerifyReferences(entry.GetVariablesByIndex("x", code.IndexOf("def") + 10),
                new VariableLocation(1, 1, VariableType.Definition),
                new VariableLocation(3, 11, VariableType.Reference));

            VerifyReferences(entry.GetVariablesByIndex("x", code.IndexOf("    x") + 4),
                new VariableLocation(3, 7, VariableType.Definition),
                new VariableLocation(4, 5, VariableType.Reference));
        }

        [TestMethod, Priority(0)]
        public void RecursiveClass() {
            var entry = ProcessText(@"
cls = object

class cls(cls): 
    abc = 42
");

            entry.GetMemberNamesByIndex("cls", 1);
            AssertUtil.ContainsExactly(entry.GetMemberNamesByIndex("cls().abc", 1), _intMembers);
            AssertUtil.ContainsExactly(entry.GetMemberNamesByIndex("cls.abc", 1), _intMembers);
            var sigs = entry.GetSignaturesByIndex("cls", 1).ToArray();
            AssertUtil.ContainsExactly(sigs.Select(s => s.Documentation), null, "The most base type");
        }

        [TestMethod, Priority(0)]
        public void BadMethod() {
            var entry = ProcessText(@"
class cls(object): 
    def f(): 
        'help'
        return 42

abc = cls()
fob = abc.f()
");

            AssertUtil.ContainsExactly(entry.GetMemberNamesByIndex("fob", 1), _intMembers);
            var sigs = entry.GetSignaturesByIndex("cls().f", 1).ToArray();
            Assert.AreEqual(1, sigs.Length);
            Assert.AreEqual("help", sigs[0].Documentation);
        }

        [TestMethod, Priority(0)]
        public void KeywordArguments() {
            var funcDef = @"def f(a, b, c): 
    pass";
            var classWithInit = @"class f(object):
    def __init__(self, a, b, c):
        pass";
            var classWithNew = @"class f(object):
    def __new__(cls, a, b, c):
        pass";
            var method = @"class x(object):
    def g(self, a, b, c):
        pass

f = x().g";
            var decls = new[] { funcDef, classWithInit, classWithNew, method };

            foreach (var decl in decls) {
                string[] testCalls = new[] { 
                    "f(c = 'abc', b = 42, a = 3j)", "f(3j, c = 'abc', b = 42)", "f(3j, 42, c = 'abc')",
                    "f(c = 'abc', b = 42, a = 3j, d = 42)",  // extra argument
                    "f(3j, 42, 'abc', d = 42)",
                };

                foreach (var testCall in testCalls) {
                    var text = decl + Environment.NewLine + testCall;
                    Console.WriteLine(text);
                    var entry = ProcessText(text);

                    AssertUtil.ContainsExactly(entry.GetTypeIdsByIndex("a", text.IndexOf("pass")), BuiltinTypeId.Complex);
                    AssertUtil.ContainsExactly(entry.GetTypeIdsByIndex("b", text.IndexOf("pass")), BuiltinTypeId.Int);
                    AssertUtil.ContainsExactly(entry.GetTypeIdsByIndex("c", text.IndexOf("pass")), BuiltinTypeId_Str);
                }
            }
        }

        [TestMethod, Priority(0)]
        public void BadKeywordArguments() {
            var code = @"def f(a, b):
    return a

x = 100
z = f(a=42, x)";

            var entry = ProcessText(code);
            var values = entry.GetValuesByIndex("z", code.IndexOf("z =")).ToArray();
            Assert.AreEqual(1, values.Length);

            Assert.AreEqual(values.First().Description, "int");
        }

        [TestMethod, Priority(0)]
        public void PositionalSplat() {
            var funcDef = @"def f(a, b, c, *d): 
    pass";
            var classWithInit = @"class f(object):
    def __init__(self, a, b, c, *d):
        pass";
            var classWithNew = @"class f(object):
    def __new__(cls, a, b, c, *d):
        pass";
            var method = @"class x(object):
    def g(self, a, b, c, *d):
        pass

f = x().g";
            var decls = new[] { funcDef, classWithInit, classWithNew, method };

            foreach (var decl in decls) {
                string[] testCalls = new[] { 
                    "f(*(3j, 42, 'abc'))", 
                    "f(*[3j, 42, 'abc'])", 
                    "f(*(3j, 42, 'abc', 4L))",  // extra argument
                    "f(*[3j, 42, 'abc', 4L])",  // extra argument
                    "f(3j, *(42, 'abc'))",
                    "f(3j, 42, *('abc',))",
                    "f(3j, *(42, 'abc', 4L))",
                    "f(3j, 42, *('abc', 4L))",
                    "f(3j, 42, 'abc', *[4L])",
                    "f(3j, 42, 'abc', 4L)"
                };

                foreach (var testCall in testCalls) {
                    var text = decl + Environment.NewLine + testCall;
                    Console.WriteLine(testCall);
                    var entry = ProcessText(text);

                    AssertUtil.ContainsExactly(entry.GetTypeIdsByIndex("a", text.IndexOf("pass")), BuiltinTypeId.Complex);
                    AssertUtil.ContainsExactly(entry.GetTypeIdsByIndex("b", text.IndexOf("pass")), BuiltinTypeId.Int);
                    AssertUtil.ContainsExactly(entry.GetTypeIdsByIndex("c", text.IndexOf("pass")), BuiltinTypeId_Str);
                    AssertUtil.ContainsExactly(entry.GetTypeIdsByIndex("d", text.IndexOf("pass")), BuiltinTypeId.Tuple);
                    if (testCall.Contains("4L")) {
                        AssertUtil.ContainsExactly(entry.GetTypeIdsByIndex("d[0]", text.IndexOf("pass")), BuiltinTypeId.Long);
                    }
                }
            }
        }

        [TestMethod, Priority(0)]
        public void KeywordSplat() {
            var funcDef = @"def f(a, b, c, **d): 
    pass";
            var classWithInit = @"class f(object):
    def __init__(self, a, b, c, **d):
        pass";
            var classWithNew = @"class f(object):
    def __new__(cls, a, b, c, **d):
        pass";
            var method = @"class x(object):
    def g(self, a, b, c, **d):
        pass

f = x().g";
            var decls = new[] { funcDef, classWithInit, classWithNew, method };

            foreach (var decl in decls) {
                string[] testCalls = new[] { 
                    "f(**{'a': 3j, 'b': 42, 'c': 'abc'})", 
                    "f(**{'c': 'abc', 'b': 42, 'a': 3j})", 
                    "f(**{'a': 3j, 'b': 42, 'c': 'abc', 'x': 4L})",  // extra argument
                    "f(3j, **{'b': 42, 'c': 'abc'})",
                    "f(3j, 42, **{'c': 'abc'})"
                };

                foreach (var testCall in testCalls) {
                    var text = decl + Environment.NewLine + testCall;
                    Console.WriteLine(testCall);
                    var entry = ProcessText(text);

                    AssertUtil.ContainsExactly(entry.GetTypeIdsByIndex("a", text.IndexOf("pass")), BuiltinTypeId.Complex);
                    AssertUtil.ContainsExactly(entry.GetTypeIdsByIndex("b", text.IndexOf("pass")), BuiltinTypeId.Int);
                    AssertUtil.ContainsExactly(entry.GetTypeIdsByIndex("c", text.IndexOf("pass")), BuiltinTypeId_Str);
                    AssertUtil.ContainsExactly(entry.GetTypeIdsByIndex("d", text.IndexOf("pass")), BuiltinTypeId.Dict);
                    if (testCall.Contains("4L")) {
                        AssertUtil.ContainsExactly(entry.GetTypeIdsByIndex("d['x']", text.IndexOf("pass")), BuiltinTypeId.Long);
                    }
                }
            }
        }

        [TestMethod, Priority(0)]
        public void ForwardRef() {
            var text = @"

class D(object):
    def oar(self, x):
        abc = C()
        abc.fob(2)
        a = abc.fob(2.0)
        a.oar(('a', 'b', 'c', 'd'))

class C(object):
    def fob(self, x):
        D().oar('abc')
        D().oar(['a', 'b', 'c'])
        return D()
    def baz(self): pass
";
            var entry = ProcessText(text);

            var fifty = entry.GetVariablesNoBuiltinsByIndex(text.IndexOf("abc.fob")).ToSet();
            AssertUtil.ContainsExactly(fifty, "C", "D", "a", "abc", "self", "x");

            var three = entry.GetVariablesNoBuiltinsByIndex(text.IndexOf("def oar") + 1).ToSet();
            AssertUtil.ContainsExactly(three, "C", "D", "oar");

            var allFifty = entry.GetMemberNamesByIndex("abc", text.IndexOf("abc.fob")).ToSet();
            AssertUtil.ContainsExactly(allFifty, GetUnion(_objectMembers, "baz", "fob"));

            var xTypes = entry.GetTypeIdsByIndex("x", text.IndexOf("abc.fob")).ToSet();
            AssertUtil.ContainsExactly(xTypes, BuiltinTypeId.List, BuiltinTypeId_Str, BuiltinTypeId.Tuple);

            var xMembers = entry.GetMemberNamesByIndex("x", text.IndexOf("abc.fob")).ToSet();
            AssertUtil.ContainsExactly(xMembers, GetIntersection(_strMembers, _listMembers));
        }

        public static int GetIndex(string text, string substring) {
            return text.IndexOf(substring);
        }

        [TestMethod, Priority(0)]
        public void Builtins() {
            var text = @"
booltypetrue = True
booltypefalse = False
";
            var entry = ProcessText(text);
            AssertUtil.ContainsExactly(entry.GetTypeIdsByIndex("booltypetrue", 1), BuiltinTypeId.Bool);
            AssertUtil.ContainsExactly(entry.GetTypeIdsByIndex("booltypefalse", 1), BuiltinTypeId.Bool);
        }

        [TestMethod, Priority(0)]
        public void DictionaryFunctionTable() {
            var text = @"
def f(a, b):
    print a, b
    
def g(a, b):
    x, y = a, b

x = {'fob': f, 'oar' : g}
x['fob'](42, [])
";
            var entry = ProcessText(text);
            AssertUtil.ContainsExactly(entry.GetTypeIdsByIndex("a", text.IndexOf("print")), BuiltinTypeId.Int);
            AssertUtil.ContainsExactly(entry.GetTypeIdsByIndex("b", text.IndexOf("print")), BuiltinTypeId.List);
            AssertUtil.ContainsExactly(entry.GetTypeIdsByIndex("a", text.IndexOf("x, y")));
            AssertUtil.ContainsExactly(entry.GetTypeIdsByIndex("b", text.IndexOf("x, y")));
        }

        [TestMethod, Priority(0)]
        public void DictionaryAssign() {
            var text = @"
x = {'abc': 42}
y = x['fob']
";
            var entry = ProcessText(text);
            AssertUtil.ContainsExactly(entry.GetTypeIdsByIndex("y", 1), BuiltinTypeId.Int);
        }

        [TestMethod, Priority(0)]
        public void DictionaryFunctionTableGet2() {
            var text = @"
def f(a, b):
    print a, b
    
def g(a, b):
    x, y = a, b

x = {'fob': f, 'oar' : g}
x.get('fob')(42, [])
";
            var entry = ProcessText(text);
            AssertUtil.ContainsExactly(entry.GetTypeIdsByIndex("a", text.IndexOf("print")), BuiltinTypeId.Int);
            AssertUtil.ContainsExactly(entry.GetTypeIdsByIndex("b", text.IndexOf("print")), BuiltinTypeId.List);
            AssertUtil.ContainsExactly(entry.GetTypeIdsByIndex("a", text.IndexOf("x, y")));
            AssertUtil.ContainsExactly(entry.GetTypeIdsByIndex("b", text.IndexOf("x, y")));
        }

        [TestMethod, Priority(0)]
        public void DictionaryFunctionTableGet() {
            var text = @"
def f(a, b):
    print a, b
    
def g(a, b):
    x, y = a, b

x = {'fob': f, 'oar' : g}
y = x.get('fob', None)
if y is not None:
    y(42, [])
";
            var entry = ProcessText(text);
            AssertUtil.ContainsExactly(entry.GetTypeIdsByIndex("a", text.IndexOf("print")), BuiltinTypeId.Int);
            AssertUtil.ContainsExactly(entry.GetTypeIdsByIndex("b", text.IndexOf("print")), BuiltinTypeId.List);
            AssertUtil.ContainsExactly(entry.GetTypeIdsByIndex("a", text.IndexOf("x, y")));
            AssertUtil.ContainsExactly(entry.GetTypeIdsByIndex("b", text.IndexOf("x, y")));
        }

        [TestMethod, Priority(0)]
        public void SimpleGlobals() {
            var text = @"
class x(object):
    def abc(self):
        pass
        
a = x()
x.abc()
";
            var entry = ProcessText(text);
            AssertUtil.ContainsExactly(entry.GetVariablesNoBuiltinsByIndex(1), "a", "x");
            AssertUtil.ContainsExactly(entry.GetMemberNamesByIndex("x", 1), GetUnion(_objectMembers, "abc"));
        }

        [TestMethod, Priority(0)]
        public void FuncCallInIf() {
            var text = @"
def Method(a, b, c):
    print a, b, c
    
if not Method(42, 'abc', []):
    pass
";
            var entry = ProcessText(text);
            AssertUtil.ContainsExactly(entry.GetTypeIdsByIndex("a", text.IndexOf("print")), BuiltinTypeId.Int);
            AssertUtil.ContainsExactly(entry.GetTypeIdsByIndex("b", text.IndexOf("print")), BuiltinTypeId_Str);
            AssertUtil.ContainsExactly(entry.GetTypeIdsByIndex("c", text.IndexOf("print")), BuiltinTypeId.List);
        }

        [TestMethod, Priority(0)]
        public void WithStatement() {
            var text = @"
class X(object):
    def x_method(self): pass
    def __enter__(self): return self
    def __exit__(self, exc_type, exc_value, traceback): return False
       
class Y(object):
    def y_method(self): pass
    def __enter__(self): return 123
    def __exit__(self, exc_type, exc_value, traceback): return False
 
with X() as x:
    pass #x

with Y() as y:
    pass #y
    
with X():
    pass
";
            var entry = ProcessText(text);
            AssertUtil.ContainsAtLeast(entry.GetMemberNamesByIndex("x", text.IndexOf("pass #x")), "x_method");
            AssertUtil.ContainsExactly(entry.GetTypeIdsByIndex("y", text.IndexOf("pass #y")), BuiltinTypeId.Int);
        }

        [TestMethod, Priority(0)]
        public void OverrideFunction() {
            var text = @"
class oar(object):
    def Call(self, xvar, yvar):
        pass

class baz(oar):
    def Call(self, xvar, yvar):
        x = 42
        pass

class Cxxxx(object):
    def __init__(self):
        self.fob = baz()
        
    def Cmeth(self, avar, bvar):
        self.fob.Call(avar, bvar)
        


abc = Cxxxx()
abc.Cmeth(['fob'], 'oar')
";
            var entry = ProcessText(text);
            AssertUtil.ContainsExactly(entry.GetTypeIdsByIndex("xvar", text.IndexOf("x = 42")), BuiltinTypeId.List);
            AssertUtil.ContainsExactly(entry.GetTypeIdsByIndex("xvar", text.IndexOf("pass")));
        }


        [TestMethod, Priority(0)]
        public void FunctionOverloads() {
            var text = @"
def f(a, b, c=0):
    pass

f(1, 1, 1)
f(3.14, 3.14, 3.14)
f('a', 'b', 'c')
f(1, 3.14, 'c')
f('a', 'b', 1)
";
            var entry = ProcessText(text);
            var f = entry.GetSignaturesByIndex("f", 0).Select(sig => {
                return string.Format(
                    "{0}({1})",
                    sig.Name,
                    string.Join(
                        ", ",
                        sig.Parameters
                        .Select(
                            p => {
                                if (String.IsNullOrWhiteSpace(p.DefaultValue)) {
                                    return string.Format("{0} := ({1})", p.Name, p.Type);
                                } else {
                                    return string.Format("{0} = {1} := ({2})", p.Name, p.DefaultValue, p.Type);
                                }
                            }
                        )
                    )
                );
            }).ToList();
            foreach (var sig in f) {
                Console.WriteLine(sig);
            }
            Assert.AreEqual(6, f.Count);
            AssertUtil.ContainsExactly(f,
                "f(a := (), b := (), c = 0 := (int))",
                "f(a := (int), b := (int), c = 0 := (int))",
                "f(a := (float), b := (float), c = 0 := (float, int))",
                "f(a := (str), b := (str), c = 0 := (int, str))",
                "f(a := (int), b := (float), c = 0 := (int, str))",
                "f(a := (str), b := (str), c = 0 := (int))"
            );
        }

        internal static readonly Regex ValidParameterName = new Regex(@"^(\*|\*\*)?[a-z_][a-z0-9_]*( *=.+)?", RegexOptions.IgnoreCase);
        internal static string GetSafeParameterName(ParameterResult result) {
            var match = ValidParameterName.Match(result.Name);

            return match.Success ? match.Value : result.Name;
        }


        protected virtual string ListInitParameterName {
            get { return "sequence"; }
        }

        /// <summary>
        /// http://pytools.codeplex.com/workitem/799
        /// </summary>
        [TestMethod, Priority(0)]
        public void OverrideCompletions() {
            var text = @"
class oar(list):
    pass
";
            var entry = ProcessText(text);
            var init = entry.GetOverrideableByIndex(text.IndexOf("pass")).Single(r => r.Name == "__init__");
            AssertUtil.AreEqual(init.Parameters.Select(GetSafeParameterName), "self", ListInitParameterName);

            // Ensure that nested classes are correctly resolved.
            text = @"
class oar(int):
    class fob(dict):
        pass
";
            entry = ProcessText(text);
            var oarItems = entry.GetOverrideableByIndex(text.IndexOf("    pass")).Select(x => x.Name).ToSet();
            var fobItems = entry.GetOverrideableByIndex(text.IndexOf("pass")).Select(x => x.Name).ToSet();
            AssertUtil.DoesntContain(oarItems, "keys");
            AssertUtil.DoesntContain(oarItems, "items");
            AssertUtil.ContainsAtLeast(oarItems, "bit_length");

            AssertUtil.ContainsAtLeast(fobItems, "keys", "items");
            AssertUtil.DoesntContain(fobItems, "bit_length");
        }


        [TestMethod, Priority(0)]
        public void SimpleMethodCall() {
            var text = @"
class x(object):
    def abc(self, fob):
        pass
        
a = x()
a.abc('abc')
";
            var entry = ProcessText(text);
            AssertUtil.ContainsExactly(entry.GetTypeIdsByIndex("fob", text.IndexOf("pass")), BuiltinTypeId_Str);
            AssertUtil.ContainsExactly(entry.GetMemberNamesByIndex("self", text.IndexOf("pass")), GetUnion(_objectMembers, "abc"));
        }

        [TestMethod, Priority(0)]
        public void BuiltinRetval() {
            var text = @"
x = [2,3,4]
a = x.index(2)
";
            var entry = ProcessText(text);
            AssertUtil.ContainsExactly(entry.GetTypeIdsByIndex("x", text.IndexOf("x =")).ToSet(), BuiltinTypeId.List);
            AssertUtil.ContainsExactly(entry.GetTypeIdsByIndex("a", text.IndexOf("a =")).ToSet(), BuiltinTypeId.Int);
        }

        [TestMethod, Priority(0)]
        public void BuiltinFuncRetval() {
            var text = @"
x = ord('a')
y = range(5)
";

            var entry = ProcessText(text);
            AssertUtil.ContainsExactly(entry.GetTypeIdsByIndex("x", text.IndexOf("x = ")).ToSet(), BuiltinTypeId.Int);
            AssertUtil.ContainsExactly(entry.GetTypeIdsByIndex("y", text.IndexOf("y = ")).ToSet(), BuiltinTypeId.List);
        }

        [TestMethod, Priority(0)]
        public void FunctionMembers() {
            var text = @"
def f(x): pass
f.abc = 32
";
            var entry = ProcessText(text);
            AssertUtil.Contains(entry.GetMemberNamesByIndex("f", 1), "abc");

            text = @"
def f(x): pass

";
            entry = ProcessText(text);
            AssertUtil.DoesntContain(entry.GetMemberNamesByIndex("f", 1), "x");
            AssertUtil.ContainsExactly(entry.GetMemberNamesByIndex("f", 1), _functionMembers);

            AssertUtil.ContainsExactly(entry.GetMemberNamesByIndex("f.func_name", 1), _strMembers);
        }

        [TestMethod, Priority(0)]
        public void RangeIteration() {
            var text = @"
for i in range(5):
    pass
";
            var entry = ProcessText(text);
            AssertUtil.ContainsExactly(entry.GetTypeIdsByIndex("i", text.IndexOf("for i")).ToSet(), BuiltinTypeId.Int);
        }

        [TestMethod, Priority(0)]
        public void BuiltinImport() {
            var text = @"
import sys
";
            var entry = ProcessText(text);
            AssertUtil.ContainsExactly(entry.GetVariablesNoBuiltinsByIndex(1), "sys");
            Assert.IsTrue(entry.GetMemberNamesByIndex("sys", 1).Any((s) => s == "winver"));
        }

        [TestMethod, Priority(0)]
        public void BuiltinImportInFunc() {
            var text = @"
def f():
    import sys
";
            var entry = ProcessText(text);
            AssertUtil.ContainsExactly(entry.GetVariablesNoBuiltinsByIndex(text.IndexOf("sys")), "f", "sys");
            AssertUtil.Contains(entry.GetMemberNamesByIndex("sys", text.IndexOf("sys")), "winver");
        }

        [TestMethod, Priority(0)]
        public void BuiltinImportInClass() {
            var text = @"
class C:
    import sys
";
            var entry = ProcessText(text);

            AssertUtil.ContainsExactly(entry.GetVariablesNoBuiltinsByIndex(text.IndexOf("sys")), "C", "sys");
            Assert.IsTrue(entry.GetMemberNamesByIndex("sys", text.IndexOf("sys")).Any((s) => s == "winver"));
        }

        [TestMethod, Priority(0)]
        public void NoImportClr() {
            var text = @"
x = 'abc'
";
            var entry = ProcessText(text);
            AssertUtil.ContainsExactly(entry.GetTypeIdsByIndex("x", 1), BuiltinTypeId_Str);
            AssertUtil.ContainsExactly(entry.GetMemberNamesByIndex("x", 1), _strMembers);
        }

        [TestMethod, Priority(0)]
        public void MutualRecursion() {
            var text = @"
class C:
    def f(self, other, depth):
        if depth == 0:
            return 'abc'
        return other.g(self, depth - 1)

class D:
    def g(self, other, depth):
        if depth == 0:
            return ['d', 'e', 'f']
        
        return other.f(self, depth - 1)

x = D().g(C(), 42)

";
            var entry = ProcessText(text);
            AssertUtil.ContainsExactly(entry.GetMemberNamesByIndex("other", text.IndexOf("other.g")), "g", "__doc__", "__class__");
            AssertUtil.ContainsExactly(entry.GetTypeIdsByIndex("x", text.IndexOf("x =")), BuiltinTypeId.List, BuiltinTypeId_Str);
            AssertUtil.ContainsExactly(entry.GetMemberNamesByIndex("x", text.IndexOf("x =")),
                GetIntersection(_listMembers, _strMembers));
        }

        [TestMethod, Priority(0)]
        public void MutualGeneratorRecursion() {
            var text = @"
class C:
    def f(self, other, depth):
        if depth == 0:
            yield 'abc'
        yield next(other.g(self, depth - 1))

class D:
    def g(self, other, depth):
        if depth == 0:
            yield ['d', 'e', 'f']
        
        yield next(other.f(self, depth - 1))

x = next(D().g(C(), 42))

";
            var entry = ProcessText(text);
            AssertUtil.ContainsExactly(entry.GetTypeIdsByIndex("x", text.IndexOf("x =")), BuiltinTypeId.List, BuiltinTypeId_Str);
        }

        [TestMethod, Priority(0)]
        public void DistinctGenerators() {
            var text = @"
def f(x):
    return x

def g(x):
    yield f(x)

class S0(object): pass
it = g(S0())
val = next(it)

" + string.Join("\r\n", Enumerable.Range(1, 100).Select(i => string.Format("class S{0}(object): pass\r\nf(S{0}())", i)));
            Console.WriteLine(text);

            // Ensure the returned generators are distinct
            var entry = ProcessText(text);
            AssertUtil.ContainsExactly(entry.GetTypeIdsByIndex("it", text.IndexOf("it =")), BuiltinTypeId.Generator);
            AssertUtil.ContainsExactly(entry.GetShortDescriptionsByIndex("val", text.IndexOf("val =")), "S0 instance");
        }

        [TestMethod, Priority(0)]
        public void ForwardRefVars() {
            var text = @"
class x(object):
    def __init__(self, val):
        self.abc = []
    
x(42)
x('abc')
x([])
";
            var entry = ProcessText(text);
            var values = entry.GetValuesByIndex("self.abc", text.IndexOf("self.abc")).ToList();
            Assert.AreEqual(4, values.Count);
        }

        [TestMethod, Priority(0)]
        public void ReturnFunc() {
            var text = @"
def g():
    return []

def f():
    return g
    
x = f()()
";
            var entry = ProcessText(text);
            AssertUtil.ContainsExactly(entry.GetTypeIdsByIndex("x", 1), BuiltinTypeId.List);
        }

        [TestMethod, Priority(0)]
        public void ReturnArg() {
            var text = @"
def g(a):
    return a

x = g(1)
";
            var entry = ProcessText(text);
            AssertUtil.ContainsExactly(entry.GetTypeIdsByIndex("x", 1), BuiltinTypeId.Int);
        }

        [TestMethod, Priority(0)]
        public void ReturnArg2() {
            var text = @"

def f(a):
    def g():
        return a
    return g

x = f(2)()
";
            var entry = ProcessText(text);
            AssertUtil.ContainsExactly(entry.GetTypeIdsByIndex("x", 1), BuiltinTypeId.Int);
        }

        [TestMethod, Priority(0)]
        public void MemberAssign() {
            var text = @"
class C:
    def func(self):
        self.abc = 42

a = C()
a.func()
fob = a.abc
";
            var entry = ProcessText(text);
            AssertUtil.ContainsExactly(entry.GetTypeIdsByIndex("fob", 1), BuiltinTypeId.Int);
            AssertUtil.ContainsExactly(entry.GetMemberNamesByIndex("fob", 1), _intMembers);
            AssertUtil.ContainsExactly(entry.GetMemberNamesByIndex("a", 1), "abc", "func", "__doc__", "__class__");
        }

        [TestMethod, Priority(0)]
        public void MemberAssign2() {
            var text = @"
class D:
    def func2(self):
        a = C()
        a.func()
        return a.abc

class C:
    def func(self):
        self.abc = [2,3,4]

fob = D().func2()
";
            var entry = ProcessText(text);
            // TODO: AssertUtil.ContainsExactly(entry.GetTypesFromName("fob", 0), ListType);
        }

        [TestMethod, Priority(0)]
        public void UnfinishedDot() {
            // the partial dot should be ignored and we shouldn't see g as
            // a member of D
            var text = @"
class D(object):
    def func(self):
        self.
        
def g(a, b, c): pass
";
            var entry = ProcessText(text);
            AssertUtil.ContainsExactly(entry.GetMemberNamesByIndex("self", text.IndexOf("self.")),
                GetUnion(_objectMembers, "func"));
        }

        [TestMethod, Priority(0)]
        public void CrossModule() {
            var text1 = @"
import mod2
";
            var text2 = @"
x = 42
";

            PermutedTest("mod", new[] { text1, text2 }, (pe) => {
                AssertUtil.ContainsExactly(pe[0].Analysis.GetMemberNamesByIndex("mod2", 1), "x");
            });
        }

        [TestMethod, Priority(0)]
        public void CrossModuleCall() {
            var text1 = @"
import mod2
y = mod2.f('abc')
";
            var text2 = @"
def f(x):
    return x
";

            PermutedTest("mod", new[] { text1, text2 }, (pe) => {
                AssertUtil.ContainsExactly(pe[1].Analysis.GetTypeIdsByIndex("x", text2.IndexOf("return x")), BuiltinTypeId_Str);
                AssertUtil.ContainsExactly(pe[0].Analysis.GetTypeIdsByIndex("y", text1.IndexOf("y")), BuiltinTypeId_Str);
            });
        }

        [TestMethod, Priority(0)]
        public void CrossModuleCallType() {
            var text1 = @"
import mod2
y = mod2.c('abc').x
";
            var text2 = @"
class c:
    def __init__(self, x):
        self.x = x
";

            PermutedTest("mod", new[] { text1, text2 }, (pe) => {
                AssertUtil.ContainsExactly(pe[1].Analysis.GetTypeIdsByIndex("x", text2.IndexOf("= x")), BuiltinTypeId_Str);
                AssertUtil.ContainsExactly(pe[0].Analysis.GetTypeIdsByIndex("y", text1.IndexOf("y")), BuiltinTypeId_Str);
            });
        }

        [TestMethod, Priority(0)]
        public void CrossModuleCallType2() {
            var text1 = @"
from mod2 import c
class x(object):
    def Fob(self):
        y = c('abc').x
";
            var text2 = @"
class c:
    def __init__(self, x):
        self.x = x
";

            PermutedTest("mod", new[] { text1, text2 }, (pe) => {
                AssertUtil.ContainsExactly(pe[1].Analysis.GetTypeIdsByIndex("x", text2.IndexOf("= x")), BuiltinTypeId_Str);
                AssertUtil.ContainsExactly(pe[0].Analysis.GetTypeIdsByIndex("y", text1.IndexOf("y =")), BuiltinTypeId_Str);
            });
        }

        [TestMethod, Priority(0)]
        public void CrossModuleFuncAndType() {
            var text1 = @"
class Something(object):
    def f(self): pass
    def g(self): pass


def SomeFunc():
    x = Something()
    return x
";
            var text2 = @"
from mod1 import SomeFunc

x = SomeFunc()
";

            var text3 = @"
from mod2 import x
a = x
";

            PermutedTest("mod", new[] { text1, text2, text3 }, (pe) => {
                AssertUtil.ContainsExactly(pe[2].Analysis.GetMemberNamesByIndex("a", text3.IndexOf("a = ")),
                    GetUnion(_objectMembers, "f", "g"));
            });
        }

        [TestMethod, Priority(0)]
        public void MembersAfterError() {
            var text = @"
class X(object):
    def f(self):
        return self.
        
    def g(self):
        pass
        
    def h(self):
        pass
";
            var entry = ProcessText(text);
            AssertUtil.ContainsExactly(entry.GetMemberNamesByIndex("self", text.IndexOf("self.")),
                GetUnion(_objectMembers, "f", "g", "h"));
        }


        [TestMethod, Priority(0)]
        public void Property() {
            var text = @"
class x(object):
    @property
    def SomeProp(self):
        return 42

a = x().SomeProp
";
            var entry = ProcessText(text);
            AssertUtil.ContainsExactly(entry.GetTypeIdsByIndex("a", text.IndexOf("a =")), BuiltinTypeId.Int);
        }

        [TestMethod, Priority(0)]
        public void StaticMethod() {
            var text = @"
class x(object):
    @staticmethod
    def StaticMethod(value):
        return value

a = x().StaticMethod(4.0)
";
            var entry = ProcessText(text);
            AssertUtil.ContainsExactly(entry.GetTypeIdsByIndex("a", text.IndexOf("a = ")), BuiltinTypeId.Float);
        }

        [TestMethod, Priority(0)]
        public void InheritedStaticMethod() {
            var text = @"
class x(object):
    @staticmethod
    def StaticMethod(value):
        return value

class y(x):
    pass

a = y().StaticMethod(4.0)
";
            var entry = ProcessText(text);
            AssertUtil.ContainsExactly(entry.GetTypeIdsByIndex("a", text.IndexOf("a = ")), BuiltinTypeId.Float);
        }

        [TestMethod, Priority(0)]
        public void ClassMethod() {
            var text = @"
class x(object):
    @classmethod
    def ClassMethod(cls):
        return cls

a = x().ClassMethod()
b = x.ClassMethod()
";
            var entry = ProcessText(text);
            AssertUtil.ContainsExactly(entry.GetShortDescriptionsByIndex("a", text.IndexOf("a =")), "x");
            AssertUtil.ContainsExactly(entry.GetShortDescriptionsByIndex("b", text.IndexOf("b =")), "x");
            AssertUtil.ContainsExactly(entry.GetShortDescriptionsByIndex("cls", text.IndexOf("return")), "x");

            var exprs = new[] { "x.ClassMethod", "x().ClassMethod" };
            foreach (var expr in exprs) {
                var sigs = entry.GetSignaturesByIndex(expr, text.IndexOf("a = ")).ToArray();
                Assert.AreEqual(1, sigs.Length);
                Assert.AreEqual(sigs[0].Parameters.Length, 0); // cls is implicitly implied
            }

            text = @"
class x(object):
    @classmethod
    def UncalledClassMethod(cls):
        return cls
";
            entry = ProcessText(text);
            AssertUtil.ContainsExactly(entry.GetShortDescriptionsByIndex("cls", text.IndexOf("return")), "x");
        }

        [TestMethod, Priority(0)]
        public void InheritedClassMethod() {
            var text = @"
class x(object):
    @classmethod
    def ClassMethod(cls):
        return cls

class y(x):
    pass

a = y().ClassMethod()
b = y.ClassMethod()
";
            var entry = ProcessText(text);
            AssertUtil.ContainsExactly(entry.GetShortDescriptionsByIndex("a", text.IndexOf("a =")), "y");
            AssertUtil.ContainsExactly(entry.GetShortDescriptionsByIndex("b", text.IndexOf("b =")), "y");
            AssertUtil.ContainsExactly(entry.GetShortDescriptionsByIndex("cls", text.IndexOf("return")), "x", "y");

            var exprs = new[] { "y.ClassMethod", "y().ClassMethod" };
            foreach (var expr in exprs) {
                var sigs = entry.GetSignaturesByIndex(expr, text.IndexOf("a = ")).ToArray();
                Assert.AreEqual(1, sigs.Length);
                Assert.AreEqual(sigs[0].Parameters.Length, 0); // cls is implicitly implied
            }
        }

        [TestMethod, Priority(0)]
        public void UserDescriptor() {
            var text = @"
class mydesc(object):
    def __get__(self, inst, ctx):
        return 42

class C(object):
    x = mydesc()

fob = C.x
oar = C().x
";
            var entry = ProcessText(text);
            AssertUtil.ContainsExactly(entry.GetTypeIdsByIndex("fob", text.IndexOf("fob = ")), BuiltinTypeId.Int);
            AssertUtil.ContainsExactly(entry.GetTypeIdsByIndex("oar", text.IndexOf("oar = ")), BuiltinTypeId.Int);
            AssertUtil.ContainsExactly(entry.GetTypeIdsByIndex("C.x", text.IndexOf("oar = ")), BuiltinTypeId.Int);

            AssertUtil.ContainsExactly(entry.GetTypeIdsByIndex("ctx", text.IndexOf("return 42")), BuiltinTypeId.Type);
            AssertUtil.ContainsExactly(entry.GetShortDescriptionsByIndex("inst", text.IndexOf("return 42")), "None", "C instance");

            text = @"
class mydesc(object):
    def __get__(self, inst, ctx):
        return 42

class C(object):
    x = mydesc()
    def instfunc(self):
        pass

oar = C().x
";

            entry = ProcessText(text);
            AssertUtil.ContainsExactly(entry.GetShortDescriptionsByIndex("inst", text.IndexOf("return 42")), "C instance");
            AssertUtil.Contains(entry.GetMemberNamesByIndex("inst", text.IndexOf("return 42")), "instfunc");
        }

        [TestMethod, Priority(0)]
        public void AssignSelf() {
            var text = @"
class x(object):
    def __init__(self):
        self.x = 'abc'
    def f(self):
        pass
";
            var entry = ProcessText(text);
            AssertUtil.Contains(entry.GetMemberNamesByIndex("self", text.IndexOf("pass")), "x");
            AssertUtil.ContainsExactly(entry.GetMemberNamesByIndex("self.x", text.IndexOf("pass")), _strMembers);
        }

        [TestMethod, Priority(0)]
        public void AssignToMissingMember() {
            var text = @"
class test():
    x = 0;
    y = 1;
t = test()
t.x, t. =
";
            // http://pytools.codeplex.com/workitem/733

            // this just shouldn't crash, we should handle the malformed code, not much to inspect afterwards...
            var entry = ProcessText(text);
        }

        class EmptyAnalysisCookie : IAnalysisCookie {
            public static EmptyAnalysisCookie Instance = new EmptyAnalysisCookie();
            public string GetLine(int lineNo) {
                throw new NotImplementedException();
            }
        }

        static void AnalyzeLeak(Action func, int minutesBeforeMeasure = 1, int minutesBeforeAssert = 1) {
            long RUN_TIME = minutesBeforeMeasure * 60 * 1000;
            long LEAK_TIME = minutesBeforeAssert * 60 * 1000;

            var sw = new Stopwatch();
            sw.Start();
            for (var start = sw.ElapsedMilliseconds; start + RUN_TIME > sw.ElapsedMilliseconds; ) {
                func();
            }

            var memory1 = GC.GetTotalMemory(true);

            for (var start = sw.ElapsedMilliseconds; start + LEAK_TIME > sw.ElapsedMilliseconds; ) {
                func();
            }

            var memory2 = GC.GetTotalMemory(true);

            var delta = memory2 - memory1;
            Trace.TraceInformation("Usage after {0} minute(s): {1}", minutesBeforeMeasure, memory1);
            Trace.TraceInformation("Usage after {0} minute(s): {1}", minutesBeforeAssert, memory2);
            Trace.TraceInformation("Change: {0}", delta);

            Assert.AreEqual((double)memory1, (double)memory2, memory2 * 0.1, string.Format("Memory increased by {0}", delta));
        }

        //[TestMethod, Timeout(5 * 60 * 1000), Priority(2)]
        public void MemLeak() {
            using (var state = PythonAnalyzer.CreateSynchronously(InterpreterFactory, Interpreter)) {

                var oar = state.AddModule("oar", @"oar.py", EmptyAnalysisCookie.Instance);
                var baz = state.AddModule("baz", @"baz.py", EmptyAnalysisCookie.Instance);

                AnalyzeLeak(() => {
                    var oarSrc = GetSourceDocument(@"
import sys
from baz import D

class C(object):
    def f(self, b):
        x = sys.version
        y = sys.exc_clear()
        a = []
        a.append(b)
        return a

a = C()
z = a.f(D())
min(a, D())

", @"oar.py");

                    var bazSrc = GetSourceDocument(@"
from oar import C

class D(object):
    def g(self, a):
        pass

a = D()
a.f(C())
z = C().f(42)

min(a, D())
", @"baz.py");


                    Prepare(oar, oarSrc);
                    Prepare(baz, bazSrc);

                    oar.Analyze(CancellationToken.None);
                    baz.Analyze(CancellationToken.None);
                });
            }
        }

        //[TestMethod, Timeout(15 * 60 * 1000), Priority(2)]
        public void MemLeak2() {
            bool anyTested = false;

            foreach (var ver in PythonPaths.Versions) {
                var azureDir = Path.Combine(ver.LibPath, "site-packages", "azure");
                if (Directory.Exists(azureDir)) {
                    anyTested = true;
                    AnalyzeDirLeak(azureDir);
                }
            }

            if (!anyTested) {
                Assert.Inconclusive("Test requires Azure SDK to be installed");
            }
        }

        private void AnalyzeDirLeak(string dir) {
            List<string> files = new List<string>();
            CollectFiles(dir, files);

            var documents = files.Select(f => new FileSourceDocument(f)).ToList();

            Stopwatch sw = new Stopwatch();

            sw.Start();
            long start0 = sw.ElapsedMilliseconds;
            using (var projectState = PythonAnalyzer.CreateSynchronously(InterpreterFactory, Interpreter)) {
                var modules = new List<IPythonProjectEntry>();
                foreach (var document in documents) {
                    modules.Add(projectState.AddModule(ModulePath.FromFullPath(document.Moniker).ModuleName, document.Moniker, null));
                }
                long start1 = sw.ElapsedMilliseconds;
                Trace.TraceInformation("AddSourceUnit: {0} ms", start1 - start0);

                var nodes = new List<Microsoft.PythonTools.Parsing.Ast.PythonAst>();
                for (int i = 0; i < modules.Count; i++) {
                    PythonAst ast = null;
                    try {
                        ast = Parser.TokenizeAndParseAsync(
                            documents[i],
                            InterpreterFactory.GetLanguageVersion()
                        ).GetAwaiter().GetResult().Tree;
                    } catch (Exception) {
                    }
                    nodes.Add(ast);
                }
                long start2 = sw.ElapsedMilliseconds;
                Trace.TraceInformation("Parse: {0} ms", start2 - start1);

                for (int i = 0; i < modules.Count; i++) {
                    var ast = nodes[i];

                    if (ast != null) {
                        modules[i].UpdateTree(ast, null);
                    }
                }

                long start3 = sw.ElapsedMilliseconds;
                for (int i = 0; i < modules.Count; i++) {
                    Trace.TraceInformation("Analyzing {1}: {0} ms", sw.ElapsedMilliseconds - start3, documents[i].Moniker);
                    var ast = nodes[i];
                    if (ast != null) {
                        modules[i].Analyze(CancellationToken.None, true);
                    }
                }
                if (modules.Count > 0) {
                    Trace.TraceInformation("Analyzing queue");
                    modules[0].AnalysisGroup.AnalyzeQueuedEntries(CancellationToken.None);
                }

                int index = -1;
                for (int i = 0; i < modules.Count; i++) {
                    if (((ProjectEntry)modules[i]).ModuleName == "azure.servicebus.servicebusservice") {
                        index = i;
                        break;
                    }
                }
                AnalyzeLeak(() => {
                    modules[index].UpdateTree(Parser.TokenizeAndParseAsync(
                        new FileSourceDocument(modules[index].FilePath),
                        InterpreterFactory.GetLanguageVersion()
                    ).GetAwaiter().GetResult().Tree, null);

                    modules[index].Analyze(CancellationToken.None, true);
                    modules[index].AnalysisGroup.AnalyzeQueuedEntries(CancellationToken.None);
                });
            }
        }

        [TestMethod, Priority(1)]
        public void CancelAnalysis() {
            var ver = PythonPaths.Versions.LastOrDefault(v => v != null);
            if (ver == null) {
                Assert.Inconclusive("Test requires Python installation");
            }

            var cancelSource = new CancellationTokenSource();
            var task = Task.Run(() => {
                new AnalysisTest().AnalyzeDir(ver.LibPath, ver.Version, cancel: cancelSource.Token);
            });

            // Allow 10 seconds for parsing to complete and analysis to start
            cancelSource.CancelAfter(TimeSpan.FromSeconds(10));

            if (!task.Wait(TimeSpan.FromSeconds(15))) {
                task.Dispose();
                Assert.Fail("Analysis did not abort within 5 seconds");
            }
        }

        [TestMethod, Priority(0)]
        public void MoveClass() {
            var fobSrc = GetSourceDocument("from oar import C", @"fob.py");

            var oarSrc = GetSourceDocument(@"
class C(object):
    pass
", @"oar.py");

            var bazSrc = GetSourceDocument(@"
class C(object):
    pass
", @"baz.py");

            using (var state = PythonAnalyzer.CreateSynchronously(InterpreterFactory, Interpreter)) {

                var fob = state.AddModule("fob", @"fob.py", EmptyAnalysisCookie.Instance);
                var oar = state.AddModule("oar", @"oar.py", EmptyAnalysisCookie.Instance);
                var baz = state.AddModule("baz", @"baz.py", EmptyAnalysisCookie.Instance);

                Prepare(fob, fobSrc);
                Prepare(oar, oarSrc);
                Prepare(baz, bazSrc);

                fob.Analyze(CancellationToken.None);
                oar.Analyze(CancellationToken.None);
                baz.Analyze(CancellationToken.None);

                Assert.AreEqual(fob.Analysis.GetValuesByIndex("C", 1).First().Description, "class C");
                Assert.IsTrue(fob.Analysis.GetValuesByIndex("C", 1).First().Locations.Single().FilePath.EndsWith("oar.py"));

                oarSrc = GetSourceDocument(@"
", @"oar.py");

                // delete the class..
                Prepare(oar, oarSrc);
                oar.Analyze(CancellationToken.None);
                oar.AnalysisGroup.AnalyzeQueuedEntries(CancellationToken.None);

                Assert.AreEqual(fob.Analysis.GetValuesByIndex("C", 1).ToArray().Length, 0);

                fobSrc = GetSourceDocument("from baz import C", @"fob.py");
                Prepare(fob, fobSrc);

                fob.Analyze(CancellationToken.None);

                Assert.AreEqual(fob.Analysis.GetValuesByIndex("C", 1).First().Description, "class C");
                Assert.IsTrue(fob.Analysis.GetValuesByIndex("C", 1).First().Locations.Single().FilePath.EndsWith("baz.py"));
            }
        }

        [TestMethod, Priority(0)]
        public void Package() {
            var src1 = GetSourceDocument("", @"C:\\Test\\Lib\\fob\\__init__.py");

            var src2 = GetSourceDocument(@"
from fob.y import abc
import fob.y as y
", @"C:\\Test\\Lib\\fob\\x.py");

            var src3 = GetSourceDocument(@"
abc = 42
", @"C:\\Test\\Lib\\fob\\y.py");

            using (var state = PythonAnalyzer.CreateSynchronously(InterpreterFactory, Interpreter)) {

                var package = state.AddModule("fob", @"C:\\Test\\Lib\\fob\\__init__.py", EmptyAnalysisCookie.Instance);
                var x = state.AddModule("fob.x", @"C:\\Test\\Lib\\fob\\x.py", EmptyAnalysisCookie.Instance);
                var y = state.AddModule("fob.y", @"C:\\Test\\Lib\\fob\\y.py", EmptyAnalysisCookie.Instance);

                Prepare(package, src1);
                Prepare(x, src2);
                Prepare(y, src3);

                package.Analyze(CancellationToken.None);
                x.Analyze(CancellationToken.None);
                y.Analyze(CancellationToken.None);

                Assert.AreEqual(x.Analysis.GetValuesByIndex("y", 1).First().Description, "Python module fob.y");
                AssertUtil.ContainsExactly(x.Analysis.GetTypeIdsByIndex("abc", 1), BuiltinTypeId.Int);
            }
        }

        [TestMethod, Priority(0)]
        public void PackageRelativeImport() {
            string tempPath = TestData.GetTempPath("fob");

            var files = new[] { 
                new { Content = "from .y import abc", FullPath = Path.Combine(tempPath, "__init__.py") },
                new { Content = "from .y import abc", FullPath = Path.Combine(tempPath, "x.py") } ,
                new { Content = "abc = 42",           FullPath = Path.Combine(tempPath, "y.py") } 
            };

            var srcs = new ISourceDocument[files.Length];
            for (int i = 0; i < files.Length; i++) {
                srcs[i] = GetSourceDocument(files[i].Content, files[i].FullPath);
                File.WriteAllText(files[i].FullPath, files[i].Content);
            }

            var src1 = srcs[0];
            var src2 = srcs[1];
            var src3 = srcs[2];

            using (var state = PythonAnalyzer.CreateSynchronously(InterpreterFactory, Interpreter)) {

                var package = state.AddModule("fob", files[0].FullPath, EmptyAnalysisCookie.Instance);
                var x = state.AddModule("fob.x", files[1].FullPath, EmptyAnalysisCookie.Instance);
                var y = state.AddModule("fob.y", files[2].FullPath, EmptyAnalysisCookie.Instance);

                Prepare(package, src1);
                Prepare(x, src2);
                Prepare(y, src3);

                package.Analyze(CancellationToken.None);
                x.Analyze(CancellationToken.None);
                y.Analyze(CancellationToken.None);

                AssertUtil.ContainsExactly(x.Analysis.GetTypeIdsByIndex("abc", 1), BuiltinTypeId.Int);
                AssertUtil.ContainsExactly(package.Analysis.GetTypeIdsByIndex("abc", 1), BuiltinTypeId.Int);
            }
        }

        [TestMethod, Priority(0)]
        public void PackageRelativeImportAliasedMember() {
            // similar to unittest package which has unittest.main which contains a function called "main".
            // Make sure we see the function, not the module.
            string tempPath = TestData.GetTempPath("fob");

            var files = new[] { 
                new { Content = "from .y import y", FullPath = Path.Combine(tempPath, "__init__.py") },
                new { Content = "def y(): pass",    FullPath = Path.Combine(tempPath, "y.py") } 
            };

            var srcs = new ISourceDocument[files.Length];
            for (int i = 0; i < files.Length; i++) {
                srcs[i] = GetSourceDocument(files[i].Content, files[i].FullPath);
                File.WriteAllText(files[i].FullPath, files[i].Content);
            }

            var src1 = srcs[0];
            var src2 = srcs[1];

            using (var state = PythonAnalyzer.CreateSynchronously(InterpreterFactory, Interpreter)) {
                var package = state.AddModule("fob", files[0].FullPath, EmptyAnalysisCookie.Instance);
                var y = state.AddModule("fob.y", files[1].FullPath, EmptyAnalysisCookie.Instance);

                Prepare(package, src1);
                Prepare(y, src2);

                package.Analyze(CancellationToken.None);
                y.Analyze(CancellationToken.None);

                AssertUtil.ContainsExactly(package.Analysis.GetTypesByIndex("y", 1),
                    package.Analysis.ProjectState.Types[BuiltinTypeId.Function],
                    package.Analysis.ProjectState.Types[BuiltinTypeId.Module]
                );
            }
        }


        /// <summary>
        /// Verify that the analyzer has the proper algorithm for turning a filename into a package name
        /// </summary>
        [TestMethod, Priority(0)]
        public void ModulePathFromFullPath() {
            var basePath = @"C:\Not\A\Real\Path\";

            // Replace the usual File.Exists(p + '__init__.py') check so we can
            // test without real files.
            var packagePaths = new HashSet<string>(StringComparer.OrdinalIgnoreCase) {
                basePath + @"A\",
                basePath + @"A\B\"
            };

            Func<string, bool> isPackage = p => {
                Console.WriteLine("isPackage({0})", p);
                return packagePaths.Contains(p);
            };

            // __init__ files appear in the full name but not the module name.
            var mp = ModulePath.FromFullPath(Path.Combine(basePath, "A", "B", "__init__.py"), isPackage: isPackage);
            Assert.AreEqual("A.B", mp.ModuleName);
            Assert.AreEqual("A.B.__init__", mp.FullName);
            Assert.AreEqual("__init__", mp.Name);

            mp = ModulePath.FromFullPath(Path.Combine(basePath, "A", "B", "Module.py"), isPackage: isPackage);
            Assert.AreEqual("A.B.Module", mp.ModuleName);

            // Ensure we don't go back past the top-level directory if specified
            mp = ModulePath.FromFullPath(
                Path.Combine(basePath, "A", "B", "Module.py"),
                Path.Combine(basePath, "A"),
                isPackage
            );
            Assert.AreEqual("B.Module", mp.ModuleName);
        }

        [TestMethod, Priority(0)]
        public void Defaults() {
            var text = @"
def f(x = 42):
    return x
    
a = f()
";
            var entry = ProcessText(text);
            AssertUtil.ContainsExactly(entry.GetTypeIdsByIndex("a", text.IndexOf("a =")), BuiltinTypeId.Int);
        }

        [TestMethod, Priority(0)]
        public void Decorator() {
            var text1 = @"
import mod2

inst = mod2.MyClass()

@inst.mydec
def f():
    return 42
    

";

            var text2 = @"
import mod1

class MyClass(object):
    def mydec(self, x):
        return x
";

            PermutedTest("mod", new[] { text1, text2 }, (pe) => {
                AssertUtil.ContainsExactly(pe[0].Analysis.GetTypeIdsByIndex("f", 1), BuiltinTypeId.Function);
                AssertUtil.ContainsExactly(pe[1].Analysis.GetTypeIdsByIndex("mod1.f", 1), BuiltinTypeId.Function);
                AssertUtil.ContainsExactly(pe[1].Analysis.GetTypeIdsByIndex("MyClass().mydec(mod1.f)", 1), BuiltinTypeId.Function);
            });
        }


        [TestMethod, Priority(0)]
        public void DecoratorFlow() {
            var text1 = @"
import mod2

inst = mod2.MyClass()

@inst.filter(fob=42)
def f():
    return 42
    
";

            var text2 = @"
import mod1

class MyClass(object):
    def filter(self, name=None, filter_func=None, **flags):
        # @register.filter()
        def dec(func):
            return self.filter_function(func, **flags)
        return dec
    def filter_function(self, func, **flags):
        name = getattr(func, ""_decorated_function"", func).__name__
        return self.filter(name, func, **flags)
";

            PermutedTest("mod", new[] { text1, text2 }, (pe) => {
                AssertUtil.ContainsExactly(
                    pe[1].Analysis.GetTypeIdsByIndex("filter_func", text2.IndexOf("# @register.filter()")),
                    BuiltinTypeId.Function,
                    BuiltinTypeId.NoneType
                );
            });
        }

        [TestMethod, Priority(0)]
        public void DecoratorTypes() {
            var text = @"
def nop(fn):
    def wrap():
        return fn()
    wp = wrap
    return wp

@nop
def a_tuple():
    return (1, 2, 3)

@nop
def a_list():
    return [1, 2, 3]

@nop
def a_float():
    return 0.1

@nop
def a_string():
    return 'abc'

x = a_tuple()
y = a_list()
z = a_float()
w = a_string()
";
            var entry = ProcessText(text);
            var index = text.Length;
            AssertUtil.ContainsExactly(entry.GetTypeIdsByIndex("x", index), BuiltinTypeId.Tuple);
            AssertUtil.ContainsExactly(entry.GetTypeIdsByIndex("y", index), BuiltinTypeId.List);
            AssertUtil.ContainsExactly(entry.GetTypeIdsByIndex("z", index), BuiltinTypeId.Float);
            AssertUtil.ContainsExactly(entry.GetTypeIdsByIndex("w", index), BuiltinTypeId_Str);

            text = @"
def as_list(fn):
    def wrap(v):
        if v == 0:
            return list(fn())
        elif v == 1:
            return set(fn(*args, **kwargs))
        else:
            return str(fn())
    return wrap

@as_list
def items():
    return (1, 2, 3)

items2 = as_list(lambda: (1, 2, 3))

x = items(0)
";
            entry = ProcessText(text);
            index = text.IndexOf("x = ");
            AssertUtil.ContainsExactly(entry.GetTypeIdsByIndex("items", index), entry.GetTypeIdsByIndex("items2", index));
            AssertUtil.ContainsExactly(entry.GetTypeIdsByIndex("x", index), BuiltinTypeId.List, BuiltinTypeId.Set, BuiltinTypeId_Str);
        }

        [TestMethod, Priority(0)]
        public void DecoratorReturnTypes() {
            // https://pytools.codeplex.com/workitem/1694
            var text = @"# without decorator
def returnsGiven(parm):
    return parm

retGivenInt = returnsGiven(1)
retGivenString = returnsGiven('str')
retGivenBool = returnsGiven(True)

# with decorator without wrap
def decoratorFunctionTakesArg1(f):
    def wrapped_f(arg):
        return f(arg)
    return wrapped_f

@decoratorFunctionTakesArg1
def returnsGivenWithDecorator1(parm):
    return parm

retGivenInt1 = returnsGivenWithDecorator1(1)
retGivenString1 = returnsGivenWithDecorator1('str')
retGivenBool1 = returnsGivenWithDecorator1(True)

# with decorator with wrap
def decoratorFunctionTakesArg2():
    def wrap(f):
        def wrapped_f(arg):
            return f(arg)
        return wrapped_f
    return wrap

@decoratorFunctionTakesArg2()
def returnsGivenWithDecorator2(parm):
    return parm

retGivenInt2 = returnsGivenWithDecorator2(1)
retGivenString2 = returnsGivenWithDecorator2('str')
retGivenBool2 = returnsGivenWithDecorator2(True)";

            var entry = ProcessText(text);

            foreach (var suffix in new[] { "", "1", "2" }) {
                AssertUtil.ContainsExactly(entry.GetTypeIdsByIndex("retGivenInt" + suffix, 0), BuiltinTypeId.Int);
                AssertUtil.ContainsExactly(entry.GetTypeIdsByIndex("retGivenString" + suffix, 0), BuiltinTypeId_Str);
                AssertUtil.ContainsExactly(entry.GetTypeIdsByIndex("retGivenBool" + suffix, 0), BuiltinTypeId.Bool);
            }
        }

        [TestMethod, Priority(0)]
        public void DecoratorOverflow() {
            var text1 = @"
import mod2

@mod2.decorator_b
def decorator_a(fn):
    return fn
    

";

            var text2 = @"
import mod1

@mod1.decorator_a
def decorator_b(fn):
    return fn
";

            PermutedTest("mod", new[] { text1, text2 }, (pe) => {
                // Neither decorator is callable, but at least analysis completed
                AssertUtil.ContainsExactly(pe[0].Analysis.GetTypeIdsByIndex("decorator_a", 1));
                AssertUtil.ContainsExactly(pe[1].Analysis.GetTypeIdsByIndex("decorator_b", 1));
            });
        }

        [TestMethod, Priority(0)]
        public void ProcessDecorators() {
            var text = @"
def d(fn):
    return []

@d
def my_fn():
    return None
";

            var sourceUnit = GetSourceDocument(text, "fob");
            var state = CreateAnalyzer();
            state.Limits.ProcessCustomDecorators = true;
            var entry = state.AddModule("fob", "fob", null);
            Prepare(entry, sourceUnit);
            entry.Analyze(CancellationToken.None);

            AssertUtil.ContainsExactly(
                entry.Analysis.GetTypeIdsByIndex("my_fn", 0),
                BuiltinTypeId.List
            );
            AssertUtil.ContainsExactly(
                entry.Analysis.GetTypeIdsByIndex("fn", text.IndexOf("return")),
                BuiltinTypeId.Function
            );
        }

        [TestMethod, Priority(0)]
        public void NoProcessDecorators() {
            var text = @"
def d(fn):
    return []

@d
def my_fn():
    return None
";

            var sourceUnit = GetSourceDocument(text, "fob");
            var state = CreateAnalyzer();
            state.Limits.ProcessCustomDecorators = false;
            var entry = state.AddModule("fob", "fob", null);
            Prepare(entry, sourceUnit);
            entry.Analyze(CancellationToken.None);
            state.Limits.ProcessCustomDecorators = true;

            AssertUtil.ContainsExactly(
                entry.Analysis.GetTypeIdsByIndex("my_fn", 0),
                BuiltinTypeId.Function
            );
            AssertUtil.ContainsExactly(
                entry.Analysis.GetTypeIdsByIndex("fn", text.IndexOf("return")),
                BuiltinTypeId.Function
            );
        }


        [TestMethod, Priority(0)]
        public void ClassInit() {
            var text = @"
class X:
    def __init__(self, value):
        self.value = value

a = X(2)
";
            var entry = ProcessText(text);
            AssertUtil.ContainsExactly(entry.GetTypeIdsByIndex("value", text.IndexOf(" = value")), BuiltinTypeId.Int);
        }

        [TestMethod, Priority(0)]
        public void InstanceCall() {
            var text = @"
class X:
    def __call__(self, value):
        return value

x = X()

a = x(2)
";
            var entry = ProcessText(text);
            AssertUtil.ContainsExactly(entry.GetTypeIdsByIndex("a", -1), BuiltinTypeId.Int);
        }

        /// <summary>
        /// Verifies that regardless of how we get to imports/function return values that
        /// we properly understand the imported value.
        /// </summary>
        [TestMethod, Priority(0)]
        public void ImportScopesOrder() {
            var text1 = @"
import mod2
import mmap as mm

import sys
def f():
    return sys

def g():
    return re

def h():
    return mod2.sys

def i():
    return op

def j():
    return mm

def k():
    return mod2.impp

import operator as op

import re

";

            var text2 = @"
import sys
import imp as impp
";
            PermutedTest("mod", new[] { text1, text2 }, entries => {
                AssertUtil.ContainsExactly(
                    entries[0].Analysis.GetDescriptionsByIndex("g", 1),
                    "def g() -> built-in module re"
                );
                AssertUtil.ContainsExactly(
                    entries[0].Analysis.GetDescriptionsByIndex("f", 1),
                    "def f() -> built-in module sys"
                );
                AssertUtil.ContainsExactly(
                    entries[0].Analysis.GetDescriptionsByIndex("h", 1),
                    "def h() -> built-in module sys"
                );
                AssertUtil.ContainsExactly(
                    entries[0].Analysis.GetDescriptionsByIndex("i", 1),
                    "def i() -> built-in module operator"
                );
                AssertUtil.ContainsExactly(
                    entries[0].Analysis.GetDescriptionsByIndex("j", 1),
                    "def j() -> built-in module mmap"
                );
                AssertUtil.ContainsExactly(
                    entries[0].Analysis.GetDescriptionsByIndex("k", 1),
                    "def k() -> built-in module imp"
                );
            });
        }

        [TestMethod, Priority(0)]
        public void ClassNew() {
            var text = @"
class X:
    def __new__(cls, value):
        res = object.__new__(cls)
        res.value = value
        return res

a = X(2)
";
            var entry = ProcessText(text);
            AssertUtil.ContainsExactly(entry.GetShortDescriptionsByIndex("cls", text.IndexOf(" = value")), "X");
            AssertUtil.ContainsExactly(entry.GetTypeIdsByIndex("value", text.IndexOf(" = value")), BuiltinTypeId.Int);
            AssertUtil.ContainsExactly(entry.GetShortDescriptionsByIndex("res", text.IndexOf("res.value = ")), "X instance");
            AssertUtil.ContainsExactly(entry.GetShortDescriptionsByIndex("a", text.IndexOf("a = ")), "X instance");
            AssertUtil.ContainsExactly(entry.GetTypeIdsByIndex("a.value", text.IndexOf("a = ")), BuiltinTypeId.Int);
        }

        [TestMethod, Priority(0)]
        public void Global() {
            var text = @"
x = None
y = None
def f():
    def g():
        global x, y
        x = 123
        y = 123
    return x, y

a, b = f()
";

            var entry = ProcessText(text);
            AssertUtil.ContainsExactly(entry.GetTypeIdsByIndex("a", text.IndexOf("a,")), BuiltinTypeId.NoneType, BuiltinTypeId.Int);
            AssertUtil.ContainsExactly(entry.GetTypeIdsByIndex("b", text.IndexOf("a,")), BuiltinTypeId.NoneType, BuiltinTypeId.Int);
            AssertUtil.ContainsExactly(entry.GetTypeIdsByIndex("x", text.IndexOf("a,")), BuiltinTypeId.NoneType, BuiltinTypeId.Int);
            AssertUtil.ContainsExactly(entry.GetTypeIdsByIndex("y", text.IndexOf("a,")), BuiltinTypeId.NoneType, BuiltinTypeId.Int);
        }

        [TestMethod, Priority(0)]
        public void Nonlocal() {
            var text = @"
def f():
    x = None
    y = None
    def g():
        nonlocal x, y
        x = 123
        y = 234
    return x, y

a, b = f()
";

            var entry = ProcessText(text, PythonLanguageVersion.V32);
            AssertUtil.ContainsExactly(entry.GetTypeIdsByIndex("x", text.IndexOf("x =")), BuiltinTypeId.NoneType, BuiltinTypeId.Int);
            AssertUtil.ContainsExactly(entry.GetTypeIdsByIndex("y", text.IndexOf("y =")), BuiltinTypeId.NoneType, BuiltinTypeId.Int);
            AssertUtil.ContainsExactly(entry.GetTypeIdsByIndex("x", text.IndexOf("nonlocal")), BuiltinTypeId.NoneType, BuiltinTypeId.Int);
            AssertUtil.ContainsExactly(entry.GetTypeIdsByIndex("y", text.IndexOf("nonlocal")), BuiltinTypeId.NoneType, BuiltinTypeId.Int);
            AssertUtil.ContainsExactly(entry.GetTypeIdsByIndex("a", text.IndexOf("a,")), BuiltinTypeId.NoneType, BuiltinTypeId.Int);
            AssertUtil.ContainsExactly(entry.GetTypeIdsByIndex("b", text.IndexOf("a,")), BuiltinTypeId.NoneType, BuiltinTypeId.Int);

            VerifyReferences(
                entry.GetVariablesByIndex("x", text.IndexOf("x =")),
                new VariableLocation(3, 5, VariableType.Definition),
                new VariableLocation(6, 18, VariableType.Reference),
                new VariableLocation(7, 9, VariableType.Definition),
                new VariableLocation(9, 12, VariableType.Reference)
            );

            VerifyReferences(
                entry.GetVariablesByIndex("y", text.IndexOf("x =")),
                new VariableLocation(4, 5, VariableType.Definition),
                new VariableLocation(6, 21, VariableType.Reference),
                new VariableLocation(8, 9, VariableType.Definition),
                new VariableLocation(9, 15, VariableType.Reference)
            );


            text = @"
def f(x):
    def g():
        nonlocal x
        x = 123
    return x

a = f(None)
";

            entry = ProcessText(text, PythonLanguageVersion.V32);
            AssertUtil.ContainsExactly(entry.GetTypeIdsByIndex("a", text.IndexOf("a =")), BuiltinTypeId.NoneType, BuiltinTypeId.Int);
        }

        [TestMethod, Priority(0)]
        public void IsInstance() {
            var text = @"
x = None


if True:
    pass
    assert isinstance(x, int)
    z = 100
    pass
else:
    pass
    assert isinstance(x, str)
    y = 200
    pass
    




if isinstance(x, tuple):
    fob = 300
    pass
";

            var entry = ProcessText(text);
            AssertUtil.ContainsExactly(entry.GetTypeIdsByIndex("x", text.IndexOf("z =")), BuiltinTypeId.Int);
            AssertUtil.ContainsExactly(entry.GetTypeIdsByIndex("x", text.IndexOf("z =") + 1), BuiltinTypeId.Int);
            AssertUtil.ContainsExactly(entry.GetTypeIdsByIndex("x", text.IndexOf("pass")), BuiltinTypeId.NoneType, BuiltinTypeId.Int, BuiltinTypeId_Str, BuiltinTypeId.Tuple);
            AssertUtil.ContainsExactly(entry.GetTypeIdsByIndex("x", text.IndexOf("y =")), BuiltinTypeId_Str);
            AssertUtil.ContainsExactly(entry.GetTypeIdsByIndex("x", text.IndexOf("y =") + 1), BuiltinTypeId_Str);
            AssertUtil.ContainsExactly(entry.GetTypeIdsByIndex("x", text.IndexOf("else:") + 7), BuiltinTypeId.NoneType, BuiltinTypeId.Int, BuiltinTypeId_Str, BuiltinTypeId.Tuple);
            AssertUtil.ContainsExactly(entry.GetTypeIdsByIndex("x", text.IndexOf("fob =")), BuiltinTypeId.Tuple);
            AssertUtil.ContainsExactly(entry.GetTypeIdsByIndex("x", text.LastIndexOf("pass")), BuiltinTypeId.Tuple);

            VerifyReferences(
                entry.GetVariablesByIndex("x", 1),
                new VariableLocation(2, 1, VariableType.Definition),
                new VariableLocation(7, 23, VariableType.Reference),
                new VariableLocation(12, 23, VariableType.Reference),
                new VariableLocation(20, 15, VariableType.Reference)
            );

            VerifyReferences(
                UniqifyVariables(entry.GetVariablesByIndex("x", text.IndexOf("z ="))),
                new VariableLocation(2, 1, VariableType.Definition),
                new VariableLocation(7, 23, VariableType.Reference),
                new VariableLocation(12, 23, VariableType.Reference),
                new VariableLocation(20, 15, VariableType.Reference)
            );

            VerifyReferences(
                UniqifyVariables(entry.GetVariablesByIndex("x", text.IndexOf("z =") + 1)),
                new VariableLocation(2, 1, VariableType.Definition),
                new VariableLocation(7, 23, VariableType.Reference),
                new VariableLocation(12, 23, VariableType.Reference),
                new VariableLocation(20, 15, VariableType.Reference)
            );

            VerifyReferences(
                UniqifyVariables(entry.GetVariablesByIndex("x", text.IndexOf("z =") - 2)),
                new VariableLocation(2, 1, VariableType.Definition),
                new VariableLocation(7, 23, VariableType.Reference),
                new VariableLocation(12, 23, VariableType.Reference),
                new VariableLocation(20, 15, VariableType.Reference)
            );

            VerifyReferences(
                UniqifyVariables(entry.GetVariablesByIndex("x", text.IndexOf("y ="))),
                new VariableLocation(2, 1, VariableType.Definition),
                new VariableLocation(7, 23, VariableType.Reference),
                new VariableLocation(12, 23, VariableType.Reference),
                new VariableLocation(20, 15, VariableType.Reference)
            );

            VerifyReferences(
                UniqifyVariables(entry.GetVariablesByIndex("x", text.IndexOf("y =") + 1)),
                new VariableLocation(2, 1, VariableType.Definition),
                new VariableLocation(7, 23, VariableType.Reference),
                new VariableLocation(12, 23, VariableType.Reference),
                new VariableLocation(20, 15, VariableType.Reference)
            );

            VerifyReferences(
                UniqifyVariables(entry.GetVariablesByIndex("x", text.IndexOf("y =") - 2)),
                new VariableLocation(2, 1, VariableType.Definition),
                new VariableLocation(7, 23, VariableType.Reference),
                new VariableLocation(12, 23, VariableType.Reference),
                new VariableLocation(20, 15, VariableType.Reference)
            );

            text = @"
def f(a):
    def g():
        nonlocal a
        print(a)
        assert isinstance(a, int)
        pass

f('abc')
";

            entry = ProcessText(text, PythonLanguageVersion.V32);
            AssertUtil.ContainsExactly(entry.GetTypeIdsByIndex("a", text.IndexOf("f(a)")));
            AssertUtil.ContainsExactly(entry.GetTypeIdsByIndex("a", text.IndexOf("def g()")), BuiltinTypeId.Int, BuiltinTypeId.Unicode);
            AssertUtil.ContainsExactly(entry.GetTypeIdsByIndex("a", text.IndexOf("pass")), BuiltinTypeId.Int);
            AssertUtil.ContainsExactly(entry.GetTypeIdsByIndex("a", text.IndexOf("print(a)")), BuiltinTypeId.Int, BuiltinTypeId.Unicode);

            text = @"x = None


if True:
    pass
    assert isinstance(x, int)
    z = 100
    
    pass

print(z)";

            entry = ProcessText(text);
            AssertUtil.ContainsExactly(entry.GetTypeIdsByIndex("z", text.IndexOf("z =")), BuiltinTypeId.Int);
            AssertUtil.ContainsExactly(entry.GetTypeIdsByIndex("z", 1), BuiltinTypeId.Int);
            AssertUtil.ContainsExactly(entry.GetTypeIdsByIndex("z", text.IndexOf("print(z)") - 2), BuiltinTypeId.Int);

            VerifyReferences(
                UniqifyVariables(entry.GetVariablesByIndex("z", text.IndexOf("print(z)"))),
                new VariableLocation(7, 5, VariableType.Definition),
                new VariableLocation(11, 7, VariableType.Reference)
            );

            VerifyReferences(
                UniqifyVariables(entry.GetVariablesByIndex("z", text.IndexOf("z ="))),
                new VariableLocation(7, 5, VariableType.Definition),
                new VariableLocation(11, 7, VariableType.Reference)
            );

            // http://pytools.codeplex.com/workitem/636

            // this just shouldn't crash, we should handle the malformed code, not much to inspect afterwards...

            entry = ProcessText("if isinstance(x, list):\r\n");
            entry = ProcessText("if isinstance(x, list):");
        }

        [TestMethod, Priority(0)]
        public void NestedIsInstance() {
            var code = @"
def f():
    x = None
    y = None

    assert isinstance(x, int)
    z = x

    assert isinstance(y, int)
    w = y

    pass";

            var entry = ProcessText(code);
            AssertUtil.ContainsExactly(entry.GetTypeIdsByIndex("z", code.IndexOf("z = x")), BuiltinTypeId.Int);
            AssertUtil.ContainsExactly(entry.GetTypeIdsByIndex("w", code.IndexOf("w = y")), BuiltinTypeId.Int);
        }

        [TestMethod, Priority(0)]
        public void NestedIsInstance1908() {
            // https://pytools.codeplex.com/workitem/1908
            var code = @"
def f(x):
    y = object()    
    assert isinstance(x, int)
    if isinstance(y, float):
        print('hi')

    pass
";

            var entry = ProcessText(code);
            AssertUtil.ContainsExactly(entry.GetTypeIdsByIndex("y", code.IndexOf("pass")), BuiltinTypeId.Object, BuiltinTypeId.Float);
        }

        [TestMethod, Priority(0)]
        public void IsInstanceUserDefinedType() {
            var text = @"
class C(object):
    def f(self):
        pass

def f(a):
    assert isinstance(a, C)
    print(a)
    pass
";

            var entry = ProcessText(text);
            AssertUtil.ContainsExactly(entry.GetDescriptionsByIndex("a", text.IndexOf("print(a)")), "C instance");
        }

        [TestMethod, Priority(0)]
        public void IsInstanceNested() {
            var text = @"
class R: pass

def fn(a, b, c):
    result = R()
    assert isinstance(a, str)
    result.a = a

    assert isinstance(b, type) or isinstance(b, tuple)
    if isinstance(b, tuple):
        for x in b:
            assert isinstance(x, type)
    result.b = b

    assert isinstance(c, str)
    result.c = c
    return result

r1 = fn('fob', (int, str), 'oar')
r2 = fn(123, None, 4.5)

# b1 and b2 will only be type (from the tuple), since indexing into 'type'
# will result in nothing
b1 = r1.b[0]
b2 = r2.b[0]
";

            var entry = ProcessText(text);
            AssertUtil.ContainsExactly(entry.GetTypeIdsByIndex("r1.a", text.IndexOf("r1 =")), BuiltinTypeId_Str);
            AssertUtil.ContainsExactly(entry.GetTypeIdsByIndex("r1.b", text.IndexOf("r1 =")), BuiltinTypeId.Type, BuiltinTypeId.Tuple);
            AssertUtil.ContainsExactly(entry.GetTypeIdsByIndex("b1", text.IndexOf("b1 =")), BuiltinTypeId.Type);
            AssertUtil.ContainsExactly(entry.GetTypeIdsByIndex("r1.c", text.IndexOf("r1 =")), BuiltinTypeId_Str);

            AssertUtil.ContainsExactly(entry.GetTypeIdsByIndex("r2.a", text.IndexOf("r2 =")), BuiltinTypeId_Str);
            AssertUtil.ContainsExactly(entry.GetTypeIdsByIndex("r2.b", text.IndexOf("r2 =")), BuiltinTypeId.Type, BuiltinTypeId.Tuple);
            AssertUtil.ContainsExactly(entry.GetTypeIdsByIndex("b2", text.IndexOf("b2 =")), BuiltinTypeId.Type);
            AssertUtil.ContainsExactly(entry.GetTypeIdsByIndex("r2.c", text.IndexOf("r2 =")), BuiltinTypeId_Str);
        }

        [TestMethod, Priority(0)]
        public void IsInstanceReferences() {
            var text = @"def fob():
    oar = get_b()
    assert isinstance(oar, float)

    if oar.complex:
        raise IndexError

    return oar";

            var entry = ProcessText(text);

            for (int i = text.IndexOf("oar", 0); i >= 0; i = text.IndexOf("oar", i + 1)) {
                VerifyReferences(UniqifyVariables(entry.GetVariablesByIndex("oar", i)),
                    new VariableLocation(2, 5, VariableType.Definition),
                    new VariableLocation(3, 23, VariableType.Reference),
                    new VariableLocation(5, 8, VariableType.Reference),
                    new VariableLocation(8, 12, VariableType.Reference)
                );
            }
        }

        [TestMethod, Priority(0)]
        public void DecoratorReferences() {
            var text = @"from functools import wraps

def d(f):
    @wraps(f)
    def wrapped(*a, **kw):
        return f(*a, **kw)
    return wrapped

@d
def g(p):
    return p

n1 = g(1)";

            var entry = ProcessText(text);

            VerifyReferences(UniqifyVariables(entry.GetVariablesByIndex("d", 0)),
                new VariableLocation(3, 5, VariableType.Definition),
                new VariableLocation(9, 2, VariableType.Reference)
            );

            VerifyReferences(UniqifyVariables(entry.GetVariablesByIndex("g", 0)),
                new VariableLocation(10, 5, VariableType.Definition),
                new VariableLocation(13, 6, VariableType.Reference)
            );

            // Decorators that don't use @wraps will expose the wrapper function
            // as a value.
            text = @"def d(f):
    def wrapped(*a, **kw):
        return f(*a, **kw)
    return wrapped

@d
def g(p):
    return p

n1 = g(1)";

            entry = ProcessText(text);

            VerifyReferences(UniqifyVariables(entry.GetVariablesByIndex("d", 0)),
                new VariableLocation(1, 5, VariableType.Definition),
                new VariableLocation(6, 2, VariableType.Reference)
            );

            VerifyReferences(UniqifyVariables(entry.GetVariablesByIndex("g", 0)),
                new VariableLocation(7, 5, VariableType.Definition),
                new VariableLocation(10, 6, VariableType.Reference),
                new VariableLocation(2, 9, VariableType.Value)
            );
        }

        [TestMethod, Priority(0)]
        public void QuickInfo() {
            var text = @"
import sys
a = 41.0
b = 42L
c = 'abc'
x = (2, 3, 4)
y = [2, 3, 4]
z = 43

class fob(object):
    @property
    def f(self): pass

    def g(self): pass
    
d = fob()

def f():
    print 'hello'
    return 'abc'

def g():
    return c.Length

def h():
    return f
    return g

class return_func_class:
    def return_func(self):
        '''some help'''
        return self.return_func


def docstr_func():
    '''useful documentation'''
    return 42

def with_params(a, b, c):
    pass

def with_params_default(a, b, c = 100):
    pass

def with_params_default_2(a, b, c = []):
    pass

def with_params_default_3(a, b, c = ()):
    pass

def with_params_default_4(a, b, c = {}):
    pass

def with_params_default_2a(a, b, c = [None]):
    pass

def with_params_default_3a(a, b, c = (None, )):
    pass

def with_params_default_4a(a, b, c = {42: 100}):
    pass

def with_params_default_starargs(*args, **kwargs):
    pass
";
            var entry = ProcessText(text);

            AssertUtil.ContainsExactly(entry.GetDescriptionsByIndex("fob()", 1), "fob instance");
            AssertUtil.ContainsExactly(entry.GetDescriptionsByIndex("int()", 1), "int");
            AssertUtil.ContainsExactly(entry.GetDescriptionsByIndex("a", 1), "float");
            AssertUtil.ContainsExactly(entry.GetDescriptionsByIndex("a", 1), "float");
            AssertUtil.ContainsExactly(entry.GetDescriptionsByIndex("b", 1), "long");
            AssertUtil.ContainsExactly(entry.GetDescriptionsByIndex("c", 1), "str");
            AssertUtil.ContainsExactly(entry.GetValuesByIndex("x", 1).Select(v => v.Description.Substring(0, 5)), "tuple");
            AssertUtil.ContainsExactly(entry.GetValuesByIndex("y", 1).Select(v => v.Description.Substring(0, 4)), "list");
            AssertUtil.ContainsExactly(entry.GetDescriptionsByIndex("z", 1), "int");
            Assert.IsTrue(entry.GetDescriptionsByIndex("min", 1).First().StartsWith("built-in function min"));
            Assert.IsTrue(entry.GetDescriptionsByIndex("min", 1).First().Contains("min(x: object)"));
            AssertUtil.ContainsExactly(entry.GetDescriptionsByIndex("list.append", 1), "built-in method append");
            AssertUtil.ContainsExactly(entry.GetDescriptionsByIndex("\"abc\".Length", 1));
            AssertUtil.ContainsExactly(entry.GetDescriptionsByIndex("c.Length", 1));
            AssertUtil.ContainsExactly(entry.GetDescriptionsByIndex("d", 1), "fob instance");
            AssertUtil.ContainsExactly(entry.GetDescriptionsByIndex("sys", 1), "built-in module sys");
            AssertUtil.ContainsExactly(entry.GetDescriptionsByIndex("f", 1), "def f() -> str");
            AssertUtil.ContainsExactly(entry.GetDescriptionsByIndex("fob.f", 1), "def f(self)\r\ndeclared in fob");
            AssertUtil.ContainsExactly(entry.GetDescriptionsByIndex("fob().g", 1), "method g of fob objects ");
            AssertUtil.ContainsExactly(entry.GetDescriptionsByIndex("fob", 1), "class fob");
            //AssertUtil.ContainsExactly(entry.GetVariableDescriptionsByIndex("System.StringSplitOptions.RemoveEmptyEntries", 1), "field of type StringSplitOptions");
            AssertUtil.ContainsExactly(entry.GetDescriptionsByIndex("g", 1), "def g()");    // return info could be better
            //AssertUtil.ContainsExactly(entry.GetVariableDescriptionsByIndex("System.AppDomain.DomainUnload", 1), "event of type System.EventHandler");
            AssertUtil.ContainsExactly(entry.GetDescriptionsByIndex("None", 1), "None");
            AssertUtil.ContainsExactly(entry.GetDescriptionsByIndex("f.func_name", 1), "property of type str");
            AssertUtil.ContainsExactly(entry.GetDescriptionsByIndex("h", 1), "def h() -> def f() -> str, def g()");
            AssertUtil.ContainsExactly(entry.GetDescriptionsByIndex("docstr_func", 1), "def docstr_func() -> int\r\nuseful documentation");

            AssertUtil.ContainsExactly(entry.GetDescriptionsByIndex("with_params", 1), "def with_params(a, b, c)");
            AssertUtil.ContainsExactly(entry.GetDescriptionsByIndex("with_params_default", 1), "def with_params_default(a, b, c = 100)");
            AssertUtil.ContainsExactly(entry.GetDescriptionsByIndex("with_params_default_2", 1), "def with_params_default_2(a, b, c = [])");
            AssertUtil.ContainsExactly(entry.GetDescriptionsByIndex("with_params_default_3", 1), "def with_params_default_3(a, b, c = ())");
            AssertUtil.ContainsExactly(entry.GetDescriptionsByIndex("with_params_default_4", 1), "def with_params_default_4(a, b, c = {})");
            AssertUtil.ContainsExactly(entry.GetDescriptionsByIndex("with_params_default_2a", 1), "def with_params_default_2a(a, b, c = [...])");
            AssertUtil.ContainsExactly(entry.GetDescriptionsByIndex("with_params_default_3a", 1), "def with_params_default_3a(a, b, c = (...))");
            AssertUtil.ContainsExactly(entry.GetDescriptionsByIndex("with_params_default_4a", 1), "def with_params_default_4a(a, b, c = {...})");
            AssertUtil.ContainsExactly(entry.GetDescriptionsByIndex("with_params_default_starargs", 1), "def with_params_default_starargs(*args, **kwargs)");

            // method which returns it's self, we shouldn't stack overflow producing the help...
            AssertUtil.ContainsExactly(entry.GetDescriptionsByIndex("return_func_class().return_func", 1), @"method return_func of return_func_class objects  -> method return_func of return_func_class objects 
some help");
        }

        [TestMethod, Priority(0)]
        public void CompletionDocumentation() {
            var text = @"
import sys
a = 41.0
b = 42L
c = 'abc'
x = (2, 3, 4)
y = [2, 3, 4]
z = 43

class fob(object):
    @property
    def f(self): pass

    def g(self): pass
    
d = fob()

def f():
    print 'hello'
    return 'abc'

def g():
    return c.Length
";
            var entry = ProcessText(text);

            AssertUtil.Contains(entry.GetCompletionDocumentationByIndex("f", "func_name", 1).First(), "-> str", " = value");
            AssertUtil.Contains(entry.GetCompletionDocumentationByIndex("", "int", 1).First(), "integer");
            AssertUtil.Contains(entry.GetCompletionDocumentationByIndex("", "min", 1).First(), "min(");
        }

        [TestMethod, Priority(0)]
        public void MemberType() {
            var text = @"
import sys
a = 41.0
b = 42L
c = 'abc'
x = (2, 3, 4)
y = [2, 3, 4]
z = 43

class fob(object):
    @property
    def f(self): pass

    def g(self): pass
    
d = fob()

def f():
    print 'hello'
    return 'abc'

def g():
    return c.Length
";
            var entry = ProcessText(text);


            Assert.AreEqual(entry.GetMemberByIndex("f", "func_name", 1).First().MemberType, PythonMemberType.Property);
            Assert.AreEqual(entry.GetMemberByIndex("list", "append", 1).First().MemberType, PythonMemberType.Method);
            Assert.AreEqual(entry.GetMemberByIndex("y", "append", 1).First().MemberType, PythonMemberType.Method);
            Assert.AreEqual(entry.GetMemberByIndex("", "int", 1).First().MemberType, PythonMemberType.Class);
            Assert.AreEqual(entry.GetMemberByIndex("", "min", 1).First().MemberType, PythonMemberType.Function);
            Assert.AreEqual(entry.GetMemberByIndex("", "sys", 1).First().MemberType, PythonMemberType.Module);
        }

        [TestMethod, Priority(0)]
        public void RecurisveDataStructures() {
            var text = @"
d = {}
d[0] = d
";
            var entry = ProcessText(text);

            AssertUtil.ContainsExactly(entry.GetDescriptionsByIndex("d", 1), "dict({int : dict})");
        }

        /// <summary>
        /// Variable is refered to in the base class, defined in the derived class, we should know the type information.
        /// </summary>
        [TestMethod, Priority(0)]
        public void BaseReferencedDerivedDefined() {
            var text = @"
class Base(object):
    def f(self):
        x = self.map

class Derived(Base):
    def __init__(self):
        self.map = {}

pass
";

            var entry = ProcessText(text);
            var members = entry.GetMembersByIndex("Derived()", text.IndexOf("pass")).ToArray();
            var map = members.First(x => x.Name == "map");

            Assert.AreEqual(map.MemberType, PythonMemberType.Field);
        }


        /// <summary>
        /// Test case where we have a member but we don't have any type information for the member.  It should
        /// still show up as a member.
        /// </summary>
        [TestMethod, Priority(0)]
        public void NoTypesButIsMember() {
            var text = @"
def f(x, y):
    C(x, y)

class C(object):
    def __init__(self, x, y):
        self.x = x
        self.y = y

f(1)
";

            var entry = ProcessText(text);
            var members = entry.GetMemberNamesByIndex("C()", text.IndexOf("f(1")).Where(x => !x.StartsWith("__"));
            AssertUtil.ContainsExactly(members, "x", "y");
        }

        /// <summary>
        /// Test case where we have a member but we don't have any type information for the member.  It should
        /// still show up as a member.
        /// </summary>
        [TestMethod, Priority(0)]
        public void SequenceFromSequence() {
            var text = @"
x = []
x.append(1)

t = (1, )

class MyIndexer(object):
    def __getitem__(self, index):
        return 1

ly = list(x)
lz = list(MyIndexer())

ty = tuple(x)
tz = tuple(MyIndexer())

lyt = list(t)
tyt = tuple(t)

pass
";

            var entry = ProcessText(text);

            var vars = new List<AnalysisValue>(entry.GetValuesByIndex("x[0]", text.IndexOf("pass")));
            Assert.AreEqual(1, vars.Count);
            Assert.AreEqual(BuiltinTypeId.Int, vars[0].PythonType.TypeId);

            foreach (string value in new[] { "ly", "lz", "ty", "tz", "lyt", "tyt" }) {
                vars = new List<AnalysisValue>(entry.GetValuesByIndex(value + "[0]", text.IndexOf("pass")));
                Assert.AreEqual(1, vars.Count, "value: {0}", value);
                Assert.AreEqual(BuiltinTypeId.Int, vars[0].PythonType.TypeId, "value: {0}", value);
            }
        }

#if FALSE
        [TestMethod, Priority(0)]
        public void SaveStdLib() {
            // only run this once...
            if (GetType() == typeof(AnalysisTest)) {
                var stdLib = AnalyzeStdLib();

                string tmpFolder = TestData.GetTempPath("6666d700-a6d8-4e11-8b73-3ba99a61e27b");

                new SaveAnalysis().Save(stdLib, tmpFolder);

                File.Copy(Path.Combine(PythonInterpreterFactory.GetBaselineDatabasePath(), "__builtin__.idb"), Path.Combine(tmpFolder, "__builtin__.idb"), true);

                var newPs = new PythonAnalyzer(new CPythonInterpreter(new TypeDatabase(tmpFolder)), PythonLanguageVersion.V27);
            }
        }
#endif


        [TestMethod, Priority(0)]
        public void SubclassFindAllRefs() {
            string text = @"
class Base(object):
    def __init__(self):
        self.fob()
    
    def fob(self): 
        pass
    
    
class Derived(Base):
    def fob(self): 
        'x'
";

            var entry = ProcessText(text);

            var vars = entry.GetVariablesByIndex("self.fob", text.IndexOf("'x'"));
            VerifyReferences(UniqifyVariables(vars), new VariableLocation(11, 9, VariableType.Definition), new VariableLocation(6, 9, VariableType.Definition), new VariableLocation(4, 14, VariableType.Reference));

            vars = entry.GetVariablesByIndex("self.fob", text.IndexOf("pass"));
            VerifyReferences(UniqifyVariables(vars), new VariableLocation(11, 9, VariableType.Definition), new VariableLocation(6, 9, VariableType.Definition), new VariableLocation(4, 14, VariableType.Reference));

            vars = entry.GetVariablesByIndex("self.fob", text.IndexOf("self.fob"));
            VerifyReferences(UniqifyVariables(vars), new VariableLocation(11, 9, VariableType.Definition), new VariableLocation(6, 9, VariableType.Definition), new VariableLocation(4, 14, VariableType.Reference));
        }

        /// <summary>
        /// Verifies that constructing lists / tuples from more lists/tuples doesn't cause an infinite analysis as we keep creating more lists/tuples.
        /// </summary>
        [TestMethod, Priority(0)]
        public void ListRecursion() {
            string text = @"
def f(x):
    print abc
    return f(list(x))

abc = f(())
";

            var entry = ProcessText(text);

            //var vars = entry.GetVariables("fob", GetLineNumber(text, "'x'"));

        }

        [TestMethod, Priority(0)]
        public void TypeAtEndOfMethod() {
            string text = @"
class Fob(object):
    def oar(self, a):
        pass
        
        
    def fob(self): 
        pass

x = Fob()
x.oar(100)
";

            var entry = ProcessText(text);

            AssertUtil.ContainsExactly(entry.GetTypeIdsByIndex("a", text.IndexOf("fob") - 10), BuiltinTypeId.Int);
        }

        [TestMethod, Priority(0)]
        public void TypeIntersectionUserDefinedTypes() {
            string text = @"
class C1(object):
    def fob(self): pass

class C2(object):
    def oar(self): pass

c = C1()
c.fob()
c = C2()

";

            var entry = ProcessText(text);
            var members = entry.GetMemberNamesByIndex("a", text.IndexOf("c = C2()"), GetMemberOptions.IntersectMultipleResults);
            AssertUtil.DoesntContain(members, "fob");
        }

        [TestMethod, Priority(0)]
        public void UpdateMethodMultiFiles() {
            string text1 = @"
def f(abc):
    pass
";

            string text2 = @"
import mod1
mod1.f(42)
";

            using (var state = PythonAnalyzer.CreateSynchronously(InterpreterFactory, Interpreter)) {
                // add both files to the project
                var entry1 = state.AddModule("mod1", "mod1", null);
                var entry2 = state.AddModule("mod2", "mod2", null);

                // analyze both files
                Prepare(entry1, GetSourceDocument(text1, "mod1"), InterpreterFactory.GetLanguageVersion());
                entry1.Analyze(CancellationToken.None);
                Prepare(entry2, GetSourceDocument(text2, "mod2"), InterpreterFactory.GetLanguageVersion());
                entry2.Analyze(CancellationToken.None);

                AssertUtil.ContainsExactly(entry1.Analysis.GetTypeIdsByIndex("abc", text1.IndexOf("pass")), BuiltinTypeId.Int);

                // re-analyze project1, we should still know about the type info provided by module2
                Prepare(entry1, GetSourceDocument(text1, "mod1"), InterpreterFactory.GetLanguageVersion());
                entry1.Analyze(CancellationToken.None);

                AssertUtil.ContainsExactly(entry1.Analysis.GetTypeIdsByIndex("abc", text1.IndexOf("pass")), BuiltinTypeId.Int);
            }
        }

        [TestMethod, Priority(0)]
        public void MetaClasses() {

            string text = @"class C(type):
    def f(self):
        print('C.f')

    def x(self, var):
        pass


class D(object):
    __metaclass__ = C
    @classmethod
    def g(cls):
        print cls.g


    def inst_method(self):
        pass
    ";

            //var entry = ProcessText(text);
            //Assert.AreEqual(entry.GetSignaturesByIndex("cls.f", text.IndexOf("print cls.g")).First().Parameters.Length, 0);
            //Assert.AreEqual(entry.GetSignaturesByIndex("cls.g", text.IndexOf("print cls.g")).First().Parameters.Length, 0);
            //Assert.AreEqual(entry.GetSignaturesByIndex("cls.x", text.IndexOf("print cls.g")).First().Parameters.Length, 1);
            //Assert.AreEqual(entry.GetSignaturesByIndex("cls.inst_method", text.IndexOf("print cls.g")).First().Parameters.Length, 1);

            if (SupportsPython3) {
                text = @"class C(type):
    def f(self):
        print('C.f')

    def x(self, var):
        pass


class D(object, metaclass = C):
    @classmethod
    def g(cls):
        print(cls.g)


    def inst_method(self):
        pass
    ";

                var entry = ProcessText(text, PythonLanguageVersion.V32);
                Assert.AreEqual(entry.GetSignaturesByIndex("cls.f", text.IndexOf("print(cls.g)")).First().Parameters.Length, 0);
                Assert.AreEqual(entry.GetSignaturesByIndex("cls.g", text.IndexOf("print(cls.g)")).First().Parameters.Length, 0);
                Assert.AreEqual(entry.GetSignaturesByIndex("cls.x", text.IndexOf("print(cls.g)")).First().Parameters.Length, 1);
                Assert.AreEqual(entry.GetSignaturesByIndex("cls.inst_method", text.IndexOf("print(cls.g)")).First().Parameters.Length, 1);
            }


        }

        /// <summary>
        /// Tests assigning odd things to the metaclass variable.
        /// </summary>
        [TestMethod, Priority(0)]
        public void InvalidMetaClassValues() {
            var assigns = new[] { "[1,2,3]", "(1,2)", "1", "abc", "1.0", "lambda x: 42", "C.f", "C().f", "f", "{2:3}" };

            foreach (var assign in assigns) {
                string text = @"
class C(object): 
    def f(self): pass

def f():  pass

class D(object):
    __metaclass__ = " + assign + @"
    @classmethod
    def g(cls):
        print cls.g


    def inst_method(self):
        pass
    ";

                ProcessText(text);
            }

            foreach (var assign in assigns) {
                string text = @"
class C(object): 
    def f(self): pass

def f():  pass

class D(metaclass = " + assign + @"):
    @classmethod
    def g(cls):
        print cls.g


    def inst_method(self):
        pass
    ";

                ProcessText(text, PythonLanguageVersion.V32);
            }
        }

        [TestMethod, Priority(0)]
        public void FromImport() {
            ProcessText("from #   blah");
        }

        [TestMethod, Priority(0)]
        public void SelfNestedMethod() {
            // http://pytools.codeplex.com/workitem/648
            var code = @"class MyClass:
    def func1(self):
        def func2(a, b):
            return a

        return func2('abc', 123)

x = MyClass().func1()
";

            var entry = ProcessText(code);

            AssertUtil.ContainsExactly(entry.GetTypeIdsByIndex("x", code.IndexOf("x = ")), BuiltinTypeId_Str);
        }

        [TestMethod, Priority(0)]
        public void Super() {
            var code = @"
class Base1(object):
    def base_func(self, x): pass
    def base1_func(self): pass
class Base2(object):
    def base_func(self, x, y, z): pass
    def base2_func(self): pass
class Derived1(Base1, Base2):
    def derived1_func(self):
        print('derived1_func')
class Derived2(Base2, Base1):
    def derived2_func(self):
        print('derived2_func')
class Derived3(object):
    def derived3_func(self):
        cls = Derived1
        cls = Derived2
        print('derived3_func')
";
            foreach (var langVersion in new[] { PythonLanguageVersion.V27, PythonLanguageVersion.V32 }) {
                var entry = ProcessText(code, langVersion);

                // super(Derived1)
                {
                    // Member from derived class should not be present
                    Assert.IsFalse(entry.GetMembersByIndex("super(Derived1)", code.IndexOf("print('derived1_func')")).Any(member => member.Name == "derived1_func"));

                    // Members from both base classes with distinct names should be present, and should have all parameters including self
                    Assert.AreEqual(1, entry.GetSignaturesByIndex("super(Derived1).base1_func", code.IndexOf("print('derived1_func')")).First().Parameters.Length); // (self)
                    Assert.AreEqual(1, entry.GetSignaturesByIndex("super(Derived1).base2_func", code.IndexOf("print('derived1_func')")).First().Parameters.Length); // (self)

                    // Only one member with clashing names should be present, and it should be from Base1
                    var sigs = entry.GetSignaturesByIndex("super(Derived1).base_func", code.IndexOf("print('derived1_func')")).ToArray();
                    Assert.AreEqual(1, sigs.Length);
                    Assert.AreEqual(2, sigs[0].Parameters.Length); // (self, x)
                }

                // super(Derived2)
                {
                    // Only one member with clashing names should be present, and it should be from Base2
                    var sigs = entry.GetSignaturesByIndex("super(Derived2).base_func", code.IndexOf("print('derived2_func')")).ToArray();
                    Assert.AreEqual(1, sigs.Length);
                    Assert.AreEqual(4, sigs[0].Parameters.Length); // (self, x, y, z)
                }

                // super(Derived1, self), or Py3k magic super() to the same effect
                var supers = new List<string> { "super(Derived1, self)" };
                if (langVersion == PythonLanguageVersion.V32) {
                    supers.Add("super()");
                }
                foreach (var super in supers) {
                    // Member from derived class should not be present
                    Assert.IsFalse(entry.GetMembersByIndex(super, code.IndexOf("print('derived1_func')")).Any(member => member.Name == "derived1_func"));

                    // Members from both base classes with distinct names should be present, but shouldn't have self
                    Assert.AreEqual(0, entry.GetSignaturesByIndex(super + ".base1_func", code.IndexOf("print('derived1_func')")).First().Parameters.Length); // ()
                    Assert.AreEqual(0, entry.GetSignaturesByIndex(super + ".base2_func", code.IndexOf("print('derived1_func')")).First().Parameters.Length); // ()

                    // Only one member with clashing names should be present, and it should be from Base1
                    var sigs = entry.GetSignaturesByIndex(super + ".base_func", code.IndexOf("print('derived1_func')")).ToArray();
                    Assert.AreEqual(1, sigs.Length);
                    Assert.AreEqual(1, sigs[0].Parameters.Length); // (x)
                }

                // super(Derived2, self), or Py3k magic super() to the same effect
                supers = new List<string> { "super(Derived2, self)" };
                if (langVersion == PythonLanguageVersion.V32) {
                    supers.Add("super()");
                }
                foreach (var super in supers) {
                    // Only one member with clashing names should be present, and it should be from Base2
                    var sigs = entry.GetSignaturesByIndex(super + ".base_func", code.IndexOf("print('derived2_func')")).ToArray();
                    Assert.AreEqual(1, sigs.Length);
                    Assert.AreEqual(3, sigs[0].Parameters.Length); // (x, y, z)
                }

                // super(Derived1 union Derived1)
                {
                    // Members with clashing names from both potential bases should be unioned
                    var sigs = entry.GetSignaturesByIndex("super(cls).base_func", code.IndexOf("print('derived3_func')")).ToArray();
                    Assert.AreEqual(2, sigs.Length);
                    Assert.IsTrue(sigs.Any(overload => overload.Parameters.Length == 2)); // (self, x)
                    Assert.IsTrue(sigs.Any(overload => overload.Parameters.Length == 4)); // (self, x, y, z)
                }
            }
        }

        [TestMethod, Priority(0)]
        public void ParameterAnnotation() {
            var text = @"
s = None
def f(s: s = 123):
    return s
";
            var entry = ProcessText(text, PythonLanguageVersion.V33);

            AssertUtil.ContainsExactly(entry.GetTypeIdsByIndex("s", text.IndexOf("s:")), BuiltinTypeId.Int);
            AssertUtil.ContainsExactly(entry.GetTypeIdsByIndex("s", text.IndexOf("s =")), BuiltinTypeId.NoneType);
            AssertUtil.ContainsExactly(entry.GetTypeIdsByIndex("s", text.IndexOf("return s")), BuiltinTypeId.Int);
        }

        [TestMethod, Priority(0)]
        public void ParameterAnnotationLambda() {
            var text = @"
s = None
def f(s: lambda s: s > 0 = 123):
    return s
";
            var entry = ProcessText(text, PythonLanguageVersion.V33);

            AssertUtil.ContainsExactly(entry.GetTypeIdsByIndex("s", text.IndexOf("s:")), BuiltinTypeId.Int);
            AssertUtil.ContainsExactly(entry.GetTypeIdsByIndex("s", text.IndexOf("s >")), BuiltinTypeId.NoneType);
            AssertUtil.ContainsExactly(entry.GetTypeIdsByIndex("s", text.IndexOf("return s")), BuiltinTypeId.Int);
        }

        [TestMethod, Priority(0)]
        public void ReturnAnnotation() {
            var text = @"
s = None
def f(s = 123) -> s:
    return s
";
            var entry = ProcessText(text, PythonLanguageVersion.V33);

            AssertUtil.ContainsExactly(entry.GetTypeIdsByIndex("s", text.IndexOf("(s =") + 1), BuiltinTypeId.Int);
            AssertUtil.ContainsExactly(entry.GetTypeIdsByIndex("s", text.IndexOf("s:")), BuiltinTypeId.NoneType);
            AssertUtil.ContainsExactly(entry.GetTypeIdsByIndex("s", text.IndexOf("return s")), BuiltinTypeId.Int);
        }

        [TestMethod, Priority(0)]
        public void FunctoolsPartial() {
            var text = @"
from _functools import partial

def fob(a, b, c, d):
    return a, b, c, d

sanity = fob(123, 3.14, 'abc', [])

fob_1 = partial(fob, 123, 3.14, 'abc', [])
result_1 = fob_1()

fob_2 = partial(fob, d = [], c = 'abc', b = 3.14, a = 123)
result_2 = fob_2()

fob_3 = partial(fob, 123, 3.14)
result_3 = fob_3('abc', [])

fob_4 = partial(fob, c = 'abc', d = [])
result_4 = fob_4(123, 3.14)

func_from_fob_1 = fob_1.func
args_from_fob_1 = fob_1.args
keywords_from_fob_2 = fob_2.keywords
";
            var entry = ProcessText(text, PythonLanguageVersion.V27);

            foreach (var name in new[] {
                "sanity",
                "result_1",
                "result_2",
                "result_3",
                "result_4",
                "args_from_fob_1"
            }) {
                var resultList = entry.GetValuesByIndex(name, 0).ToArray();
                Assert.AreEqual(1, resultList.Length, name + ".Types.Length");
                Assert.IsInstanceOfType(resultList[0], typeof(SequenceInfo), name + ".Types[0]");
                var result = (SequenceInfo)resultList[0];
                AssertTupleContains(result, BuiltinTypeId.Int, BuiltinTypeId.Float, BuiltinTypeId_Str, BuiltinTypeId.List);
            }

            var fobList = entry.GetValuesByIndex("fob", 0).ToArray();
            Assert.AreEqual(1, fobList.Length, "fob.Types.Length");
            Assert.IsInstanceOfType(fobList[0], typeof(FunctionInfo), "fob.Types[0]");
            var fob = (FunctionInfo)fobList[0];
            fobList = entry.GetValuesByIndex("func_from_fob_1", 0).ToArray();
            Assert.AreEqual(1, fobList.Length, "func_from_fob_1.Types.Length");
            Assert.IsInstanceOfType(fobList[0], typeof(FunctionInfo), "func_from_fob_1.Types[0]");
            Assert.AreSame(fob, fobList[0]);

            var kwList = entry.GetValuesByIndex("keywords_from_fob_2", 0).ToArray();
            Assert.AreEqual(1, kwList.Length, "kwList.Types.Length");
            Assert.IsInstanceOfType(kwList[0], typeof(DictionaryInfo), "kwList.Types[0]");
        }

        [TestMethod, Priority(0)]
        public void FunctoolsWraps() {
            var text = @"
from functools import wraps, update_wrapper

def decorator1(fn):
    @wraps(fn)
    def wrapper(*args, **kwargs):
        fn(*args, **kwargs)
        return 'decorated'
    return wrapper

@decorator1
def test1():
    return 'undecorated'

def test2():
    pass

def test2a():
    pass

test2.test_attr = 123
update_wrapper(test2a, test2, ('test_attr',))

test1_result = test1()
";

            var functools = @"
from _functools import partial

# These functions will be specialized
def wraps(f):
    pass

def update_wrapper(wrapper, wrapped, assigned, updated):
    pass
";

            var state = CreateAnalyzer();
            var functoolsEntry = state.AddModule("functools", "functools", null);
            Prepare(functoolsEntry, GetSourceUnit(functools));
            var textEntry = state.AddModule("fob", "fob", null);
            Prepare(textEntry, GetSourceUnit(text));
            functoolsEntry.Analyze(CancellationToken.None, true);
            textEntry.Analyze(CancellationToken.None, true);
            state.AnalyzeQueuedEntries(CancellationToken.None);
            var entry = textEntry.Analysis;

            Assert.AreEqual(1, entry.GetValuesByIndex("test1", 0).Count());
            var nameList = entry.GetValuesByIndex("test1.__name__", 0).ToArray();
            Assert.AreEqual(1, nameList.Length);
            Assert.AreEqual("test1", nameList[0].GetConstantValueAsString(), "test1.__name__");
            var wrappedList = entry.GetValuesByIndex("test1.__wrapped__", 0).ToArray();
            Assert.AreEqual(1, wrappedList.Length);
            Assert.IsInstanceOfType(wrappedList[0], typeof(FunctionInfo), "typeof(test1.__wrapped__)");
            var returnList = entry.GetValuesByIndex("test1_result", 0).ToArray();
            Assert.AreEqual(1, returnList.Length);
            Assert.AreEqual("decorated", returnList[0].GetConstantValueAsString(), "test1()");

            // __name__ should not have been changed by update_wrapper
            nameList = entry.GetValuesByIndex("test2.__name__", 0).ToArray();
            Assert.AreEqual(1, nameList.Length);
            Assert.AreEqual("test2", nameList[0].GetConstantValueAsString(), "test2.__name__");
            nameList = entry.GetValuesByIndex("test2a.__name__", 0).ToArray();
            Assert.AreEqual(1, nameList.Length);
            Assert.AreEqual("test2a", nameList[0].GetConstantValueAsString(), "test2a.__name__");

            // test_attr should have been copied by update_wrapper
            var test2 = entry.GetValuesByIndex("test2.test_attr", 0).ToArray();
            Assert.AreEqual(1, test2.Length);
            Assert.AreEqual(BuiltinTypeId.Int, test2[0].TypeId);
            var test2a = entry.GetValuesByIndex("test2a.test_attr", 0).ToArray();
            Assert.AreEqual(1, test2a.Length);
            Assert.AreEqual(BuiltinTypeId.Int, test2a[0].TypeId);
        }

        private static void AssertTupleContains(SequenceInfo tuple, params BuiltinTypeId[] id) {
            var expected = string.Join(", ", id);
            var actual = string.Join(", ", tuple.IndexTypes.Select(t => {
                var t2 = t.TypesNoCopy;
                if (t2.Count == 1) {
                    return t2.Single().TypeId.ToString();
                } else {
                    return "{" + string.Join(", ", t2.Select(t3 => t3.TypeId).OrderBy(t3 => t3)) + "}";
                }
            }));
            if (tuple.IndexTypes
                .Zip(id, (t1, id2) => t1.TypesNoCopy.Count == 1 && t1.TypesNoCopy.Single().TypeId == id2)
                .Any(b => !b)) {
                Assert.Fail(string.Format("Expected <{0}>. Actual <{1}>.", expected, actual));
            }
        }


        [TestMethod, Priority(0)]
        public void ValidatePotentialModuleNames() {
            // Validating against the structure given in
            // http://www.python.org/dev/peps/pep-0328/

            var entry = new MockPythonProjectEntry {
                ModuleName = "package.subpackage1.moduleX",
                FilePath = "C:\\package\\subpackage1\\moduleX.py"
            };
            
            // Without absolute_import, we should see these two possibilities
            // for a regular import.
            AssertUtil.ContainsExactly(
                PythonAnalyzer.ResolvePotentialModuleNames(entry, "moduleY", false),
                "package.subpackage1.moduleY",
                "moduleY"
            );

            // With absolute_import, we should see the two possibilities for a
            // regular import, but in the opposite order.
            AssertUtil.ContainsExactly(
                PythonAnalyzer.ResolvePotentialModuleNames(entry, "moduleY", true),
                "moduleY",
                "package.subpackage1.moduleY"
            );
            
            // Regardless of absolute import, we should see these results for
            // relative imports.
            foreach (var absoluteImport in new[] { true, false }) {
                Console.WriteLine("Testing with absoluteImport = {0}", absoluteImport);

                AssertUtil.ContainsExactly(
                    PythonAnalyzer.ResolvePotentialModuleNames(entry, ".moduleY", absoluteImport),
                    "package.subpackage1.moduleY"
                );
                AssertUtil.ContainsExactly(
                    PythonAnalyzer.ResolvePotentialModuleNames(entry, ".", absoluteImport),
                    "package.subpackage1"
                );
                AssertUtil.ContainsExactly(
                    PythonAnalyzer.ResolvePotentialModuleNames(entry, "..subpackage1", absoluteImport),
                    "package.subpackage1"
                );
                AssertUtil.ContainsExactly(
                    PythonAnalyzer.ResolvePotentialModuleNames(entry, "..subpackage2.moduleZ", absoluteImport),
                    "package.subpackage2.moduleZ"
                );
                AssertUtil.ContainsExactly(
                    PythonAnalyzer.ResolvePotentialModuleNames(entry, "..moduleA", absoluteImport),
                    "package.moduleA"
                );

                // Despite what PEP 328 says, this relative import never succeeds.
                AssertUtil.ContainsExactly(
                    PythonAnalyzer.ResolvePotentialModuleNames(entry, "...package", absoluteImport)
                );
            }
        }

        [TestMethod, Priority(0)]
        public void MultilineFunctionDescription() {
            var code = @"class A:
    def fn(self):
        return lambda: 123
";
            var entry = ProcessText(code);

            Assert.AreEqual(
                entry.GetDescriptionsByIndex("A.fn", 0).Single().Replace("\r\n", "\n"),
                "def fn(self) -> lambda : 123 -> int\n    declared in A.fn\ndeclared in A"
            );
        }

        [TestMethod, Priority(0)]
        public void SysModulesSetSpecialization() {
            var code = @"import sys
modules = sys.modules

modules['name_in_modules'] = None
";
            code += string.Join(
                Environment.NewLine,
                Enumerable.Range(0, 100).Select(i => string.Format("sys.modules['name{0}'] = None", i))
            );

            var entry = ProcessText(code);

            var sysObj = entry.GetValuesByIndex("sys", 0).Single();
            Assert.IsInstanceOfType(sysObj, typeof(SysModuleInfo));
            var sys = sysObj as SysModuleInfo;

            var modules = entry.GetValuesByIndex("modules", 0).Single();
            Assert.IsInstanceOfType(modules, typeof(SysModuleInfo.SysModulesDictionaryInfo));

            AssertUtil.ContainsExactly(
                sys.Modules.Keys,
                Enumerable.Range(0, 100).Select(i => string.Format("name{0}", i))
                    .Concat(new[] { "name_in_modules" })
            );
        }

        [TestMethod, Priority(0)]
        public void SysModulesGetSpecialization() {
            var code = @"import sys
modules = sys.modules

modules['value_in_modules'] = 'abc'
modules['value_in_modules'] = 123
value_in_modules = modules['value_in_modules']
builtins = modules['__builtin__']
builtins2 = modules.get('__builtin__')
builtins3 = modules.pop('__builtin__')
";

            var entry = ProcessText(code);

            AssertUtil.ContainsExactly(
                entry.GetTypeIdsByIndex("value_in_modules", 0),
                BuiltinTypeId.Int
                // Not BuiltinTypeId_Str because it only keeps the last value
            );

            AssertUtil.ContainsExactly(entry.GetValuesByIndex("builtins", 0).Select(av => av.Name), "__builtin__");
            AssertUtil.ContainsExactly(entry.GetValuesByIndex("builtins2", 0).Select(av => av.Name), "__builtin__");
            AssertUtil.ContainsExactly(entry.GetValuesByIndex("builtins3", 0).Select(av => av.Name), "__builtin__");
        }

        [TestMethod, Priority(0)]
        public void ClassInstanceAttributes() {
            var code = @"
class A:
    abc = 123

p1 = A.abc
p2 = A().abc
a = A()
a.abc = 3.1415
p4 = A().abc
p3 = a.abc
";
            var entry = ProcessText(code);

            AssertUtil.ContainsExactly(entry.GetTypeIdsByIndex("p1", 0), BuiltinTypeId.Int);
            AssertUtil.ContainsExactly(entry.GetTypeIdsByIndex("p3", 0), BuiltinTypeId.Int, BuiltinTypeId.Float);
            AssertUtil.ContainsExactly(entry.GetTypeIdsByIndex("p4", 0), BuiltinTypeId.Int, BuiltinTypeId.Float);
            AssertUtil.ContainsExactly(entry.GetTypeIdsByIndex("p2", 0), BuiltinTypeId.Int, BuiltinTypeId.Float);
        }

        [TestMethod, Priority(0)]
        public void RecursiveGetDescriptor() {
            // see https://pytools.codeplex.com/workitem/2955
            var entry = ProcessText(@"
class WithGet:
    __get__ = WithGet()

class A:
    wg = WithGet()

x = A().wg");

            Assert.IsNotNull(entry);
        }

        [TestMethod, Priority(0)]
        public void Coroutine() {
            var code = @"
async def g():
    return 123

async def f():
    x = await g()
    g2 = g()
    y = await g2
";
            var entry = ProcessText(code, PythonLanguageVersion.V35);

            AssertUtil.ContainsExactly(entry.GetTypeIdsByIndex("x", code.IndexOf("x =")), BuiltinTypeId.Int);
            AssertUtil.ContainsExactly(entry.GetTypeIdsByIndex("y", code.IndexOf("y =")), BuiltinTypeId.Int);
            AssertUtil.ContainsExactly(entry.GetTypeIdsByIndex("g2", code.IndexOf("g2 =")), BuiltinTypeId.Generator);
        }

        [TestMethod, Priority(0)]
        public void AsyncWithStatement() {
            var text = @"
class X(object):
    def x_method(self): pass
    async def __aenter__(self): return self
    async def __aexit__(self, exc_type, exc_value, traceback): return False

class Y(object):
    def y_method(self): pass
    async def __aenter__(self): return 123
    async def __aexit__(self, exc_type, exc_value, traceback): return False

async def f():
    async with X() as x:
        pass #x

    async with Y() as y:
        pass #y
";
            var entry = ProcessText(text, PythonLanguageVersion.V35);
            AssertUtil.ContainsAtLeast(entry.GetMemberNamesByIndex("x", text.IndexOf("pass #x")), "x_method");
            AssertUtil.ContainsExactly(entry.GetTypeIdsByIndex("y", text.IndexOf("pass #y")), BuiltinTypeId.Int);
        }

        [TestMethod, Priority(0)]
        public void AsyncForIterator() {
            var code = @"
class X:
    async def __aiter__(self): return self
    async def __anext__(self): return 123

class Y:
    async def __aiter__(self): return X()

async def f():
    async for i in Y():
        pass
";
            var entry = ProcessText(code, PythonLanguageVersion.V35);

            AssertUtil.ContainsExactly(entry.GetTypeIdsByIndex("i", code.IndexOf("pass")), BuiltinTypeId.Int);
        }


        [TestMethod, Priority(0)]
        public void RecursiveDecorators() {
            // See https://github.com/Microsoft/PTVS/issues/542
            // Should not crash/OOM
            var code = @"
def f():
    def d(fn):
        @f()
        def g(): pass

    return d
";

            var cancelAt = new CancellationTokenSource(TimeSpan.FromSeconds(10));
            try {
                var entry = ProcessText(code, cancel: cancelAt.Token);
            } catch (OperationCanceledException) {
            }
            if (cancelAt.IsCancellationRequested) {
                Assert.Fail("Failed to complete within 10 seconds");
            }
        }

        [TestMethod, Priority(0)]
        public void NullNamedArgument() {
            CallDelegate callable = (node, unit, args, keywordArgNames) => {
                bool anyNull = false;
                Console.WriteLine("fn({0})", string.Join(", ", keywordArgNames.Select(n => {
                    if (n == null) {
                        anyNull = true;
                        return "(null)";
                    } else {
                        return n.Name + "=(value)";
                    }
                })));
                Assert.IsFalse(anyNull, "Some arguments were null");
                return AnalysisSet.Empty;
            };

            using (var state = CreateAnalyzer(PythonLanguageVersion.V27)) {
                state.SpecializeFunction("NullNamedArgument", "fn", callable);

                var entry1 = state.AddModule("NullNamedArgument", "NullNamedArgument.py");
                Prepare(entry1, GetSourceDocument("def fn(**kwargs): pass", "NullNamedArgument"), state.LanguageVersion);
                entry1.Analyze(CancellationToken.None);
                var entry2 = state.AddModule("test", "test.py");
                Prepare(entry2, GetSourceDocument("import NullNamedArgument; NullNamedArgument.fn(a=0, ]]])", "test"), state.LanguageVersion);
                entry2.Analyze(CancellationToken.None);
            }
        }

        #endregion

        #region Helpers

        protected IEnumerable<IAnalysisVariable> UniqifyVariables(IEnumerable<IAnalysisVariable> vars) {
            Dictionary<LocationInfo, IAnalysisVariable> res = new Dictionary<LocationInfo, IAnalysisVariable>();
            foreach (var v in vars) {
                if (!res.ContainsKey(v.Location) || res[v.Location].Type == VariableType.Value) {
                    res[v.Location] = v;
                }
            }

            return res.Values;

        }



        /// <summary>
        /// Returns all the permutations of the set [0 ... n-1]
        /// </summary>
        /// <param name="n"></param>
        /// <returns></returns>
        private static IEnumerable<List<int>> Permutations(int n) {
            if (n <= 0) {
                yield return new List<int>();
            } else {
                foreach (var prev in Permutations(n - 1)) {
                    for (int i = n - 1; i >= 0; i--) {
                        var result = new List<int>(prev);
                        result.Insert(i, n - 1);
                        yield return result;
                    }
                }
            }
        }

        private IEnumerable<IPythonProjectEntry[]> MakeModulePermutations(string prefix, string[] code) {
            foreach (var p in Permutations(code.Length)) {
                var result = new IPythonProjectEntry[code.Length];
                using (var state = PythonAnalyzer.CreateSynchronously(InterpreterFactory, Interpreter)) {
                    state.Limits = GetLimits();

                    for (int i = 0; i < code.Length; i++) {
                        result[p[i]] = state.AddModule(prefix + (p[i] + 1).ToString(), "fob", null);
                    }
                    for (int i = 0; i < code.Length; i++) {
                        Prepare(result[p[i]], GetSourceUnit(code[p[i]]));
                    }
                    for (int i = 0; i < code.Length; i++) {
                        result[p[i]].Analyze(CancellationToken.None, true);
                    }

                    state.AnalyzeQueuedEntries(CancellationToken.None);

                    yield return result;
                }
            }
        }

        /// <summary>
        /// For a given set of module definitions, build analysis info for each unique permutation
        /// of the ordering of the defintions and run the test against each analysis.
        /// </summary>
        /// <param name="prefix">Prefix for the module names. The first source text will become prefix + "1", etc.</param>
        /// <param name="code">The source code for each of the modules</param>
        /// <param name="test">The test to run against the analysis</param>
        private void PermutedTest(string prefix, string[] code, Action<IPythonProjectEntry[]> test) {
            foreach (var pe in MakeModulePermutations(prefix, code)) {
                test(pe);
                Console.WriteLine("--- End Permutation ---");
            }
        }


        private static string[] GetUnion(params object[] objs) {
            var result = new HashSet<string>();
            foreach (var obj in objs) {
                if (obj is string) {
                    result.Add((string)obj);
                } else if (obj is IEnumerable<string>) {
                    result.UnionWith((IEnumerable<string>)obj);
                } else {
                    throw new NotImplementedException("Non-string member");
                }
            }
            return result.ToArray();
        }

        private static string[] GetIntersection(IEnumerable<string> first, params IEnumerable<string>[] remaining) {
            var result = new HashSet<string>(first);
            foreach (var obj in remaining) {
                result.IntersectWith((IEnumerable<string>)obj);
            }
            return result.ToArray();
        }

        #endregion
    }

    [TestClass]
    public class StdLibAnalysisTest : AnalysisTest {
        public StdLibAnalysisTest() {
        }

        public StdLibAnalysisTest(IPythonInterpreterFactory factory, IPythonInterpreter interpreter)
            : base(factory, interpreter) {
        }

        protected override AnalysisLimits GetLimits() {
            return AnalysisLimits.GetStandardLibraryLimits();
        }
    }

    public static class ModuleAnalysisExtensions {
        public static IEnumerable<string> GetMemberNamesByIndex(this ModuleAnalysis analysis, string exprText, int index, GetMemberOptions options = GetMemberOptions.IntersectMultipleResults) {
            return analysis.GetMembersByIndex(exprText, index, options).Select(m => m.Name);
        }

        public static IEnumerable<IPythonType> GetTypesByIndex(this ModuleAnalysis analysis, string exprText, int index) {
            return analysis.GetValuesByIndex(exprText, index).Select(m => m.PythonType);
        }

        public static IEnumerable<BuiltinTypeId> GetTypeIdsByIndex(this ModuleAnalysis analysis, string exprText, int index) {
            return analysis.GetValuesByIndex(exprText, index).Select(m => {
                if (m.PythonType.TypeId != BuiltinTypeId.Unknown) {
                    return m.PythonType.TypeId;
                }

                var state = analysis.ProjectState;
                if (m == state._noneInst) {
                    return BuiltinTypeId.NoneType;
                }

                var bci = m as BuiltinClassInfo;
                if (bci == null) {
                    var bii = m as BuiltinInstanceInfo;
                    if (bii != null) {
                        bci = bii.ClassInfo;
                    }
                }
                if (bci != null) {
                    int count = (int)BuiltinTypeIdExtensions.LastTypeId;
                    for (int i = 1; i <= count; ++i) {
                        var bti = (BuiltinTypeId)i;
                        if (!bti.IsVirtualId() && analysis.ProjectState.ClassInfos[bti] == bci) {
                            return bti;
                        }
                    }
                }

                return BuiltinTypeId.Unknown;
            });
        }

        public static IEnumerable<string> GetDescriptionsByIndex(this ModuleAnalysis entry, string variable, int index) {
            return entry.GetValuesByIndex(variable, index).Select(m => m.Description);
        }

        public static IEnumerable<string> GetShortDescriptionsByIndex(this ModuleAnalysis entry, string variable, int index) {
            return entry.GetValuesByIndex(variable, index).Select(m => m.ShortDescription);
        }

        public static IEnumerable<string> GetCompletionDocumentationByIndex(this ModuleAnalysis entry, string variable, string memberName, int index) {
            return entry.GetMemberByIndex(variable, memberName, index).Select(m => m.Documentation);
        }

        public static IEnumerable<MemberResult> GetMemberByIndex(this ModuleAnalysis entry, string variable, string memberName, int index) {
            return entry.GetMembersByIndex(variable, index).Where(m => m.Name == memberName);
        }

    }
}
>>>>>>> e9928cba
<|MERGE_RESOLUTION|>--- conflicted
+++ resolved
@@ -1,18 +1,18 @@
-<<<<<<< HEAD
-/* ****************************************************************************
- *
- * Copyright (c) Microsoft Corporation. 
- *
- * This source code is subject to terms and conditions of the Apache License, Version 2.0. A 
- * copy of the license can be found in the License.html file at the root of this distribution. If 
- * you cannot locate the Apache License, Version 2.0, please send an email to 
- * vspython@microsoft.com. By using this source code in any fashion, you are agreeing to be bound 
- * by the terms of the Apache License, Version 2.0.
- *
- * You must not remove this notice, or any other, from this software.
- *
- * ***************************************************************************/
-
+﻿/* ****************************************************************************
+*
+* Copyright (c) Microsoft Corporation. 
+*
+* This source code is subject to terms and conditions of the Apache License, Version 2.0. A 
+* copy of the license can be found in the License.html file at the root of this distribution. If 
+* you cannot locate the Apache License, Version 2.0, please send an email to 
+* vspython@microsoft.com. By using this source code in any fashion, you are agreeing to be bound 
+* by the terms of the Apache License, Version 2.0.
+*
+* You must not remove this notice, or any other, from this software.
+*
+* ***************************************************************************/
+
+extern alias analysis;
 using System;
 using System.Collections.Generic;
 using System.Diagnostics;
@@ -22,6 +22,7 @@
 using System.Text.RegularExpressions;
 using System.Threading;
 using System.Threading.Tasks;
+using analysis::Microsoft.PythonTools.Analysis.Analyzer;
 using Microsoft.PythonTools.Analysis;
 using Microsoft.PythonTools.Analysis.Values;
 using Microsoft.PythonTools.Interpreter;
@@ -127,10 +128,10 @@
 
         [TestMethod, Priority(0)]
         public void TestPackageImportStar() {
-            var fobInit = GetSourceUnit("from oar import *", @"C:\Test\Lib\fob\__init__.py");
-            var oarInit = GetSourceUnit("from baz import *", @"C:\Test\Lib\fob\oar\__init__.py");
-            var baz = GetSourceUnit("import quox\r\nfunc = quox.func", @"C:\Test\Lib\fob\oar\baz.py");
-            var quox = GetSourceUnit("def func(): return 42", @"C:\Test\Lib\fob\oar\quox.py");
+            var fobInit = GetSourceDocument("from oar import *", @"C:\Test\Lib\fob\__init__.py");
+            var oarInit = GetSourceDocument("from baz import *", @"C:\Test\Lib\fob\oar\__init__.py");
+            var baz = GetSourceDocument("import quox\r\nfunc = quox.func", @"C:\Test\Lib\fob\oar\baz.py");
+            var quox = GetSourceDocument("def func(): return 42", @"C:\Test\Lib\fob\oar\quox.py");
 
             var state = CreateAnalyzer();
 
@@ -670,9 +671,9 @@
 ";
 
                 var mod1 = state.AddModule("mod1", "mod1", null);
-                Prepare(mod1, GetSourceUnit(text1, "mod1"));
+                Prepare(mod1, GetSourceDocument(text1, "mod1"));
                 var mod2 = state.AddModule("mod2", "mod2", null);
-                Prepare(mod2, GetSourceUnit(text2, "mod2"));
+                Prepare(mod2, GetSourceDocument(text2, "mod2"));
 
                 mod1.Analyze(CancellationToken.None, true);
                 mod2.Analyze(CancellationToken.None, true);
@@ -709,9 +710,9 @@
 ";
 
                 var mod1 = state.AddModule("mod1", "mod1", null);
-                Prepare(mod1, GetSourceUnit(text1, "mod1"));
+                Prepare(mod1, GetSourceDocument(text1, "mod1"));
                 var mod2 = state.AddModule("mod2", "mod2", null);
-                Prepare(mod2, GetSourceUnit(text2, "mod2"));
+                Prepare(mod2, GetSourceDocument(text2, "mod2"));
 
                 mod1.Analyze(CancellationToken.None);
                 mod2.Analyze(CancellationToken.None);
@@ -722,7 +723,7 @@
 
                 // mutate 1st file
                 text1 = text1.Substring(0, text1.IndexOf("    def")) + Environment.NewLine + text1.Substring(text1.IndexOf("    def"));
-                Prepare(mod1, GetSourceUnit(text1, "mod1"));
+                Prepare(mod1, GetSourceDocument(text1, "mod1"));
                 mod1.Analyze(CancellationToken.None);
 
                 VerifyReferences(UniqifyVariables(mod1.Analysis.GetVariablesByIndex("SomeMethod", text1.IndexOf("SomeMethod"))),
@@ -730,7 +731,7 @@
 
                 // mutate 2nd file
                 text2 = Environment.NewLine + text2;
-                Prepare(mod2, GetSourceUnit(text2, "mod1"));
+                Prepare(mod2, GetSourceDocument(text2, "mod1"));
                 mod2.Analyze(CancellationToken.None);
 
                 VerifyReferences(UniqifyVariables(mod1.Analysis.GetVariablesByIndex("SomeMethod", text1.IndexOf("SomeMethod"))),
@@ -2753,9 +2754,9 @@
                 var oarText = "class abc(object): pass";
 
                 var fobMod = state.AddModule("fob", "fob", null);
-                Prepare(fobMod, GetSourceUnit(fobText, "mod1"));
+                Prepare(fobMod, GetSourceDocument(fobText, "mod1"));
                 var oarMod = state.AddModule("oar", "oar", null);
-                Prepare(oarMod, GetSourceUnit(oarText, "mod2"));
+                Prepare(oarMod, GetSourceDocument(oarText, "mod2"));
 
                 fobMod.Analyze(CancellationToken.None);
                 oarMod.Analyze(CancellationToken.None);
@@ -2783,13 +2784,13 @@
 from baz import abc2 as abc";
 
                 var fobMod = state.AddModule("fob", "fob", null);
-                Prepare(fobMod, GetSourceUnit(fobText, "mod1"));
+                Prepare(fobMod, GetSourceDocument(fobText, "mod1"));
                 var oarMod = state.AddModule("oar", "oar", null);
-                Prepare(oarMod, GetSourceUnit(oarText, "mod2"));
+                Prepare(oarMod, GetSourceDocument(oarText, "mod2"));
                 var bazMod = state.AddModule("baz", "baz", null);
-                Prepare(bazMod, GetSourceUnit(bazText, "mod3"));
+                Prepare(bazMod, GetSourceDocument(bazText, "mod3"));
                 var oarBazMod = state.AddModule("oarbaz", "oarbaz", null);
-                Prepare(oarBazMod, GetSourceUnit(oarBazText, "mod4"));
+                Prepare(oarBazMod, GetSourceDocument(oarBazText, "mod4"));
 
                 fobMod.Analyze(CancellationToken.None, true);
                 oarMod.Analyze(CancellationToken.None, true);
@@ -3013,9 +3014,9 @@
 ";
 
                     var mod1 = state.AddModule("mod1", "mod1", null);
-                    Prepare(mod1, GetSourceUnit(code1, "mod1"));
+                    Prepare(mod1, GetSourceDocument(code1, "mod1"));
                     var mod2 = state.AddModule("mod2", "mod2", null);
-                    Prepare(mod2, GetSourceUnit(code2, "mod2"));
+                    Prepare(mod2, GetSourceDocument(code2, "mod2"));
 
                     mod1.Analyze(CancellationToken.None, true);
                     mod2.Analyze(CancellationToken.None, true);
@@ -3023,7 +3024,7 @@
                     mod1.AnalysisGroup.AnalyzeQueuedEntries(CancellationToken.None);
                     if (i == 0) {
                         // re-preparing shouldn't be necessary
-                        Prepare(mod2, GetSourceUnit(code2, "mod2"));
+                        Prepare(mod2, GetSourceDocument(code2, "mod2"));
                     }
 
                     mod2.Analyze(CancellationToken.None, true);
@@ -4386,7 +4387,7 @@
                 var baz = state.AddModule("baz", @"baz.py", EmptyAnalysisCookie.Instance);
 
                 AnalyzeLeak(() => {
-                    var oarSrc = GetSourceUnit(@"
+                    var oarSrc = GetSourceDocument(@"
 import sys
 from baz import D
 
@@ -4404,7 +4405,7 @@
 
 ", @"oar.py");
 
-                    var bazSrc = GetSourceUnit(@"
+                    var bazSrc = GetSourceDocument(@"
 from oar import C
 
 class D(object):
@@ -4449,12 +4450,7 @@
             List<string> files = new List<string>();
             CollectFiles(dir, files);
 
-            List<FileStreamReader> sourceUnits = new List<FileStreamReader>();
-            foreach (string file in files) {
-                sourceUnits.Add(
-                    new FileStreamReader(file)
-                );
-            }
+            var documents = files.Select(f => new FileSourceDocument(f)).ToList();
 
             Stopwatch sw = new Stopwatch();
 
@@ -4462,8 +4458,8 @@
             long start0 = sw.ElapsedMilliseconds;
             using (var projectState = PythonAnalyzer.CreateSynchronously(InterpreterFactory, Interpreter)) {
                 var modules = new List<IPythonProjectEntry>();
-                foreach (var sourceUnit in sourceUnits) {
-                    modules.Add(projectState.AddModule(ModulePath.FromFullPath(sourceUnit.Path).ModuleName, sourceUnit.Path, null));
+                foreach (var document in documents) {
+                    modules.Add(projectState.AddModule(ModulePath.FromFullPath(document.Moniker).ModuleName, document.Moniker, null));
                 }
                 long start1 = sw.ElapsedMilliseconds;
                 Trace.TraceInformation("AddSourceUnit: {0} ms", start1 - start0);
@@ -4472,9 +4468,10 @@
                 for (int i = 0; i < modules.Count; i++) {
                     PythonAst ast = null;
                     try {
-                        var sourceUnit = sourceUnits[i];
-
-                        ast = Parser.CreateParser(sourceUnit, InterpreterFactory.GetLanguageVersion()).ParseFile();
+                        ast = Parser.TokenizeAndParseAsync(
+                            documents[i],
+                            InterpreterFactory.GetLanguageVersion()
+                        ).GetAwaiter().GetResult().Tree;
                     } catch (Exception) {
                     }
                     nodes.Add(ast);
@@ -4492,7 +4489,7 @@
 
                 long start3 = sw.ElapsedMilliseconds;
                 for (int i = 0; i < modules.Count; i++) {
-                    Trace.TraceInformation("Analyzing {1}: {0} ms", sw.ElapsedMilliseconds - start3, sourceUnits[i].Path);
+                    Trace.TraceInformation("Analyzing {1}: {0} ms", sw.ElapsedMilliseconds - start3, documents[i].Moniker);
                     var ast = nodes[i];
                     if (ast != null) {
                         modules[i].Analyze(CancellationToken.None, true);
@@ -4511,11 +4508,10 @@
                     }
                 }
                 AnalyzeLeak(() => {
-                    using (var reader = new FileStreamReader(modules[index].FilePath)) {
-                        var ast = Parser.CreateParser(reader, InterpreterFactory.GetLanguageVersion()).ParseFile();
-
-                        modules[index].UpdateTree(ast, null);
-                    }
+                    modules[index].UpdateTree(Parser.TokenizeAndParseAsync(
+                        new FileSourceDocument(modules[index].FilePath),
+                        InterpreterFactory.GetLanguageVersion()
+                    ).GetAwaiter().GetResult().Tree, null);
 
                     modules[index].Analyze(CancellationToken.None, true);
                     modules[index].AnalysisGroup.AnalyzeQueuedEntries(CancellationToken.None);
@@ -4546,14 +4542,14 @@
 
         [TestMethod, Priority(0)]
         public void MoveClass() {
-            var fobSrc = GetSourceUnit("from oar import C", @"fob.py");
-
-            var oarSrc = GetSourceUnit(@"
+            var fobSrc = GetSourceDocument("from oar import C", @"fob.py");
+
+            var oarSrc = GetSourceDocument(@"
 class C(object):
     pass
 ", @"oar.py");
 
-            var bazSrc = GetSourceUnit(@"
+            var bazSrc = GetSourceDocument(@"
 class C(object):
     pass
 ", @"baz.py");
@@ -4575,7 +4571,7 @@
                 Assert.AreEqual(fob.Analysis.GetValuesByIndex("C", 1).First().Description, "class C");
                 Assert.IsTrue(fob.Analysis.GetValuesByIndex("C", 1).First().Locations.Single().FilePath.EndsWith("oar.py"));
 
-                oarSrc = GetSourceUnit(@"
+                oarSrc = GetSourceDocument(@"
 ", @"oar.py");
 
                 // delete the class..
@@ -4585,7 +4581,7 @@
 
                 Assert.AreEqual(fob.Analysis.GetValuesByIndex("C", 1).ToArray().Length, 0);
 
-                fobSrc = GetSourceUnit("from baz import C", @"fob.py");
+                fobSrc = GetSourceDocument("from baz import C", @"fob.py");
                 Prepare(fob, fobSrc);
 
                 fob.Analyze(CancellationToken.None);
@@ -4597,14 +4593,14 @@
 
         [TestMethod, Priority(0)]
         public void Package() {
-            var src1 = GetSourceUnit("", @"C:\\Test\\Lib\\fob\\__init__.py");
-
-            var src2 = GetSourceUnit(@"
+            var src1 = GetSourceDocument("", @"C:\\Test\\Lib\\fob\\__init__.py");
+
+            var src2 = GetSourceDocument(@"
 from fob.y import abc
 import fob.y as y
 ", @"C:\\Test\\Lib\\fob\\x.py");
 
-            var src3 = GetSourceUnit(@"
+            var src3 = GetSourceDocument(@"
 abc = 42
 ", @"C:\\Test\\Lib\\fob\\y.py");
 
@@ -4637,9 +4633,9 @@
                 new { Content = "abc = 42",           FullPath = Path.Combine(tempPath, "y.py") } 
             };
 
-            var srcs = new TextReader[files.Length];
+            var srcs = new ISourceDocument[files.Length];
             for (int i = 0; i < files.Length; i++) {
-                srcs[i] = GetSourceUnit(files[i].Content, files[i].FullPath);
+                srcs[i] = GetSourceDocument(files[i].Content, files[i].FullPath);
                 File.WriteAllText(files[i].FullPath, files[i].Content);
             }
 
@@ -4677,9 +4673,9 @@
                 new { Content = "def y(): pass",    FullPath = Path.Combine(tempPath, "y.py") } 
             };
 
-            var srcs = new TextReader[files.Length];
+            var srcs = new ISourceDocument[files.Length];
             for (int i = 0; i < files.Length; i++) {
-                srcs[i] = GetSourceUnit(files[i].Content, files[i].FullPath);
+                srcs[i] = GetSourceDocument(files[i].Content, files[i].FullPath);
                 File.WriteAllText(files[i].FullPath, files[i].Content);
             }
 
@@ -4969,7 +4965,7 @@
     return None
 ";
 
-            var sourceUnit = GetSourceUnit(text, "fob");
+            var sourceUnit = GetSourceDocument(text, "fob");
             var state = CreateAnalyzer();
             state.Limits.ProcessCustomDecorators = true;
             var entry = state.AddModule("fob", "fob", null);
@@ -4997,7 +4993,7 @@
     return None
 ";
 
-            var sourceUnit = GetSourceUnit(text, "fob");
+            var sourceUnit = GetSourceDocument(text, "fob");
             var state = CreateAnalyzer();
             state.Limits.ProcessCustomDecorators = false;
             var entry = state.AddModule("fob", "fob", null);
@@ -5931,15 +5927,15 @@
                 var entry2 = state.AddModule("mod2", "mod2", null);
 
                 // analyze both files
-                Prepare(entry1, GetSourceUnit(text1, "mod1"), InterpreterFactory.GetLanguageVersion());
+                Prepare(entry1, GetSourceDocument(text1, "mod1"), InterpreterFactory.GetLanguageVersion());
                 entry1.Analyze(CancellationToken.None);
-                Prepare(entry2, GetSourceUnit(text2, "mod2"), InterpreterFactory.GetLanguageVersion());
+                Prepare(entry2, GetSourceDocument(text2, "mod2"), InterpreterFactory.GetLanguageVersion());
                 entry2.Analyze(CancellationToken.None);
 
                 AssertUtil.ContainsExactly(entry1.Analysis.GetTypeIdsByIndex("abc", text1.IndexOf("pass")), BuiltinTypeId.Int);
 
                 // re-analyze project1, we should still know about the type info provided by module2
-                Prepare(entry1, GetSourceUnit(text1, "mod1"), InterpreterFactory.GetLanguageVersion());
+                Prepare(entry1, GetSourceDocument(text1, "mod1"), InterpreterFactory.GetLanguageVersion());
                 entry1.Analyze(CancellationToken.None);
 
                 AssertUtil.ContainsExactly(entry1.Analysis.GetTypeIdsByIndex("abc", text1.IndexOf("pass")), BuiltinTypeId.Int);
@@ -6627,10 +6623,10 @@
                 state.SpecializeFunction("NullNamedArgument", "fn", callable);
 
                 var entry1 = state.AddModule("NullNamedArgument", "NullNamedArgument.py");
-                Prepare(entry1, GetSourceUnit("def fn(**kwargs): pass", "NullNamedArgument"), state.LanguageVersion);
+                Prepare(entry1, GetSourceDocument("def fn(**kwargs): pass", "NullNamedArgument"), state.LanguageVersion);
                 entry1.Analyze(CancellationToken.None);
                 var entry2 = state.AddModule("test", "test.py");
-                Prepare(entry2, GetSourceUnit("import NullNamedArgument; NullNamedArgument.fn(a=0, ]]])", "test"), state.LanguageVersion);
+                Prepare(entry2, GetSourceDocument("import NullNamedArgument; NullNamedArgument.fn(a=0, ]]])", "test"), state.LanguageVersion);
                 entry2.Analyze(CancellationToken.None);
             }
         }
@@ -6807,6812 +6803,4 @@
         }
 
     }
-}
-=======
-﻿extern alias analysis;
-/* ****************************************************************************
-*
-* Copyright (c) Microsoft Corporation. 
-*
-* This source code is subject to terms and conditions of the Apache License, Version 2.0. A 
-* copy of the license can be found in the License.html file at the root of this distribution. If 
-* you cannot locate the Apache License, Version 2.0, please send an email to 
-* vspython@microsoft.com. By using this source code in any fashion, you are agreeing to be bound 
-* by the terms of the Apache License, Version 2.0.
-*
-* You must not remove this notice, or any other, from this software.
-*
-* ***************************************************************************/
-
-using System;
-using System.Collections.Generic;
-using System.Diagnostics;
-using System.IO;
-using System.Linq;
-using System.Text;
-using System.Text.RegularExpressions;
-using System.Threading;
-using System.Threading.Tasks;
-using analysis::Microsoft.PythonTools.Analysis.Analyzer;
-using Microsoft.PythonTools.Analysis;
-using Microsoft.PythonTools.Analysis.Values;
-using Microsoft.PythonTools.Interpreter;
-using Microsoft.PythonTools.Parsing;
-using Microsoft.PythonTools.Parsing.Ast;
-using Microsoft.Scripting.Utils;
-using Microsoft.VisualStudio.TestTools.UnitTesting;
-using TestUtilities;
-using TestUtilities.Python;
-using Assert = Microsoft.VisualStudio.TestTools.UnitTesting.Assert;
-
-namespace AnalysisTests {
-    [TestClass]
-    public partial class AnalysisTest : BaseAnalysisTest {
-        public AnalysisTest() {
-        }
-
-        public AnalysisTest(IPythonInterpreterFactory factory, IPythonInterpreter interpreter)
-            : base(factory, interpreter) {
-        }
-
-        #region Test Cases
-
-        [TestMethod, Priority(0)]
-        public void CheckInterpreter() {
-            try {
-                Interpreter.GetBuiltinType((BuiltinTypeId)(-1));
-                Assert.Fail("Expected KeyNotFoundException");
-            } catch (KeyNotFoundException) {
-            }
-            var intType = Interpreter.GetBuiltinType(BuiltinTypeId.Int);
-            Assert.IsTrue(intType.ToString() != "");
-        }
-
-        [TestMethod, Priority(0)]
-        public void SpecialArgTypes() {
-            var code = @"def f(*fob, **oar):
-    pass
-";
-            var entry = ProcessText(code);
-
-            AssertUtil.ContainsExactly(entry.GetTypeIdsByIndex("fob", code.IndexOf("pass")), BuiltinTypeId.Tuple);
-            AssertUtil.ContainsExactly(entry.GetTypeIdsByIndex("oar", code.IndexOf("pass")), BuiltinTypeId.Dict);
-
-            code = @"def f(*fob):
-    pass
-
-f(42)
-";
-            entry = ProcessText(code);
-
-            AssertUtil.ContainsExactly(entry.GetTypeIdsByIndex("fob", code.IndexOf("pass")), BuiltinTypeId.Tuple);
-            AssertUtil.ContainsExactly(entry.GetTypeIdsByIndex("fob[0]", code.IndexOf("pass")), BuiltinTypeId.Int);
-
-            code = @"def f(*fob):
-    pass
-
-f(42, 'abc')
-";
-            entry = ProcessText(code);
-
-            AssertUtil.ContainsExactly(entry.GetTypeIdsByIndex("fob", code.IndexOf("pass")), BuiltinTypeId.Tuple);
-            AssertUtil.ContainsExactly(entry.GetTypeIdsByIndex("fob[0]", code.IndexOf("pass")), BuiltinTypeId.Int, BuiltinTypeId_Str);
-            AssertUtil.ContainsExactly(entry.GetTypeIdsByIndex("fob[1]", code.IndexOf("pass")), BuiltinTypeId.Int, BuiltinTypeId_Str);
-
-            code = @"def f(*fob):
-    pass
-
-f(42, 'abc')
-f('abc', 42)
-";
-            entry = ProcessText(code);
-
-            AssertUtil.ContainsExactly(entry.GetTypeIdsByIndex("fob", code.IndexOf("pass")), BuiltinTypeId.Tuple);
-            AssertUtil.ContainsExactly(entry.GetTypeIdsByIndex("fob[0]", code.IndexOf("pass")), BuiltinTypeId.Int, BuiltinTypeId_Str);
-            AssertUtil.ContainsExactly(entry.GetTypeIdsByIndex("fob[1]", code.IndexOf("pass")), BuiltinTypeId.Int, BuiltinTypeId_Str);
-
-            code = @"def f(**oar):
-    y = oar['fob']
-    pass
-
-f(x=42)
-";
-            entry = ProcessText(code);
-
-            AssertUtil.ContainsExactly(entry.GetTypeIdsByIndex("oar", code.IndexOf("pass")), BuiltinTypeId.Dict);
-            AssertUtil.ContainsExactly(entry.GetTypeIdsByIndex("oar['fob']", code.IndexOf("pass")), BuiltinTypeId.Int);
-            AssertUtil.ContainsExactly(entry.GetTypeIdsByIndex("y", code.IndexOf("pass")), BuiltinTypeId.Int);
-
-
-            code = @"def f(**oar):
-    z = oar['fob']
-    pass
-
-f(x=42, y = 'abc')
-";
-            entry = ProcessText(code);
-
-            AssertUtil.ContainsExactly(entry.GetTypeIdsByIndex("oar", code.IndexOf("pass")), BuiltinTypeId.Dict);
-            AssertUtil.ContainsExactly(entry.GetTypeIdsByIndex("oar['fob']", code.IndexOf("pass")), BuiltinTypeId.Int, BuiltinTypeId_Str);
-            AssertUtil.ContainsExactly(entry.GetTypeIdsByIndex("z", code.IndexOf("pass")), BuiltinTypeId.Int, BuiltinTypeId_Str);
-        }
-
-        [TestMethod, Priority(0)]
-        public void TestPackageImportStar() {
-            var fobInit = GetSourceDocument("from oar import *", @"C:\Test\Lib\fob\__init__.py");
-            var oarInit = GetSourceDocument("from baz import *", @"C:\Test\Lib\fob\oar\__init__.py");
-            var baz = GetSourceDocument("import quox\r\nfunc = quox.func", @"C:\Test\Lib\fob\oar\baz.py");
-            var quox = GetSourceDocument("def func(): return 42", @"C:\Test\Lib\fob\oar\quox.py");
-
-            var state = CreateAnalyzer();
-
-            AnalysisLog.Output = Console.Out;
-            try {
-                var fobInitState = state.AddModule("fob", @"C:\Test\Lib\fob\__init__.py");
-                var oarInitState = state.AddModule("fob.oar", @"C:\Test\Lib\fob\oar\__init__.py");
-                var bazState = state.AddModule("fob.oar.baz", @"C:\Test\Lib\fob\oar\baz.py");
-                var quoxState = state.AddModule("fob.oar.quox", @"C:\Test\Lib\fob\oar\quox.py");
-
-                Prepare(fobInitState, fobInit);
-                Prepare(oarInitState, oarInit);
-                Prepare(bazState, baz);
-                Prepare(quoxState, quox);
-
-                fobInitState.Analyze(CancellationToken.None, true);
-                oarInitState.Analyze(CancellationToken.None, true);
-                bazState.Analyze(CancellationToken.None, true);
-                quoxState.Analyze(CancellationToken.None, true);
-                state.AnalyzeQueuedEntries(CancellationToken.None);
-
-                AssertUtil.ContainsExactly(quoxState.Analysis.GetDescriptionsByIndex("func", 1), "def func() -> int");
-                AssertUtil.ContainsExactly(bazState.Analysis.GetDescriptionsByIndex("func", 1), "def func() -> int");
-                AssertUtil.ContainsExactly(oarInitState.Analysis.GetDescriptionsByIndex("func", 1), "def func() -> int");
-                AssertUtil.ContainsExactly(fobInitState.Analysis.GetDescriptionsByIndex("func", 1), "def func() -> int");
-            } finally {
-                try {
-                    AnalysisLog.Flush();
-                } finally {
-                    AnalysisLog.Output = null;
-                }
-            }
-        }
-
-        [TestMethod, Priority(0)]
-        public void TestClassAssignSameName() {
-            var text = @"x = 123
-
-class A:
-    x = x
-    pass
-
-class B:
-    x = 3.1415
-    x = x
-";
-
-            var entry = ProcessText(text);
-
-            AssertUtil.ContainsExactly(entry.GetTypeIdsByIndex("x", 0), BuiltinTypeId.Int);
-            AssertUtil.ContainsExactly(entry.GetTypeIdsByIndex("x", text.IndexOf("x =")), BuiltinTypeId.Int);
-            AssertUtil.ContainsExactly(entry.GetTypeIdsByIndex("x", text.IndexOf("pass")), BuiltinTypeId.Int);
-            AssertUtil.ContainsExactly(entry.GetTypeIdsByIndex("A.x", 0), BuiltinTypeId.Int);
-            
-            // Arguably this should only be float, but since we don't support
-            // definite assignment having both int and float is correct now.
-            //
-            // It also means we handle this case consistently:
-            //
-            // class B(object):
-            //     if False:
-            //         x = 3.1415
-            //     x = x
-            AssertUtil.ContainsExactly(entry.GetTypeIdsByIndex("B.x", 0), BuiltinTypeId.Int, BuiltinTypeId.Float);
-        }
-
-        [TestMethod, Priority(0)]
-        public void TestFunctionAssignSameName() {
-            var text = @"x = 123
-
-def f():
-    x = x
-    return x
-
-y = f()
-";
-
-            var entry = ProcessText(text);
-
-            AssertUtil.ContainsExactly(entry.GetTypeIdsByIndex("x", 0), BuiltinTypeId.Int);
-            AssertUtil.ContainsExactly(entry.GetTypeIdsByIndex("x", text.IndexOf("x =")), BuiltinTypeId.Int);
-            AssertUtil.ContainsExactly(entry.GetTypeIdsByIndex("x", text.IndexOf("return")), BuiltinTypeId.Int);
-            AssertUtil.ContainsExactly(entry.GetTypeIdsByIndex("y", 0), BuiltinTypeId.Int);
-        }
-
-        /// <summary>
-        /// Binary operators should assume their result type
-        /// https://pytools.codeplex.com/workitem/1575
-        /// 
-        /// Slicing should assume the incoming type
-        /// https://pytools.codeplex.com/workitem/1581
-        /// </summary>
-        [TestMethod, Priority(0)]
-        public void TestBuiltinOperatorsFallback() {
-            var code = @"import array
-
-slice = array.array('b', b'abcdef')[2:3]
-add = array.array('b', b'abcdef') + array.array('b', b'fob')
-";
-            var entry = ProcessText(code);
-
-            AssertUtil.ContainsExactly(
-                entry.GetTypesByIndex("slice", code.IndexOf("slice = ")).Select(x => x.Name), 
-                "array"
-            );
-            AssertUtil.ContainsExactly(
-                entry.GetTypesByIndex("add", code.IndexOf("add = ")).Select(x => x.Name), 
-                "array"
-            );
-        }
-
-        [TestMethod, Priority(0)]
-        public void ExcessPositionalArguments() {
-            var code = @"def f(a, *args):
-    return args[0]
-
-x = f('abc', 1)
-y = f(1, 'abc')
-z = f(None, 'abc', 1)
-";
-            var entry = ProcessText(code);
-
-            AssertUtil.ContainsExactly(entry.GetTypeIdsByIndex("x", code.IndexOf("x = ")), BuiltinTypeId.Int);
-            AssertUtil.ContainsExactly(entry.GetTypeIdsByIndex("y", code.IndexOf("y = ")), BuiltinTypeId_Str);
-            AssertUtil.ContainsExactly(entry.GetTypeIdsByIndex("z", code.IndexOf("z = ")), BuiltinTypeId_Str, BuiltinTypeId.Int);
-        }
-
-        [TestMethod, Priority(0)]
-        public void ExcessNamedArguments() {
-            var code = @"def f(a, **args):
-    return args[a]
-
-x = f(a='b', b=1)
-y = f(a='c', c=1.3)
-z = f(a='b', b='abc')
-w = f(a='p', p=1, q='abc')
-";
-            var entry = ProcessText(code);
-
-            AssertUtil.ContainsExactly(entry.GetTypeIdsByIndex("x", code.IndexOf("x = ")), BuiltinTypeId.Int);
-            AssertUtil.ContainsExactly(entry.GetTypeIdsByIndex("y", code.IndexOf("y = ")), BuiltinTypeId.Float);
-            AssertUtil.ContainsExactly(entry.GetTypeIdsByIndex("z", code.IndexOf("z = ")), BuiltinTypeId_Str);
-            AssertUtil.ContainsExactly(entry.GetTypeIdsByIndex("w", code.IndexOf("w = ")), BuiltinTypeId_Str, BuiltinTypeId.Int);
-        }
-
-        [TestMethod, Priority(0), Timeout(5000)]
-        public void RecursiveListComprehensionV32() {
-            var code = @"
-def f(x):
-    x = []
-    x = [i for i in x]
-    x = (i for i in x)
-    f(x)
-";
-
-            ProcessText(code, PythonLanguageVersion.V32);
-            // If we complete processing then we have succeeded
-        }
-
-        [TestMethod, Priority(0)]
-        public void CartesianStarArgs() {
-            var code = @"def f(a, **args):
-    args['fob'] = a
-    return args['fob']
-
-
-x = f(42)
-y = f('abc')";
-
-            var entry = ProcessText(code);
-
-            AssertUtil.Contains(entry.GetTypeIdsByIndex("x", code.IndexOf("x =")), BuiltinTypeId.Int);
-            AssertUtil.Contains(entry.GetTypeIdsByIndex("y", code.IndexOf("x =")), BuiltinTypeId_Str);
-
-
-            code = @"def f(a, **args):
-    for i in xrange(2):
-        if i == 1:
-            return args['fob']
-        else:
-            args['fob'] = a
-
-x = f(42)
-y = f('abc')";
-
-            entry = ProcessText(code);
-
-            AssertUtil.Contains(entry.GetTypeIdsByIndex("x", code.IndexOf("x =")), BuiltinTypeId.Int);
-            AssertUtil.Contains(entry.GetTypeIdsByIndex("y", code.IndexOf("x =")), BuiltinTypeId_Str);
-        }
-
-        [TestMethod, Priority(0)]
-        public void CartesianRecursive() {
-            var code = @"def f(a, *args):
-    f(a, args)
-    return a
-
-
-x = f(42)";
-
-            var entry = ProcessText(code);
-
-            AssertUtil.Contains(entry.GetTypeIdsByIndex("x", code.IndexOf("x =")), BuiltinTypeId.Int);
-        }
-
-        [TestMethod, Priority(0)]
-        public void CartesianSimple() {
-            var code = @"def f(a):
-    return a
-
-
-x = f(42)
-y = f('fob')";
-
-            var entry = ProcessText(code);
-
-            AssertUtil.ContainsExactly(entry.GetTypeIdsByIndex("x", code.IndexOf("x =")), BuiltinTypeId.Int);
-            AssertUtil.ContainsExactly(entry.GetTypeIdsByIndex("y", code.IndexOf("y =")), BuiltinTypeId_Str);
-        }
-
-
-        [TestMethod, Priority(0)]
-        public void CartesianLocals() {
-            var code = @"def f(a):
-    b = a
-    return b
-
-
-x = f(42)
-y = f('fob')";
-
-            var entry = ProcessText(code);
-
-            AssertUtil.ContainsExactly(entry.GetTypeIdsByIndex("x", code.IndexOf("x =")), BuiltinTypeId.Int);
-            AssertUtil.ContainsExactly(entry.GetTypeIdsByIndex("y", code.IndexOf("y =")), BuiltinTypeId_Str);
-        }
-
-        [TestMethod, Priority(0)]
-        public void CartesianClosures() {
-            var code = @"def f(a):
-    def g():
-        return a
-    return g()
-
-
-x = f(42)
-y = f('fob')";
-
-            var entry = ProcessText(code);
-
-            AssertUtil.ContainsExactly(entry.GetTypeIdsByIndex("x", code.IndexOf("x =")), BuiltinTypeId.Int);
-            AssertUtil.ContainsExactly(entry.GetTypeIdsByIndex("y", code.IndexOf("y =")), BuiltinTypeId_Str);
-        }
-
-        [TestMethod, Priority(0)]
-        public void CartesianContainerFactory() {
-            var code = @"def list_fact(ctor):
-    x = []
-    for abc in xrange(10):
-        x.append(ctor(abc))
-    return x
-
-
-a = list_fact(int)[0]
-b = list_fact(str)[0]
-";
-
-            var entry = ProcessText(code);
-
-            AssertUtil.ContainsExactly(entry.GetTypeIdsByIndex("a", code.IndexOf("a =")), BuiltinTypeId.Int);
-            AssertUtil.ContainsExactly(entry.GetTypeIdsByIndex("b", code.IndexOf("b =")), BuiltinTypeId_Str);
-        }
-
-        [TestMethod, Priority(0)]
-        public void CartesianLocalsIsInstance() {
-            var code = @"def f(a, c):
-    if isinstance(c, int):
-        b = a
-        return b
-    else:
-        b = a
-        return b
-
-
-x = f(42, 'oar')
-y = f('fob', 'oar')";
-
-            var entry = ProcessText(code);
-
-            AssertUtil.ContainsExactly(entry.GetTypeIdsByIndex("x", code.IndexOf("x =")), BuiltinTypeId.Int);
-            AssertUtil.ContainsExactly(entry.GetTypeIdsByIndex("y", code.IndexOf("y =")), BuiltinTypeId_Str);
-        }
-
-        [TestMethod, Priority(0)]
-        public void CartesianMerge() {
-            var limits = GetLimits();
-            // Ensure we include enough calls
-            var callCount = limits.CallDepth * limits.DecreaseCallDepth + 1;
-            var code = new StringBuilder(@"def f(a):
-    return g(a)
-
-def g(b):
-    return h(b)
-
-def h(c):
-    return c
-
-");
-            for (int i = 0; i < callCount; ++i) {
-                code.AppendLine("x = g(123)");
-            }
-            code.AppendLine("y = f(3.1415)");
-
-            var text = code.ToString();
-            Console.WriteLine(text);
-            var entry = ProcessText(text);
-
-            AssertUtil.ContainsExactly(entry.GetTypeIdsByIndex("x", 0), BuiltinTypeId.Int, BuiltinTypeId.Float);
-            AssertUtil.ContainsExactly(entry.GetTypeIdsByIndex("y", 0), BuiltinTypeId.Int, BuiltinTypeId.Float);
-        }
-
-        [TestMethod, Priority(0)]
-        public void ImportAs() {
-            var entry = ProcessText(@"import sys as s, array as a");
-
-            AssertUtil.Contains(entry.GetMemberNamesByIndex("s", 1), "winver");
-            AssertUtil.Contains(entry.GetMemberNamesByIndex("a", 1), "ArrayType");
-
-            entry = ProcessText(@"import sys as s");
-            AssertUtil.Contains(entry.GetMemberNamesByIndex("s", 1), "winver");
-        }
-
-        [TestMethod, Priority(0)]
-        public void DictionaryKeyValues() {
-            var code = @"x = {'abc': 42, 'oar': 'baz'}
-
-i = x['abc']
-s = x['oar']
-";
-            var entry = ProcessText(code);
-
-            AssertUtil.ContainsExactly(entry.GetTypeIdsByIndex("i", code.IndexOf("i =")), BuiltinTypeId.Int);
-            AssertUtil.ContainsExactly(entry.GetTypeIdsByIndex("s", code.IndexOf("s =")), BuiltinTypeId_Str);
-        }
-
-        [TestMethod, Priority(0)]
-        public void RecursiveLists() {
-            var code = @"x = []
-x.append(x)
-
-y = []
-y.append(y)
-
-def f(a):
-    return a[0]
-
-x2 = f(x)
-y2 = f(y)
-";
-            var entry = ProcessText(code);
-
-            AssertUtil.ContainsExactly(entry.GetTypeIdsByIndex("x", code.IndexOf("x =")), BuiltinTypeId.List);
-            AssertUtil.ContainsExactly(entry.GetTypeIdsByIndex("y", code.IndexOf("y =")), BuiltinTypeId.List);
-            AssertUtil.ContainsExactly(entry.GetTypeIdsByIndex("x2", code.IndexOf("x2 =")), BuiltinTypeId.List);
-            AssertUtil.ContainsExactly(entry.GetTypeIdsByIndex("y2", code.IndexOf("y2 =")), BuiltinTypeId.List);
-        }
-
-        [TestMethod, Priority(0)]
-        public void RecursiveDictionaryKeyValues() {
-            var code = @"x = {'abc': 42, 'oar': 'baz'}
-x['abc'] = x
-x[x] = 'abc'
-
-i = x['abc']
-s = x['abc']['abc']['abc']['oar']
-t = x[x]
-";
-            var entry = ProcessText(code);
-
-            AssertUtil.ContainsExactly(entry.GetTypeIdsByIndex("i", code.IndexOf("i =")), BuiltinTypeId.Int, BuiltinTypeId.Dict);
-            AssertUtil.ContainsExactly(entry.GetTypeIdsByIndex("s", code.IndexOf("s =")), BuiltinTypeId_Str);
-            AssertUtil.ContainsExactly(entry.GetTypeIdsByIndex("t", code.IndexOf("t =")), BuiltinTypeId_Str);
-
-            code = @"x = {'y': None, 'value': 123 }
-y = { 'x': x, 'value': 'abc' }
-x['y'] = y
-
-i = x['y']['x']['value']
-s = y['x']['y']['value']
-";
-            entry = ProcessText(code);
-
-            AssertUtil.ContainsExactly(entry.GetTypeIdsByIndex("i", code.IndexOf("i =")), BuiltinTypeId.Int);
-            AssertUtil.ContainsExactly(entry.GetTypeIdsByIndex("s", code.IndexOf("s =")), BuiltinTypeId_Str);
-        }
-
-        [TestMethod, Priority(0)]
-        public void RecursiveTuples() {
-            var code = @"class A(object):
-    def __init__(self):
-        self.top = None
-
-    def fn(self, x, y):
-        top = self.top
-        if x > y:
-            self.fn(y, x)
-            return
-        self.top = x, y, top
-
-    def pop(self):
-        self.top = self.top[2]
-
-    def original(self, item=None):
-        if item == None:
-            item = self.top
-        if item[2] != None:
-            self.original(item[2])
-
-        x, y, _ = item
-
-a=A()
-a.fn(1, 2)
-a.fn(3, 4)
-a.fn(5, 6)
-a.fn(7, 8)
-a.fn(9, 10)
-a.fn(11, 12)
-a.fn(13, 14)
-x1, y1, _1 = a.top
-a.original()
-";
-
-            var entry = ProcessText(code);
-
-            var expectedIntType1 = new[] { BuiltinTypeId.Int };
-            var expectedIntType2 = new[] { BuiltinTypeId.Int };
-            var expectedTupleType1 = new[] { BuiltinTypeId.Tuple, BuiltinTypeId.NoneType };
-            var expectedTupleType2 = new[] { BuiltinTypeId.Tuple, BuiltinTypeId.NoneType };
-            if (this is StdLibAnalysisTest) {
-                expectedIntType1 = new BuiltinTypeId[0];
-                expectedIntType2 = new BuiltinTypeId[0];
-                expectedTupleType1 = new[] { BuiltinTypeId.NoneType };
-            }
-
-            AssertUtil.ContainsExactly(entry.GetTypeIdsByIndex("x1", code.IndexOf("x1, y1, _1 =")), expectedIntType1);
-            AssertUtil.ContainsExactly(entry.GetTypeIdsByIndex("y1", code.IndexOf("x1, y1, _1 =")), expectedIntType1);
-            AssertUtil.ContainsExactly(entry.GetTypeIdsByIndex("_1", code.IndexOf("x1, y1, _1 =")), expectedTupleType1);
-            AssertUtil.ContainsExactly(entry.GetTypeIdsByIndex("x", code.IndexOf("x, y, _ =")), expectedIntType2);
-            AssertUtil.ContainsExactly(entry.GetTypeIdsByIndex("y", code.IndexOf("x, y, _ =")), expectedIntType2);
-            AssertUtil.ContainsExactly(entry.GetTypeIdsByIndex("_", code.IndexOf("x, y, _ =")), expectedTupleType2);
-            AssertUtil.ContainsExactly(entry.GetTypeIdsByIndex("self.top", code.IndexOf("if item ==")), expectedTupleType2);
-        }
-
-        [TestMethod, Priority(0)]
-        public void RecursiveSequences() {
-            var code = @"
-x = []
-x.append(x)
-x.append(1)
-x.append(3.14)
-x.append('abc')
-x.append(x)
-y = x[0]
-";
-            var entry = ProcessText(code);
-
-            // Completing analysis is the main test, but we'll also ensure that
-            // the right types are in the list.
-
-            AssertUtil.ContainsExactly(entry.GetTypeIdsByIndex("y", 1), BuiltinTypeId.List, BuiltinTypeId.Int, BuiltinTypeId.Float, BuiltinTypeId_Str);
-        }
-
-        [TestMethod, Priority(0)]
-        public void CombinedTupleSignatures() {
-            var code = @"def a():
-    if x:
-        return (1, True)
-    elif y:
-        return (1, True)
-    else:
-        return (2, False)
-
-x = a()
-";
-            var entry = ProcessText(code);
-
-            var func = entry.GetValuesByIndex("a", 0).OfType<FunctionInfo>().FirstOrDefault();
-            Assert.IsNotNull(func);
-            var sb = new StringBuilder();
-            FunctionInfo.AddReturnTypeString(sb, func.GetReturnValue);
-            Assert.AreEqual(" -> tuple", sb.ToString());
-        }
-
-        [TestMethod, Priority(0)]
-        public void ImportStar() {
-            var entry = ProcessText(@"
-from nt import *
-            ");
-
-            var members = entry.GetMemberNamesByIndex("", 1);
-
-            AssertUtil.Contains(members, "abort");
-
-            entry = ProcessText(@"");
-
-            // make sure abort hasn't become a builtin, if so this test needs to be updated
-            // with a new name
-            if (entry.GetMemberNamesByIndex("", 1).Contains("abort")) {
-                Assert.Fail("abort has become a builtin, or a clean module includes it for some reason");
-            }
-        }
-
-        [TestMethod, Priority(0)]
-        public void ImportTrailingComma() {
-            var entry = ProcessText(@"
-import nt,
-            ");
-
-            var members = entry.GetMemberNamesByIndex("nt", 1);
-
-            AssertUtil.Contains(members, "abort");
-        }
-
-        [TestMethod, Priority(0)]
-        public void ImportStarCorrectRefs() {
-            using (var state = PythonAnalyzer.CreateSynchronously(InterpreterFactory, Interpreter)) {
-
-                var text1 = @"
-from mod2 import *
-
-a = D()
-";
-
-                var text2 = @"
-class D(object):
-    pass
-";
-
-                var mod1 = state.AddModule("mod1", "mod1", null);
-                Prepare(mod1, GetSourceDocument(text1, "mod1"));
-                var mod2 = state.AddModule("mod2", "mod2", null);
-                Prepare(mod2, GetSourceDocument(text2, "mod2"));
-
-                mod1.Analyze(CancellationToken.None, true);
-                mod2.Analyze(CancellationToken.None, true);
-                mod1.AnalysisGroup.AnalyzeQueuedEntries(CancellationToken.None);
-
-                VerifyReferences(
-                    UniqifyVariables(mod2.Analysis.GetVariablesByIndex("D", text2.IndexOf("class D"))),
-                    new VariableLocation(2, 7, VariableType.Definition, "mod2"),
-                    new VariableLocation(4, 5, VariableType.Reference, "mod1")
-                );
-            }
-        }
-
-
-        [TestMethod, Priority(0)]
-        public void MutatingReferences() {
-            using (var state = PythonAnalyzer.CreateSynchronously(InterpreterFactory, Interpreter)) {
-
-                var text1 = @"
-import mod2
-
-class C(object):
-    def SomeMethod(self):
-        pass
-
-mod2.D(C())
-";
-
-                var text2 = @"
-class D(object):
-    def __init__(self, value):
-        self.value = value
-        self.value.SomeMethod()
-";
-
-                var mod1 = state.AddModule("mod1", "mod1", null);
-                Prepare(mod1, GetSourceDocument(text1, "mod1"));
-                var mod2 = state.AddModule("mod2", "mod2", null);
-                Prepare(mod2, GetSourceDocument(text2, "mod2"));
-
-                mod1.Analyze(CancellationToken.None);
-                mod2.Analyze(CancellationToken.None);
-
-
-                VerifyReferences(UniqifyVariables(mod1.Analysis.GetVariablesByIndex("SomeMethod", text1.IndexOf("SomeMethod"))),
-                    new VariableLocation(5, 9, VariableType.Definition), new VariableLocation(5, 20, VariableType.Reference));
-
-                // mutate 1st file
-                text1 = text1.Substring(0, text1.IndexOf("    def")) + Environment.NewLine + text1.Substring(text1.IndexOf("    def"));
-                Prepare(mod1, GetSourceDocument(text1, "mod1"));
-                mod1.Analyze(CancellationToken.None);
-
-                VerifyReferences(UniqifyVariables(mod1.Analysis.GetVariablesByIndex("SomeMethod", text1.IndexOf("SomeMethod"))),
-                    new VariableLocation(6, 9, VariableType.Definition), new VariableLocation(5, 20, VariableType.Reference));
-
-                // mutate 2nd file
-                text2 = Environment.NewLine + text2;
-                Prepare(mod2, GetSourceDocument(text2, "mod1"));
-                mod2.Analyze(CancellationToken.None);
-
-                VerifyReferences(UniqifyVariables(mod1.Analysis.GetVariablesByIndex("SomeMethod", text1.IndexOf("SomeMethod"))),
-                    new VariableLocation(6, 9, VariableType.Definition), new VariableLocation(6, 20, VariableType.Reference));
-            }
-
-        }
-
-        [TestMethod, Priority(0)]
-        public void PrivateMembers() {
-            string code = @"
-class C:
-    def __init__(self):
-        self._C__X = 'abc'	# Completions here should only ever show __X
-        self.__X = 42
-
-class D(C):
-    def __init__(self):        
-        print(self)		# self. here shouldn't have __X or _C__X (could be controlled by Text Editor->Python->general->Hide advanced members to show _C__X)
-";
-            var entry = ProcessText(code);
-
-            AssertUtil.ContainsExactly(entry.GetMemberNamesByIndex("self", code.IndexOf("_C__X")), "__X", "__init__", "__doc__", "__class__");
-            AssertUtil.ContainsExactly(entry.GetMemberNamesByIndex("self", code.IndexOf("print")), "_C__X", "__init__", "__doc__", "__class__");
-
-            code = @"
-class C(object):
-    def __init__(self):
-        self.f(_C__A = 42)		# sig help should be _C__A
-    
-    def f(self, __A):
-        pass
-
-
-class D(C):
-    def __init__(self):
-        marker
-        self.f(_C__A=42)		# sig help should be _C__A
-";
-            entry = ProcessText(code);
-
-            AssertUtil.AreEqual(
-                entry.GetSignaturesByIndex("self.f", code.IndexOf("self.f")).First().Parameters.Select(x => x.Name),
-                "_C__A"
-            );
-            AssertUtil.AreEqual(
-                entry.GetSignaturesByIndex("self.f", code.IndexOf("marker")).First().Parameters.Select(x => x.Name),
-                "_C__A"
-            );
-
-            code = @"
-class C(object):
-    def __init__(self):
-        self.__f(_C__A = 42)		# member should be __f
-
-    def __f(self, __A):
-        pass
-
-
-class D(C):
-    def __init__(self):
-        marker
-        self._C__f(_C__A=42)		# member should be _C__f
-
-";
-
-            entry = ProcessText(code);
-            AssertUtil.ContainsExactly(entry.GetMemberNamesByIndex("self", code.IndexOf("self.__f")), GetUnion(_objectMembers, "__f", "__init__"));
-            AssertUtil.ContainsExactly(entry.GetMemberNamesByIndex("self", code.IndexOf("marker")), GetUnion(_objectMembers, "_C__f", "__init__"));
-
-            code = @"
-class C(object):
-    __FOB = 42
-
-    def f(self):
-        abc = C.__FOB  # Completion should work here
-
-
-xyz = C._C__FOB  # Advanced members completion should work here
-";
-            entry = ProcessText(code);
-            AssertUtil.ContainsExactly(entry.GetMemberNamesByIndex("C", code.IndexOf("abc = ")), GetUnion(_objectMembers, "__FOB", "f"));
-            AssertUtil.ContainsExactly(entry.GetMemberNamesByIndex("C", code.IndexOf("xyz = ")), GetUnion(_objectMembers, "_C__FOB", "f"));
-
-        }
-
-        [TestMethod, Priority(0)]
-        public void BaseInstanceVariable() {
-            var code = @"
-class C:
-    def __init__(self):
-        self.abc = 42
-
-
-class D(C):
-    def __init__(self):        
-        self.fob = self.abc
-";
-
-            var entry = ProcessText(code);
-            AssertUtil.ContainsExactly(entry.GetMemberNamesByIndex("self.fob", code.IndexOf("self.fob")), _intMembers);
-            AssertUtil.Contains(entry.GetMemberNamesByIndex("self", code.IndexOf("self.fob")), "abc");
-        }
-
-        [TestMethod, Priority(0)]
-        public void Mro() {
-            // Successful: MRO is A B C D E F object
-            var code = @"
-O = object
-class F(O): pass
-class E(O): pass
-class D(O): pass
-class C(D,F): pass
-class B(D,E): pass
-class A(B,C): pass
-
-a = A()
-";
-
-            var entry = ProcessText(code);
-
-            var clsA = entry.GetValuesByIndex("A", code.IndexOf("a =")).FirstOrDefault() as ClassInfo;
-            Assert.IsNotNull(clsA);
-            var mroA = clsA.Mro.SelectMany(ns => ns.Select(n => n.ShortDescription)).ToList();
-            AssertUtil.ContainsExactly(mroA, "A", "B", "C", "D", "E", "F", "type object");
-
-            // Unsuccessful: cannot order X and Y
-            code = @"
-O = object
-class X(O): pass
-class Y(O): pass
-class A(X, Y): pass
-class B(Y, X): pass
-class C(A, B): pass
-
-c = C()
-";
-
-            entry = ProcessText(code);
-
-            var clsC = entry.GetValuesByIndex("C", code.IndexOf("c =")).FirstOrDefault() as ClassInfo;
-            Assert.IsNotNull(clsC);
-            Assert.IsFalse(clsC._mro.IsValid);
-
-            // Unsuccessful: cannot order F and E
-            code = @"
-class F(object): remember2buy='spam'
-class E(F): remember2buy='eggs'
-class G(F,E): pass
-G.remember2buy
-";
-
-            entry = ProcessText(code);
-            var clsG = entry.GetValuesByIndex("G", code.IndexOf("G.remember2buy")).FirstOrDefault() as ClassInfo;
-            Assert.IsNotNull(clsG);
-            Assert.IsFalse(clsG._mro.IsValid);
-
-
-            // Successful: exchanging bases of G fixes the ordering issue
-            code = @"
-class F(object): remember2buy='spam'
-class E(F): remember2buy='eggs'
-class G(E,F): pass
-G.remember2buy
-";
-
-            entry = ProcessText(code);
-            clsG = entry.GetValuesByIndex("G", code.IndexOf("G.remember2buy")).FirstOrDefault() as ClassInfo;
-            Assert.IsNotNull(clsG);
-            var mroG = clsG.Mro.SelectMany(ns => ns.Select(n => n.ShortDescription)).ToList();
-            AssertUtil.ContainsExactly(mroG, "G", "E", "F", "type object");
-
-            // Successful: MRO is Z K1 K2 K3 D A B C E object
-            code = @"
-class A(object): pass
-class B(object): pass
-class C(object): pass
-class D(object): pass
-class E(object): pass
-class K1(A,B,C): pass
-class K2(D,B,E): pass
-class K3(D,A):   pass
-class Z(K1,K2,K3): pass
-z = Z()
-";
-
-            entry = ProcessText(code);
-            var clsZ = entry.GetValuesByIndex("Z", code.IndexOf("z =")).FirstOrDefault() as ClassInfo;
-            Assert.IsNotNull(clsZ);
-            var mroZ = clsZ.Mro.SelectMany(ns => ns.Select(n => n.ShortDescription)).ToList();
-            AssertUtil.ContainsExactly(mroZ, "Z", "K1", "K2", "K3", "D", "A", "B", "C", "E", "type object");
-
-            // Successful: MRO is Z K1 K2 K3 D A B C E object
-            code = @"
-class A(int): pass
-class B(float): pass
-class C(str): pass
-z = None
-";
-
-            entry = ProcessText(code);
-            clsA = entry.GetValuesByIndex("A", code.IndexOf("z =")).FirstOrDefault() as ClassInfo;
-            Assert.IsNotNull(clsA);
-            mroA = clsA.Mro.SelectMany(ns => ns.Select(n => n.ShortDescription)).ToList();
-            AssertUtil.ContainsExactly(mroA, "A", "type int", "type object");
-
-            var clsB = entry.GetValuesByIndex("B", code.IndexOf("z =")).FirstOrDefault() as ClassInfo;
-            Assert.IsNotNull(clsB);
-            var mroB = clsB.Mro.SelectMany(ns => ns.Select(n => n.ShortDescription)).ToList();
-            AssertUtil.ContainsExactly(mroB, "B", "type float", "type object");
-
-            clsC = entry.GetValuesByIndex("C", code.IndexOf("z =")).FirstOrDefault() as ClassInfo;
-            Assert.IsNotNull(clsC);
-            var mroC = clsC.Mro.SelectMany(ns => ns.Select(n => n.ShortDescription)).ToList();
-            AssertUtil.ContainsExactly(mroC, "C", "type str", "type object");
-        }
-
-        [TestMethod, Priority(0)]
-        public void ImportStarMro() {
-            PermutedTest(
-                "mod",
-                new[] { 
-                    @"
-class Test_test1(object):
-    def test_A(self):
-        pass
-",
- @"from mod1 import *
-
-class Test_test2(Test_test1):
-    def test_newtest(self):pass"
-                },
-                (modules) => {
-                    var mro = modules[1].Analysis.GetValuesByIndex("Test_test2", 0).First().Mro.ToArray();
-                    Assert.AreEqual(3, mro.Length);
-                    Assert.AreEqual("Test_test2", mro[0].First().Name);
-                    Assert.AreEqual("Test_test1", mro[1].First().Name);
-                    Assert.AreEqual("object", mro[2].First().Name);
-                }
-            );
-        }
-
-        [TestMethod, Priority(0)]
-        public void Iterator() {
-            var entry = ProcessText(@"
-A = [1, 2, 3]
-B = 'abc'
-C = [1.0, 'a', 3]
-
-iA = iter(A)
-iB = iter(B)
-iC = iter(C)
-", PythonLanguageVersion.V27);
-
-            AssertUtil.ContainsExactly(entry.GetTypeIdsByIndex("iA", 1), BuiltinTypeId.ListIterator);
-            AssertUtil.ContainsExactly(entry.GetTypeIdsByIndex("B", 1), BuiltinTypeId_Str);
-            AssertUtil.ContainsExactly(entry.GetTypeIdsByIndex("iB", 1), BuiltinTypeId_StrIterator);
-            AssertUtil.ContainsExactly(entry.GetTypeIdsByIndex("iC", 1), BuiltinTypeId.ListIterator);
-
-            entry = ProcessText(@"
-A = [1, 2, 3]
-B = 'abc'
-C = [1.0, 'a', 3]
-
-iA = A.__iter__()
-iB = B.__iter__()
-iC = C.__iter__()
-", PythonLanguageVersion.V27);
-
-            AssertUtil.ContainsExactly(entry.GetTypeIdsByIndex("iA", 1), BuiltinTypeId.ListIterator);
-            AssertUtil.ContainsExactly(entry.GetTypeIdsByIndex("B", 1), BuiltinTypeId_Str);
-            AssertUtil.ContainsExactly(entry.GetTypeIdsByIndex("iB", 1), BuiltinTypeId_StrIterator);
-            AssertUtil.ContainsExactly(entry.GetTypeIdsByIndex("iC", 1), BuiltinTypeId.ListIterator);
-
-
-            entry = ProcessText(@"
-A = [1, 2, 3]
-B = 'abc'
-C = [1.0, 'a', 3]
-
-iA, iB, iC = A.__iter__(), B.__iter__(), C.__iter__()
-a = iA.next()
-b = next(iB)
-_next = next
-c = _next(iC)
-", PythonLanguageVersion.V27);
-
-            AssertUtil.ContainsExactly(entry.GetTypeIdsByIndex("a", 1), BuiltinTypeId.Int);
-            AssertUtil.ContainsExactly(entry.GetTypeIdsByIndex("b", 1), BuiltinTypeId_Str);
-            AssertUtil.ContainsExactly(entry.GetTypeIdsByIndex("c", 1), BuiltinTypeId.Int, BuiltinTypeId_Str, BuiltinTypeId.Float);
-
-            if (SupportsPython3) {
-                entry = ProcessText(@"
-A = [1, 2, 3]
-B = 'abc'
-C = [1.0, 'a', 3]
-
-iA, iB, iC = A.__iter__(), B.__iter__(), C.__iter__()
-a = iA.__next__()
-b = next(iB)
-_next = next
-c = _next(iC)
-", PythonLanguageVersion.V30);
-
-                AssertUtil.ContainsExactly(entry.GetTypeIdsByIndex("a", 1), BuiltinTypeId.Int);
-                AssertUtil.ContainsExactly(entry.GetTypeIdsByIndex("b", 1), BuiltinTypeId.Unicode);
-                AssertUtil.ContainsExactly(entry.GetTypeIdsByIndex("c", 1), BuiltinTypeId.Int, BuiltinTypeId.Unicode, BuiltinTypeId.Float);
-            }
-
-            entry = ProcessText(@"
-iA = iter(lambda: 1, 2)
-iB = iter(lambda: 'abc', None)
-iC = iter(lambda: 1, 'abc')
-
-a = next(iA)
-b = next(iB)
-c = next(iC)
-", PythonLanguageVersion.V27);
-
-            AssertUtil.ContainsExactly(entry.GetTypeIdsByIndex("a", 1), BuiltinTypeId.Int);
-            AssertUtil.ContainsExactly(entry.GetTypeIdsByIndex("b", 1), BuiltinTypeId_Str);
-            AssertUtil.ContainsExactly(entry.GetTypeIdsByIndex("c", 1), BuiltinTypeId.Int);
-
-            if (SupportsPython3) {
-                entry = ProcessText(@"
-iA = iter(lambda: 1, 2)
-iB = iter(lambda: 'abc', None)
-iC = iter(lambda: 1, 'abc')
-
-a = next(iA)
-b = next(iB)
-c = next(iC)
-", PythonLanguageVersion.V30);
-
-                AssertUtil.ContainsExactly(entry.GetTypeIdsByIndex("a", 1), BuiltinTypeId.Int);
-                AssertUtil.ContainsExactly(entry.GetTypeIdsByIndex("b", 1), BuiltinTypeId.Unicode);
-                AssertUtil.ContainsExactly(entry.GetTypeIdsByIndex("c", 1), BuiltinTypeId.Int);
-            }
-        }
-
-        [TestMethod, Priority(0)]
-        public void Generator2x() {
-            var entry = ProcessText(@"
-def f():
-    yield 1
-    yield 2
-    yield 3
-
-a = f()
-b = a.next()
-
-for c in f():
-    print c
-d = a.__next__()
-            ", PythonLanguageVersion.V27);
-
-            AssertUtil.ContainsExactly(entry.GetTypeIdsByIndex("a", 1), BuiltinTypeId.Generator);
-            AssertUtil.ContainsExactly(entry.GetTypeIdsByIndex("b", 1), BuiltinTypeId.Int);
-            AssertUtil.ContainsExactly(entry.GetTypeIdsByIndex("c", 1), BuiltinTypeId.Int);
-            AssertUtil.ContainsExactly(entry.GetTypeIdsByIndex("d", 1));
-
-            entry = ProcessText(@"
-def f(x):
-    yield x
-
-a1 = f(42)
-b1 = a1.next()
-a2 = f('abc')
-b2 = a2.next()
-
-for c in f():
-    print c
-d = a1.__next__()
-            ", PythonLanguageVersion.V27);
-
-            AssertUtil.ContainsExactly(entry.GetTypeIdsByIndex("a1", 1), BuiltinTypeId.Generator);
-            AssertUtil.ContainsExactly(entry.GetTypeIdsByIndex("b1", 1), BuiltinTypeId.Int);
-            AssertUtil.ContainsExactly(entry.GetTypeIdsByIndex("a2", 1), BuiltinTypeId.Generator);
-            AssertUtil.ContainsExactly(entry.GetTypeIdsByIndex("b2", 1), BuiltinTypeId_Str);
-            AssertUtil.ContainsExactly(entry.GetTypeIdsByIndex("c", 1));
-            AssertUtil.ContainsExactly(entry.GetTypeIdsByIndex("d", 1));
-
-            var text = @"
-def f():
-    yield 1
-    x = yield 2
-
-a = f()
-b = a.next()
-c = a.send('abc')
-d = a.__next__()";
-            entry = ProcessText(text, PythonLanguageVersion.V27);
-
-            AssertUtil.ContainsExactly(entry.GetTypeIdsByIndex("a", 1), BuiltinTypeId.Generator);
-            AssertUtil.ContainsExactly(entry.GetTypeIdsByIndex("b", 1), BuiltinTypeId.Int);
-            AssertUtil.ContainsExactly(entry.GetTypeIdsByIndex("c", 1), BuiltinTypeId.Int);
-            AssertUtil.ContainsExactly(entry.GetTypeIdsByIndex("d", 1));
-        }
-
-        [TestMethod, Priority(0)]
-        public void Generator3x() {
-            if (!SupportsPython3) {
-                return;
-            }
-
-            var entry = ProcessText(@"
-def f():
-    yield 1
-    yield 2
-    yield 3
-
-a = f()
-b = a.__next__()
-
-for c in f():
-    print c
-
-d = a.next()
-            ", PythonLanguageVersion.V30);
-
-            AssertUtil.ContainsExactly(entry.GetTypeIdsByIndex("a", 1), BuiltinTypeId.Generator);
-            AssertUtil.ContainsExactly(entry.GetTypeIdsByIndex("b", 1), BuiltinTypeId.Int);
-            AssertUtil.ContainsExactly(entry.GetTypeIdsByIndex("c", 1), BuiltinTypeId.Int);
-            AssertUtil.ContainsExactly(entry.GetTypeIdsByIndex("d", 1));
-
-            entry = ProcessText(@"
-def f(x):
-    yield x
-
-a1 = f(42)
-b1 = a1.__next__()
-a2 = f('abc')
-b2 = a2.__next__()
-
-for c in f(42):
-    print c
-d = a1.next()
-            ", PythonLanguageVersion.V30);
-
-            AssertUtil.ContainsExactly(entry.GetTypeIdsByIndex("a1", 1), BuiltinTypeId.Generator);
-            AssertUtil.ContainsExactly(entry.GetTypeIdsByIndex("b1", 1), BuiltinTypeId.Int);
-            AssertUtil.ContainsExactly(entry.GetTypeIdsByIndex("a2", 1), BuiltinTypeId.Generator);
-            AssertUtil.ContainsExactly(entry.GetTypeIdsByIndex("b2", 1), BuiltinTypeId.Unicode);
-            AssertUtil.ContainsExactly(entry.GetTypeIdsByIndex("c", 1), BuiltinTypeId.Int);
-            AssertUtil.ContainsExactly(entry.GetTypeIdsByIndex("d", 1));
-
-            var text = @"
-def f():
-    yield 1
-    x = yield 2
-
-a = f()
-b = a.__next__()
-c = a.send('abc')
-d = a.next()";
-            entry = ProcessText(text, PythonLanguageVersion.V30);
-
-            AssertUtil.ContainsExactly(entry.GetTypeIdsByIndex("a", 1), BuiltinTypeId.Generator);
-            AssertUtil.ContainsExactly(entry.GetTypeIdsByIndex("b", 1), BuiltinTypeId.Int);
-            AssertUtil.ContainsExactly(entry.GetTypeIdsByIndex("c", 1), BuiltinTypeId.Int);
-            AssertUtil.ContainsExactly(entry.GetTypeIdsByIndex("x", text.IndexOf("yield 2")), BuiltinTypeId.Unicode);
-            AssertUtil.ContainsExactly(entry.GetTypeIdsByIndex("d", 1));
-        }
-
-        [TestMethod, Priority(0)]
-        public void GeneratorDelegation() {
-            if (!SupportsPython3) {
-                // IronPython does not yet support yield from.
-                return;
-            }
-
-            var text = @"
-def f():
-    yield 1
-    yield 2
-    yield 3
-
-def g():
-    yield from f()
-
-a = g()
-a2 = iter(a)
-b = next(a)
-
-for c in g():
-    print(c)
-";
-            var entry = ProcessText(text, PythonLanguageVersion.V33);
-
-            AssertUtil.ContainsExactly(entry.GetTypeIdsByIndex("a", 1), BuiltinTypeId.Generator);
-            AssertUtil.ContainsExactly(entry.GetTypeIdsByIndex("a2", 1), BuiltinTypeId.Generator);
-            AssertUtil.ContainsExactly(entry.GetTypeIdsByIndex("b", 1), BuiltinTypeId.Int);
-            AssertUtil.ContainsExactly(entry.GetTypeIdsByIndex("c", 1), BuiltinTypeId.Int);
-
-            text = @"
-def f(x):
-    yield from x
-
-a = f([42, 1337])
-b = a.__next__()
-
-#for c in f([42, 1337]):
-#    print(c)
-";
-            entry = ProcessText(text, PythonLanguageVersion.V33);
-
-            AssertUtil.ContainsExactly(entry.GetTypeIdsByIndex("a", 1), BuiltinTypeId.Generator);
-            AssertUtil.ContainsExactly(entry.GetTypeIdsByIndex("b", 1), BuiltinTypeId.Int);
-            //AssertUtil.ContainsExactly(entry.GetTypeIdsByIndex("c", 1), BuiltinTypeId.Int);
-
-            text = @"
-def g():
-    yield 1
-    x = yield 2
-
-def f(fn):
-    yield from fn()
-
-a = f(g)
-b = a.__next__()
-c = a.send('abc')
-";
-            entry = ProcessText(text, PythonLanguageVersion.V33);
-
-            AssertUtil.ContainsExactly(entry.GetTypeIdsByIndex("a", 1), BuiltinTypeId.Generator);
-            AssertUtil.ContainsExactly(entry.GetTypeIdsByIndex("b", 1), BuiltinTypeId.Int);
-            AssertUtil.ContainsExactly(entry.GetTypeIdsByIndex("c", 1), BuiltinTypeId.Int);
-            AssertUtil.ContainsExactly(entry.GetTypeIdsByIndex("x", text.IndexOf("yield 2")), BuiltinTypeId.Unicode);
-
-            text = @"
-def g():
-    yield 1
-    return 'abc'
-
-def f(fn):
-    x = yield from fn()
-
-a = f(g)
-b = a.__next__()
-";
-            entry = ProcessText(text, PythonLanguageVersion.V33);
-
-            AssertUtil.ContainsExactly(entry.GetTypeIdsByIndex("a", 1), BuiltinTypeId.Generator);
-            AssertUtil.ContainsExactly(entry.GetTypeIdsByIndex("b", 1), BuiltinTypeId.Int);
-            AssertUtil.ContainsExactly(entry.GetTypeIdsByIndex("x", text.IndexOf("yield from fn()")), BuiltinTypeId.Unicode);
-
-            text = @"
-def g():
-    yield 1
-    return 'abc', 1.5
-
-def h(fn):
-    return (yield from fn())
-
-def f(fn):
-    x, y = yield from h(fn)
-
-a = f(g)
-b = next(a)
-";
-            entry = ProcessText(text, PythonLanguageVersion.V33);
-
-            AssertUtil.ContainsExactly(entry.GetTypeIdsByIndex("a", 1), BuiltinTypeId.Generator);
-            AssertUtil.ContainsExactly(entry.GetTypeIdsByIndex("b", 1), BuiltinTypeId.Int);
-            AssertUtil.ContainsExactly(entry.GetTypeIdsByIndex("x", text.IndexOf("yield from h(fn)")), BuiltinTypeId.Unicode);
-            AssertUtil.ContainsExactly(entry.GetTypeIdsByIndex("y", text.IndexOf("yield from h(fn)")), BuiltinTypeId.Float);
-        }
-
-
-        [TestMethod, Priority(0)]
-        public void ListComprehensions() {/*
-            var entry = ProcessText(@"
-x = [2,3,4]
-y = [a for a in x]
-z = y[0]
-            ");
-
-            AssertUtil.ContainsExactly(entry.GetTypesFromName("z", 0), IntType);*/
-
-            string text = @"
-def f(abc):
-    print abc
-
-[f(x) for x in [2,3,4]]
-";
-
-            var entry = ProcessText(text);
-
-
-            var vars = entry.GetVariablesByIndex("f", text.IndexOf("[f(x"));
-            VerifyReferences(UniqifyVariables(vars), new VariableLocation(2, 5, VariableType.Definition), new VariableLocation(5, 2, VariableType.Reference));
-        }
-
-        [TestMethod, Priority(0)]
-        public void LambdaInComprehension() {
-            var text = "x = [(lambda a:[a**i for i in range(a+1)])(j) for j in range(5)]";
-
-            var entry = ProcessText(text, PythonLanguageVersion.V33);
-            AssertUtil.ContainsExactly(entry.GetTypeIdsByIndex("x", 1), BuiltinTypeId.List);
-
-            entry = ProcessText(text, PythonLanguageVersion.V30);
-            AssertUtil.ContainsExactly(entry.GetTypeIdsByIndex("x", 1), BuiltinTypeId.List);
-
-            entry = ProcessText(text, PythonLanguageVersion.V27);
-            AssertUtil.ContainsExactly(entry.GetTypeIdsByIndex("x", 1), BuiltinTypeId.List);
-        }
-
-        [TestMethod, Priority(0)]
-        public void Comprehensions() {
-            var text = @"
-x = 10; g = (i for i in range(x)); x = 5
-x = 10; t = False; g = ((i,j) for i in range(x) if t for j in range(x))
-x = 5; t = True;
-[(i,j) for i in range(10) for j in range(5)]
-[ x for x in range(10) if x % 2 if x % 3 ]
-list(x for x in range(10) if x % 2 if x % 3)
-[x for x, in [(4,), (5,), (6,)]]
-list(x for x, in [(7,), (8,), (9,)])
-";
-            var entry = ProcessText(text, PythonLanguageVersion.V27);
-            Assert.IsNotNull(entry);
-
-            entry = ProcessText(text, PythonLanguageVersion.V32);
-            Assert.IsNotNull(entry);
-        }
-
-        [TestMethod, Priority(0)]
-        public void ExecReferences() {
-            string text = @"
-a = {}
-b = ""
-exec b in a
-";
-
-            var entry = ProcessText(text);
-
-            var vars = entry.GetVariablesByIndex("a", text.IndexOf("a = "));
-            VerifyReferences(UniqifyVariables(vars), new VariableLocation(2, 1, VariableType.Definition), new VariableLocation(4, 11, VariableType.Reference));
-
-            vars = entry.GetVariablesByIndex("b", text.IndexOf("b = "));
-            VerifyReferences(UniqifyVariables(vars), new VariableLocation(3, 1, VariableType.Definition), new VariableLocation(4, 6, VariableType.Reference));
-        }
-
-        [TestMethod, Priority(0)]
-        public void PrivateMemberReferences() {
-            string text = @"
-class C:
-    def __x(self):
-        pass
-
-    def y(self):
-        self.__x()
-";
-
-            var entry = ProcessText(text);
-
-            var vars = entry.GetVariablesByIndex("self.__x", text.IndexOf("self.__"));
-            VerifyReferences(UniqifyVariables(vars), new VariableLocation(3, 9, VariableType.Definition), new VariableLocation(7, 14, VariableType.Reference));
-        }
-
-        [TestMethod, Priority(0)]
-        public void GeneratorComprehensions() {
-            var text = @"
-x = [2,3,4]
-y = (a for a in x)
-for z in y:
-    print z
-";
-
-            var entry = ProcessText(text);
-            AssertUtil.ContainsExactly(entry.GetTypeIdsByIndex("z", text.IndexOf("print")), BuiltinTypeId.Int);
-
-            text = @"
-x = [2,3,4]
-y = (a for a in x)
-
-def f(iterable):
-    for z in iterable:
-        print z
-
-f(y)
-";
-
-            entry = ProcessText(text);
-            AssertUtil.ContainsExactly(entry.GetTypeIdsByIndex("z", text.IndexOf("print")), BuiltinTypeId.Int);
-
-            text = @"
-x = [True, False, None]
-
-def f(iterable):
-    result = None
-    for i in iterable:
-        if i:
-            result = i
-    return result
-
-y = f(i for i in x)
-";
-
-            entry = ProcessText(text);
-            AssertUtil.ContainsExactly(entry.GetTypeIdsByIndex("y", text.IndexOf("y =")), BuiltinTypeId.Bool, BuiltinTypeId.NoneType);
-
-
-            text = @"
-def f(abc):
-    print abc
-
-(f(x) for x in [2,3,4])
-";
-
-            entry = ProcessText(text);
-            AssertUtil.ContainsExactly(entry.GetTypeIdsByIndex("abc", text.IndexOf("print")), BuiltinTypeId.Int);
-
-            var vars = entry.GetVariablesByIndex("f", text.IndexOf("(f(x"));
-            VerifyReferences(UniqifyVariables(vars), new VariableLocation(2, 5, VariableType.Definition), new VariableLocation(5, 2, VariableType.Reference));
-        }
-
-
-        [TestMethod, Priority(0)]
-        public void ForSequence() {
-            var entry = ProcessText(@"
-x = [('abc', 42, True), ('abc', 23, False),]
-for some_str, some_int, some_bool in x:
-    print some_str
-    print some_int
-    print some_bool
-");
-            AssertUtil.ContainsExactly(entry.GetTypeIdsByIndex("some_str", 1), BuiltinTypeId_Str);
-            AssertUtil.ContainsExactly(entry.GetTypeIdsByIndex("some_int", 1), BuiltinTypeId.Int);
-            AssertUtil.ContainsExactly(entry.GetTypeIdsByIndex("some_bool", 1), BuiltinTypeId.Bool);
-        }
-
-        [TestMethod, Priority(0)]
-        public void ForIterator() {
-            var code = @"
-class X(object):
-    def __iter__(self): return self
-    def __next__(self): return 123
-
-class Y(object):
-    def __iter__(self): return X()
-
-for i in Y():
-    pass
-";
-            var entry = ProcessText(code, PythonLanguageVersion.V34);
-
-            AssertUtil.ContainsExactly(entry.GetTypeIdsByIndex("i", code.IndexOf("pass")), BuiltinTypeId.Int);
-        }
-
-        [TestMethod, Priority(0)]
-        public void DynamicAttributes() {
-            var entry = ProcessText(@"
-class x(object):
-    def __getattr__(self, name):
-        return 42
-    def f(self): 
-        return 'abc'
-        
-a = x().abc
-b = x().f()
-
-class y(object):
-    def __getattribute__(self, x):
-        return 'abc'
-        
-c = y().abc
-");
-
-            AssertUtil.ContainsExactly(entry.GetTypeIdsByIndex("a", 1), BuiltinTypeId.Int);
-            AssertUtil.ContainsExactly(entry.GetTypeIdsByIndex("b", 1), BuiltinTypeId_Str);
-            AssertUtil.ContainsExactly(entry.GetTypeIdsByIndex("c", 1), BuiltinTypeId_Str);
-        }
-
-        [TestMethod, Priority(0)]
-        public void GetAttr() {
-            var entry = ProcessText(@"
-class x(object):
-    def __init__(self, value):
-        self.value = value
-        
-a = x(42)
-b = getattr(a, 'value')
-c = getattr(a, 'dne', 'fob')
-d = getattr(a, 'value', 'fob')
-");
-
-            AssertUtil.ContainsExactly(entry.GetTypeIdsByIndex("b", 1), BuiltinTypeId.Int);
-            AssertUtil.ContainsExactly(entry.GetTypeIdsByIndex("c", 1), BuiltinTypeId_Str);
-            AssertUtil.ContainsExactly(entry.GetTypeIdsByIndex("d", 1), BuiltinTypeId.Int, BuiltinTypeId_Str);
-        }
-
-        [TestMethod, Priority(0)]
-        public void SetAttr() {
-            var entry = ProcessText(@"
-class X(object):
-    pass
-x = X()
-
-setattr(x, 'a', 123)
-object.__setattr__(x, 'b', 3.1415)
-
-a = x.a
-b = x.b
-");
-
-            AssertUtil.ContainsExactly(entry.GetTypeIdsByIndex("a", 1), BuiltinTypeId.Int);
-            AssertUtil.ContainsExactly(entry.GetTypeIdsByIndex("b", 1), BuiltinTypeId.Float);
-        }
-
-        [TestMethod, Priority(0)]
-        public void NoGetAttrForSlots() {
-            var code = @"class A(object):
-    def __getattr__(self, key):
-        return f
-
-def f(x, y):
-    x # should be unknown
-    y # should be int
-
-a = A()
-a(123, None)
-a.__call__(None, 123)
-";
-            var entry = ProcessText(code);
-
-            // FIXME: https://pytools.codeplex.com/workitem/2898 (for IronPython only)
-            AssertUtil.DoesntContain(entry.GetTypeIdsByIndex("x", code.IndexOf("x #")), BuiltinTypeId.Int);
-            AssertUtil.ContainsExactly(entry.GetTypeIdsByIndex("y", code.IndexOf("y #")), BuiltinTypeId.Int);
-        }
-
-        [TestMethod, Priority(0)]
-        public void VarsSpecialization() {
-            var entry = ProcessText(@"
-x = vars()
-k = x.keys()[0]
-v = x['a']
-");
-
-            AssertUtil.ContainsExactly(entry.GetTypeIdsByIndex("x", 1), BuiltinTypeId.Dict);
-            AssertUtil.ContainsExactly(entry.GetTypeIdsByIndex("k", 1), BuiltinTypeId_Str);
-            AssertUtil.ContainsExactly(entry.GetTypeIdsByIndex("v", 1), BuiltinTypeId.Object);
-        }
-
-        [TestMethod, Priority(0)]
-        public void DirSpecialization() {
-            var entry = ProcessText(@"
-x = dir()
-v = x[0]
-");
-
-            AssertUtil.ContainsExactly(entry.GetTypeIdsByIndex("x", 1), BuiltinTypeId.List);
-            AssertUtil.ContainsExactly(entry.GetTypeIdsByIndex("v", 1), BuiltinTypeId_Str);
-        }
-
-        [TestMethod, Priority(0)]
-        public void ListAppend() {
-            var entry = ProcessText(@"
-x = []
-x.append('abc')
-y = x[0]
-");
-
-            AssertUtil.ContainsExactly(entry.GetTypeIdsByIndex("y", 1), BuiltinTypeId_Str);
-
-            entry = ProcessText(@"
-x = []
-x.extend(('abc', ))
-y = x[0]
-");
-            AssertUtil.ContainsExactly(entry.GetTypeIdsByIndex("y", 1), BuiltinTypeId_Str);
-
-            entry = ProcessText(@"
-x = []
-x.insert(0, 'abc')
-y = x[0]
-");
-            AssertUtil.ContainsExactly(entry.GetTypeIdsByIndex("y", 1), BuiltinTypeId_Str);
-
-            entry = ProcessText(@"
-x = []
-x.append('abc')
-y = x.pop()
-");
-
-            AssertUtil.ContainsExactly(entry.GetTypeIdsByIndex("y", 1), BuiltinTypeId_Str);
-
-            entry = ProcessText(@"
-class ListTest(object):
-    def reset(self):
-        self.items = []
-        self.pushItem(self)
-    def pushItem(self, item):
-        self.items.append(item)
-
-a = ListTest()
-b = a.items[0]");
-
-            AssertUtil.Contains(entry.GetMemberNamesByIndex("b", 1), "pushItem");
-        }
-
-        [TestMethod, Priority(0)]
-        public void Slicing() {
-            var entry = ProcessText(@"
-x = [2]
-y = x[:-1]
-z = y[0]
-");
-
-            AssertUtil.ContainsExactly(entry.GetTypeIdsByIndex("z", 1), BuiltinTypeId.Int);
-
-            entry = ProcessText(@"
-x = (2, 3, 4)
-y = x[:-1]
-z = y[0]
-");
-
-            AssertUtil.ContainsExactly(entry.GetTypeIdsByIndex("z", 1), BuiltinTypeId.Int);
-
-            var text = @"
-lit = 'abc'           
-inst = str.lower()       
-
-slit = lit[1:2]
-ilit = lit[1]
-sinst = inst[1:2]
-iinst = inst[1]
-";
-
-            entry = ProcessText(text);
-
-            foreach (var name in new[] { "slit", "ilit", "sinst", "iinst" }) {
-                AssertUtil.ContainsExactly(entry.GetTypeIdsByIndex(name, text.IndexOf(name + " = ")), BuiltinTypeId_Str);
-            }
-        }
-
-        [TestMethod, Priority(0)]
-        public void ConstantIndex() {
-            var entry = ProcessText(@"
-ZERO = 0
-ONE = 1
-TWO = 2
-x = ['abc', 42, True)]
-
-
-some_str = x[ZERO]
-some_int = x[ONE]
-some_bool = x[TWO]
-");
-            AssertUtil.ContainsExactly(entry.GetTypeIdsByIndex("some_str", 1), BuiltinTypeId_Str);
-            AssertUtil.ContainsExactly(entry.GetTypeIdsByIndex("some_int", 1), BuiltinTypeId.Int);
-            AssertUtil.ContainsExactly(entry.GetTypeIdsByIndex("some_bool", 1), BuiltinTypeId.Bool);
-        }
-
-        [TestMethod, Priority(0)]
-        public void CtorSignatures() {
-            var entry = ProcessText(@"
-class C: pass
-
-class D(object): pass
-
-class E(object):
-    def __init__(self): pass
-
-class F(object):
-    def __init__(self, one): pass
-
-class G(object):
-    def __new__(cls): pass
-
-class H(object):
-    def __new__(cls, one): pass
-
-            ");
-
-            var result = entry.GetSignaturesByIndex("C", 1).ToArray();
-            Assert.AreEqual(result.Length, 1);
-            Assert.AreEqual(result[0].Parameters.Length, 0);
-
-            result = entry.GetSignaturesByIndex("D", 1).ToArray();
-            Assert.AreEqual(result.Length, 1);
-            Assert.AreEqual(result[0].Parameters.Length, 0);
-
-            result = entry.GetSignaturesByIndex("E", 1).ToArray();
-            Assert.AreEqual(result.Length, 1);
-            Assert.AreEqual(result[0].Parameters.Length, 0);
-
-            result = entry.GetSignaturesByIndex("F", 1).ToArray();
-            Assert.AreEqual(result.Length, 1);
-            Assert.AreEqual(result[0].Parameters.Length, 1);
-
-            result = entry.GetSignaturesByIndex("G", 1).ToArray();
-            Assert.AreEqual(result.Length, 1);
-            Assert.AreEqual(result[0].Parameters.Length, 0);
-
-            result = entry.GetSignaturesByIndex("H", 1).ToArray();
-            Assert.AreEqual(result.Length, 1);
-            Assert.AreEqual(result[0].Parameters.Length, 1);
-        }
-
-        /// <summary>
-        /// http://pytools.codeplex.com/workitem/798
-        /// </summary>
-        [TestMethod, Priority(0)]
-        public void ListSubclassSignatures() {
-            var text = @"
-class C(list):
-    pass
-
-a = C()
-a.count";
-            var entry = ProcessText(text);
-
-            AssertUtil.ContainsExactly(entry.GetShortDescriptionsByIndex("a", text.IndexOf("a =")), "C instance");
-            var result = entry.GetSignaturesByIndex("a.count", text.IndexOf("a.count")).ToArray();
-            Assert.AreEqual(1, result.Length);
-            Assert.AreEqual(1, result[0].Parameters.Length);
-        }
-
-
-        [TestMethod, Priority(0)]
-        public void DocStrings() {
-            var entry = ProcessText(@"
-def f():
-    '''func doc'''
-
-
-def funicode():
-    u'''unicode func doc'''
-
-class C:
-    '''class doc'''
-
-class CUnicode:
-    u'''unicode class doc'''
-
-class CNewStyle(object):
-    '''new-style class doc'''
-
-class CInherited(CNewStyle):
-    pass
-
-class CInit:
-    '''class doc'''
-    def __init__(self):
-        '''init doc'''
-        pass
-
-class CUnicodeInit:
-    u'''unicode class doc'''
-    def __init__(self):
-        u'''unicode init doc'''
-        pass
-
-class CNewStyleInit(object):
-    '''new-style class doc'''
-    def __init__(self):
-        '''new-style init doc'''
-        pass
-
-class CInheritedInit(CNewStyleInit):
-    pass
-");
-
-            var result = entry.GetSignaturesByIndex("f", 1).ToArray();
-            Assert.AreEqual(1, result.Length);
-            Assert.AreEqual("func doc", result[0].Documentation);
-
-            result = entry.GetSignaturesByIndex("C", 1).ToArray();
-            Assert.AreEqual(1, result.Length);
-            Assert.AreEqual("class doc", result[0].Documentation);
-
-            result = entry.GetSignaturesByIndex("funicode", 1).ToArray();
-            Assert.AreEqual(1, result.Length);
-            Assert.AreEqual("unicode func doc", result[0].Documentation);
-
-            result = entry.GetSignaturesByIndex("CUnicode", 1).ToArray();
-            Assert.AreEqual(1, result.Length);
-            Assert.AreEqual("unicode class doc", result[0].Documentation);
-
-            result = entry.GetSignaturesByIndex("CNewStyle", 1).ToArray();
-            Assert.AreEqual(1, result.Length);
-            Assert.AreEqual("new-style class doc", result[0].Documentation);
-
-            result = entry.GetSignaturesByIndex("CInherited", 1).ToArray();
-            Assert.AreEqual(1, result.Length);
-            Assert.AreEqual("new-style class doc", result[0].Documentation);
-
-            result = entry.GetSignaturesByIndex("CInit", 1).ToArray();
-            Assert.AreEqual(1, result.Length);
-            Assert.AreEqual("init doc", result[0].Documentation);
-
-            result = entry.GetSignaturesByIndex("CUnicodeInit", 1).ToArray();
-            Assert.AreEqual(1, result.Length);
-            Assert.AreEqual("unicode init doc", result[0].Documentation);
-
-            result = entry.GetSignaturesByIndex("CNewStyleInit", 1).ToArray();
-            Assert.AreEqual(1, result.Length);
-            Assert.AreEqual("new-style init doc", result[0].Documentation);
-
-            result = entry.GetSignaturesByIndex("CInheritedInit", 1).ToArray();
-            Assert.AreEqual(1, result.Length);
-            Assert.AreEqual("new-style init doc", result[0].Documentation);
-        }
-
-        [TestMethod, Priority(0)]
-        public void Ellipsis() {
-            var entry = ProcessText(@"
-x = ...
-            ", PythonLanguageVersion.V31);
-
-            var result = new List<IPythonType>(entry.GetTypesByIndex("x", 1));
-            Assert.AreEqual(result.Count, 1);
-            Assert.AreEqual(result[0].Name, "ellipsis");
-        }
-
-        [TestMethod, Priority(0)]
-        public void Backquote() {
-            var entry = ProcessText(@"x = `42`");
-
-            var result = new List<IPythonType>(entry.GetTypesByIndex("x", 1));
-            Assert.AreEqual(result.Count, 1);
-            Assert.AreEqual(result[0].Name, "str");
-        }
-
-        [TestMethod, Priority(0)]
-        public void BuiltinMethodSignatures() {
-            var entry = ProcessText(@"
-const = """".capitalize
-constructed = str().capitalize
-");
-
-            string[] testCapitalize = new[] { "const", "constructed" };
-            foreach (var test in testCapitalize) {
-                var result = entry.GetSignaturesByIndex(test, 1).ToArray();
-                Assert.AreEqual(result.Length, 1);
-                Assert.AreEqual(result[0].Parameters.Length, 0);
-            }
-
-            entry = ProcessText(@"
-const = [].append
-constructed = list().append
-");
-
-            testCapitalize = new[] { "const", "constructed" };
-            foreach (var test in testCapitalize) {
-                var result = entry.GetSignaturesByIndex(test, 1).ToArray();
-                Assert.AreEqual(result.Length, 1);
-                Assert.AreEqual(result[0].Parameters.Length, 1);
-            }
-        }
-
-        [TestMethod, Priority(0)]
-        public void Del() {
-            string text = @"
-del fob
-del fob[2]
-del fob.oar
-del (fob)
-del fob, oar
-";
-            var entry = ProcessText(text);
-
-            // We do no analysis on del statements, nothing to test
-        }
-
-        [TestMethod, Priority(0)]
-        public void TryExcept() {
-            string text = @"
-class MyException(Exception): pass
-
-def f():
-    try:
-    except TypeError, e1:
-        pass
-
-def g():
-    try:
-    except MyException, e2:
-        pass
-";
-            var entry = ProcessText(text);
-
-
-            AssertUtil.ContainsExactly(entry.GetTypesByIndex("e1", text.IndexOf(", e1")), Interpreter.ImportModule("__builtin__").GetMember(Interpreter.CreateModuleContext(), "TypeError"));
-
-            AssertUtil.ContainsExactly(entry.GetShortDescriptionsByIndex("e2", text.IndexOf(", e2")), "MyException instance");
-        }
-
-        public class VariableLocation {
-            public readonly int StartLine;
-            public readonly int StartCol;
-            public readonly VariableType Type;
-            public readonly string FilePath;
-
-            public VariableLocation(int startLine, int startCol, VariableType type) {
-                StartLine = startLine;
-                StartCol = startCol;
-                Type = type;
-            }
-
-            public VariableLocation(int startLine, int startCol, VariableType type, string filePath)
-            : this(startLine, startCol, type) {
-                FilePath = filePath;
-            }
-        }
-
-        [TestMethod, Priority(0)]
-        public void ConstantMath() {
-
-            var text2x = @"
-a = 1. + 2. + 3. # no type info for a, b or c
-b = 1 + 2. + 3.
-c = 1. + 2 + 3.
-d = 1. + 2. + 3 # d is 'int', should be 'float'
-e = 1 + 1L # e is a 'float', should be 'long' under v2.x (error under v3.x)
-f = 1 / 2 # f is 'int', should be 'float' under v3.x";
-
-            var res = ProcessText(text2x, PythonLanguageVersion.V27);
-            AssertUtil.ContainsExactly(res.GetTypeIdsByIndex("a", text2x.IndexOf("a =")), BuiltinTypeId.Float);
-            AssertUtil.ContainsExactly(res.GetTypeIdsByIndex("b", text2x.IndexOf("b =")), BuiltinTypeId.Float);
-            AssertUtil.ContainsExactly(res.GetTypeIdsByIndex("c", text2x.IndexOf("c =")), BuiltinTypeId.Float);
-            AssertUtil.ContainsExactly(res.GetTypeIdsByIndex("d", text2x.IndexOf("d =")), BuiltinTypeId.Float);
-            AssertUtil.ContainsExactly(res.GetTypeIdsByIndex("e", text2x.IndexOf("e =")), BuiltinTypeId.Long);
-            AssertUtil.ContainsExactly(res.GetTypeIdsByIndex("f", text2x.IndexOf("f =")), BuiltinTypeId.Int);
-
-            var text3x = @"
-a = 1. + 2. + 3. # no type info for a, b or c
-b = 1 + 2. + 3.
-c = 1. + 2 + 3.
-d = 1. + 2. + 3 # d is 'int', should be 'float'
-f = 1 / 2 # f is 'int', should be 'float' under v3.x";
-
-
-            res = ProcessText(text3x, PythonLanguageVersion.V30);
-            AssertUtil.ContainsExactly(res.GetTypeIdsByIndex("a", text3x.IndexOf("a =")), BuiltinTypeId.Float);
-            AssertUtil.ContainsExactly(res.GetTypeIdsByIndex("b", text3x.IndexOf("b =")), BuiltinTypeId.Float);
-            AssertUtil.ContainsExactly(res.GetTypeIdsByIndex("c", text3x.IndexOf("c =")), BuiltinTypeId.Float);
-            AssertUtil.ContainsExactly(res.GetTypeIdsByIndex("d", text3x.IndexOf("d =")), BuiltinTypeId.Float);
-            AssertUtil.ContainsExactly(res.GetTypeIdsByIndex("f", text3x.IndexOf("f =")), BuiltinTypeId.Float);
-        }
-
-        [TestMethod, Priority(0)]
-        public void StringConcatenation() {
-            var text = @"
-x = u'abc'
-y = x + u'dEf'
-
-
-x1 = 'abc'
-y1 = x1 + 'def'
-
-fob = 'abc'.lower()
-oar = fob + 'Def'
-
-fob2 = u'ab' + u'cd'
-oar2 = fob2 + u'ef'";
-
-            var entry = ProcessText(text);
-            AssertUtil.ContainsExactly(entry.GetTypeIdsByIndex("y", text.IndexOf("y =")), BuiltinTypeId.Unicode);
-            AssertUtil.ContainsExactly(entry.GetTypeIdsByIndex("y1", text.IndexOf("y1 =")), BuiltinTypeId_Str);
-            AssertUtil.ContainsExactly(entry.GetTypeIdsByIndex("oar", text.IndexOf("oar =")), BuiltinTypeId_Str);
-            AssertUtil.ContainsExactly(entry.GetTypeIdsByIndex("oar2", text.IndexOf("oar2 =")), BuiltinTypeId.Unicode);
-        }
-
-        [TestMethod, Priority(0)]
-        public void StringFormatting() {
-            var text = @"
-x = u'abc %d'
-y = x % (42, )
-
-
-x1 = 'abc %d'
-y1 = x1 % (42, )
-
-fob = 'abc %d'.lower()
-oar = fob % (42, )
-
-fob2 = u'abc' + u'%d'
-oar2 = fob2 % (42, )";
-
-            var entry = ProcessText(text);
-            AssertUtil.ContainsExactly(entry.GetTypeIdsByIndex("y", text.IndexOf("y =")), BuiltinTypeId.Unicode);
-            AssertUtil.ContainsExactly(entry.GetTypeIdsByIndex("y1", text.IndexOf("y1 =")), BuiltinTypeId_Str);
-            AssertUtil.ContainsExactly(entry.GetTypeIdsByIndex("oar", text.IndexOf("oar =")), BuiltinTypeId_Str);
-            AssertUtil.ContainsExactly(entry.GetTypeIdsByIndex("oar2", text.IndexOf("oar2 =")), BuiltinTypeId.Unicode);
-        }
-
-        public virtual BuiltinTypeId BuiltinTypeId_Str {
-            get {
-                return BuiltinTypeId.Bytes;
-            }
-        }
-
-        public virtual BuiltinTypeId BuiltinTypeId_StrIterator {
-            get {
-                return BuiltinTypeId.BytesIterator;
-            }
-        }
-
-
-        [TestMethod, Priority(0)]
-        public void StringMultiply() {
-            var text = @"
-x = u'abc %d'
-y = x * 100
-
-
-x1 = 'abc %d'
-y1 = x1 * 100
-
-fob = 'abc %d'.lower()
-oar = fob * 100
-
-fob2 = u'abc' + u'%d'
-oar2 = fob2 * 100";
-
-            var entry = ProcessText(text);
-            AssertUtil.ContainsExactly(entry.GetTypeIdsByIndex("x", text.IndexOf("y =")), BuiltinTypeId.Unicode);
-            AssertUtil.ContainsExactly(entry.GetTypeIdsByIndex("y", text.IndexOf("y =")), BuiltinTypeId.Unicode);
-            AssertUtil.ContainsExactly(entry.GetTypeIdsByIndex("y1", text.IndexOf("y1 =")), BuiltinTypeId_Str);
-            AssertUtil.ContainsExactly(entry.GetTypeIdsByIndex("oar", text.IndexOf("oar =")), BuiltinTypeId_Str);
-            AssertUtil.ContainsExactly(entry.GetTypeIdsByIndex("oar2", text.IndexOf("oar2 =")), BuiltinTypeId.Unicode);
-
-            text = @"
-x = u'abc %d'
-y = 100 * x
-
-
-x1 = 'abc %d'
-y1 = 100 * x1
-
-fob = 'abc %d'.lower()
-oar = 100 * fob
-
-fob2 = u'abc' + u'%d'
-oar2 = 100 * fob2";
-
-            entry = ProcessText(text);
-            AssertUtil.ContainsExactly(entry.GetTypeIdsByIndex("y", text.IndexOf("y =")), BuiltinTypeId.Unicode);
-            AssertUtil.ContainsExactly(entry.GetTypeIdsByIndex("y1", text.IndexOf("y1 =")), BuiltinTypeId_Str);
-            AssertUtil.ContainsExactly(entry.GetTypeIdsByIndex("oar", text.IndexOf("oar =")), BuiltinTypeId_Str);
-            AssertUtil.ContainsExactly(entry.GetTypeIdsByIndex("oar2", text.IndexOf("oar2 =")), BuiltinTypeId.Unicode);
-        }
-
-        [TestMethod, Priority(0)]
-        public void NotOperator() {
-            var text = @"
-
-class C(object):
-    def __nonzero__(self):
-        pass
-
-    def __bool__(self):
-        pass
-
-a = not C()
-";
-
-            var entry = ProcessText(text, PythonLanguageVersion.V27);
-            AssertUtil.ContainsExactly(entry.GetShortDescriptionsByIndex("a", 0), "bool");
-
-            entry = ProcessText(text, PythonLanguageVersion.V33);
-            AssertUtil.ContainsExactly(entry.GetShortDescriptionsByIndex("a", 0), "bool");
-        }
-
-        [TestMethod, Priority(0)]
-        public void UnaryOperators() {
-            var operators = new[] {
-                new { Method = "pos", Operator = "+" },
-                new { Method = "neg", Operator = "-" },
-                new { Method = "invert", Operator = "~" },
-            };
-
-            var text = @"
-class Result(object):
-    pass
-
-class C(object):
-    def __{0}__(self):
-        return Result()
-
-a = {1}C()
-b = {1}{1}C()
-";
-
-            foreach (var test in operators) {
-                Console.WriteLine(test.Operator);
-                var entry = ProcessText(String.Format(text, test.Method, test.Operator));
-
-                AssertUtil.ContainsExactly(entry.GetShortDescriptionsByIndex("a", text.IndexOf("a =")), "Result instance");
-                AssertUtil.ContainsExactly(entry.GetShortDescriptionsByIndex("b", text.IndexOf("b =")), "Result instance");
-            }
-        }
-
-        [TestMethod, Priority(0)]
-        public void BinaryOperators() {
-            var operators = new[] {
-                new { Method = "add", Operator = "+", Version = PythonLanguageVersion.V27 },
-                new { Method = "sub", Operator = "-", Version = PythonLanguageVersion.V27 },
-                new { Method = "mul", Operator = "*", Version = PythonLanguageVersion.V27 },
-                new { Method = "div", Operator = "/", Version = PythonLanguageVersion.V27 },
-                new { Method = "mod", Operator = "%", Version = PythonLanguageVersion.V27 },
-                new { Method = "and", Operator = "&", Version = PythonLanguageVersion.V27 },
-                new { Method = "or", Operator = "|", Version = PythonLanguageVersion.V27 },
-                new { Method = "xor", Operator = "^", Version = PythonLanguageVersion.V27 },
-                new { Method = "lshift", Operator = "<<", Version = PythonLanguageVersion.V27 },
-                new { Method = "rshift", Operator = ">>", Version = PythonLanguageVersion.V27 },
-                new { Method = "pow", Operator = "**", Version = PythonLanguageVersion.V27 },
-                new { Method = "floordiv", Operator = "//", Version = PythonLanguageVersion.V27 },
-                new { Method = "matmul", Operator = "@", Version = PythonLanguageVersion.V35 },
-            };
-
-            var text = @"
-class ForwardResult(object):
-    pass
-
-class ReverseResult(object):
-    pass
-
-class C(object):
-    def __{0}__(self, other):
-        return ForwardResult()
-
-    def __r{0}__(self, other):
-        return ReverseResult()
-
-a = C() {1} 42
-b = 42 {1} C()
-c = [] {1} C()
-d = C() {1} []
-e = () {1} C()
-f = C() {1} ()
-g = C() {1} 42.0
-h = 42.0 {1} C()
-i = C() {1} 42L
-j = 42L {1} C()
-k = C() {1} 42j
-l = 42j {1} C()
-m = C()
-m {1}= m
-";
-
-            foreach (var test in operators) {
-                Console.WriteLine(test.Operator);
-                var entry = ProcessText(String.Format(text, test.Method, test.Operator), test.Version);
-
-                AssertUtil.ContainsExactly(entry.GetShortDescriptionsByIndex("a", text.IndexOf("a =")), "ForwardResult instance");
-                AssertUtil.ContainsExactly(entry.GetShortDescriptionsByIndex("b", text.IndexOf("b =")), "ReverseResult instance");
-                AssertUtil.ContainsExactly(entry.GetShortDescriptionsByIndex("c", text.IndexOf("c =")), "ReverseResult instance");
-                AssertUtil.ContainsExactly(entry.GetShortDescriptionsByIndex("d", text.IndexOf("d =")), "ForwardResult instance");
-                AssertUtil.ContainsExactly(entry.GetShortDescriptionsByIndex("e", text.IndexOf("e =")), "ReverseResult instance");
-                AssertUtil.ContainsExactly(entry.GetShortDescriptionsByIndex("f", text.IndexOf("f =")), "ForwardResult instance");
-                AssertUtil.ContainsExactly(entry.GetShortDescriptionsByIndex("g", text.IndexOf("g =")), "ForwardResult instance");
-                AssertUtil.ContainsExactly(entry.GetShortDescriptionsByIndex("h", text.IndexOf("h =")), "ReverseResult instance");
-                AssertUtil.ContainsExactly(entry.GetShortDescriptionsByIndex("i", text.IndexOf("i =")), "ForwardResult instance");
-                AssertUtil.ContainsExactly(entry.GetShortDescriptionsByIndex("j", text.IndexOf("j =")), "ReverseResult instance");
-                AssertUtil.ContainsExactly(entry.GetShortDescriptionsByIndex("k", text.IndexOf("k =")), "ForwardResult instance");
-                AssertUtil.ContainsExactly(entry.GetShortDescriptionsByIndex("l", text.IndexOf("l =")), "ReverseResult instance");
-                // We assume that augmented assignments keep their type
-                AssertUtil.ContainsExactly(entry.GetShortDescriptionsByIndex("m", text.IndexOf("m " + test.Operator)), "C instance");
-            }
-        }
-
-        [TestMethod, Priority(0)]
-        public void SequenceConcat() {
-            var text = @"
-x1 = ()
-y1 = x1 + ()
-y1v = y1[0]
-
-x2 = (1,2,3)
-y2 = x2 + (4.0,5.0,6.0)
-y2v = y2[0]
-
-x3 = [1,2,3]
-y3 = x3 + [4.0,5.0,6.0]
-y3v = y3[0]
-";
-
-            var entry = ProcessText(text);
-            AssertUtil.ContainsExactly(entry.GetTypeIdsByIndex("x1", 1), BuiltinTypeId.Tuple);
-            AssertUtil.ContainsExactly(entry.GetTypeIdsByIndex("y1", 1), BuiltinTypeId.Tuple);
-            AssertUtil.ContainsExactly(entry.GetTypeIdsByIndex("y1v", 1));
-            AssertUtil.ContainsExactly(entry.GetTypeIdsByIndex("y2", 1), BuiltinTypeId.Tuple);
-            AssertUtil.ContainsExactly(entry.GetTypeIdsByIndex("y2v", 1), BuiltinTypeId.Int, BuiltinTypeId.Float);
-            AssertUtil.ContainsExactly(entry.GetTypeIdsByIndex("y3", 1), BuiltinTypeId.List);
-            AssertUtil.ContainsExactly(entry.GetTypeIdsByIndex("y3v", 1), BuiltinTypeId.Int, BuiltinTypeId.Float);
-        }
-
-        [TestMethod, Priority(0)]
-        public void SequenceMultiply() {
-            var text = @"
-x = ()
-y = x * 100
-
-x1 = (1,2,3)
-y1 = x1 * 100
-
-fob = [1,2,3]
-oar = fob * 100
-
-fob2 = []
-oar2 = fob2 * 100";
-
-            var entry = ProcessText(text);
-            AssertUtil.ContainsExactly(entry.GetShortDescriptionsByIndex("y", text.IndexOf("y =")), "tuple");
-            AssertUtil.ContainsExactly(entry.GetShortDescriptionsByIndex("y1", text.IndexOf("y1 =")), "tuple");
-            AssertUtil.ContainsExactly(entry.GetShortDescriptionsByIndex("oar", text.IndexOf("oar =")), "list");
-            AssertUtil.ContainsExactly(entry.GetShortDescriptionsByIndex("oar2", text.IndexOf("oar2 =")), "list");
-
-            text = @"
-x = ()
-y = 100 * x
-
-x1 = (1,2,3)
-y1 = 100 * x1
-
-fob = [1,2,3]
-oar = 100 * fob 
-
-fob2 = []
-oar2 = 100 * fob2";
-
-            entry = ProcessText(text);
-            AssertUtil.ContainsExactly(entry.GetShortDescriptionsByIndex("y", text.IndexOf("y =")), "tuple");
-            AssertUtil.ContainsExactly(entry.GetShortDescriptionsByIndex("y1", text.IndexOf("y1 =")), "tuple");
-            AssertUtil.ContainsExactly(entry.GetShortDescriptionsByIndex("oar", text.IndexOf("oar =")), "list");
-            AssertUtil.ContainsExactly(entry.GetShortDescriptionsByIndex("oar2", text.IndexOf("oar2 =")), "list");
-        }
-
-        [TestMethod, Priority(0)]
-        public void SequenceContains() {
-            var text = @"
-a_tuple = ()
-a_list = []
-a_set = { 1 }
-a_dict = {}
-a_string = 'abc'
-
-t1 = 100 in a_tuple
-t2 = 100 not in a_tuple
-
-l1 = 100 in a_list
-l2 = 100 not in a_list
-
-s1 = 100 in a_set
-s2 = 100 not in a_set
-
-d1 = 100 in a_dict
-d2 = 100 not in a_dict
-
-r1 = 100 in a_string
-r2 = 100 not in a_string
-";
-
-            var entry = ProcessText(text);
-            AssertUtil.ContainsExactly(entry.GetTypeIdsByIndex("t1", text.IndexOf("t1 =")), BuiltinTypeId.Bool);
-            AssertUtil.ContainsExactly(entry.GetTypeIdsByIndex("t2", text.IndexOf("t1 =")), BuiltinTypeId.Bool);
-            AssertUtil.ContainsExactly(entry.GetTypeIdsByIndex("l1", text.IndexOf("t1 =")), BuiltinTypeId.Bool);
-            AssertUtil.ContainsExactly(entry.GetTypeIdsByIndex("l2", text.IndexOf("t1 =")), BuiltinTypeId.Bool);
-            AssertUtil.ContainsExactly(entry.GetTypeIdsByIndex("s1", text.IndexOf("t1 =")), BuiltinTypeId.Bool);
-            AssertUtil.ContainsExactly(entry.GetTypeIdsByIndex("s2", text.IndexOf("t1 =")), BuiltinTypeId.Bool);
-            AssertUtil.ContainsExactly(entry.GetTypeIdsByIndex("d1", text.IndexOf("t1 =")), BuiltinTypeId.Bool);
-            AssertUtil.ContainsExactly(entry.GetTypeIdsByIndex("d2", text.IndexOf("t1 =")), BuiltinTypeId.Bool);
-            AssertUtil.ContainsExactly(entry.GetTypeIdsByIndex("r1", text.IndexOf("t1 =")), BuiltinTypeId.Bool);
-            AssertUtil.ContainsExactly(entry.GetTypeIdsByIndex("r2", text.IndexOf("t1 =")), BuiltinTypeId.Bool);
-
-        }
-
-        [TestMethod, Priority(0)]
-        public void DescriptorNoDescriptor() {
-            var text = @"
-class NoDescriptor:   
-       def nodesc_method(self): pass
-
- class SomeClass:
-    fob = NoDescriptor()
-
-    def f(self):
-        self.fob
-        pass
-";
-
-            var entry = ProcessText(text);
-            AssertUtil.Contains(entry.GetMemberNamesByIndex("self.fob", text.IndexOf("self.fob")), "nodesc_method");
-        }
-
-        /// <summary>
-        /// Verifies that a line in triple quoted string which ends with a \ (eating the newline) doesn't throw
-        /// off our newline tracking.
-        /// </summary>
-        [TestMethod, Priority(0)]
-        public void ReferencesTripleQuotedStringWithBackslash() {
-            // instance variables
-            var text = @"
-'''this is a triple quoted string\
-that ends with a backslash on a line\
-and our line info should remain correct'''
-
-# add ref w/o type info
-class C(object):
-    def __init__(self, fob):
-        self.abc = fob
-        del self.abc
-        print self.abc
-
-";
-            var entry = ProcessText(text);
-            VerifyReferences(entry.GetVariablesByIndex("self.abc", text.IndexOf("self.abc")),
-                new VariableLocation(9, 14, VariableType.Definition),
-                new VariableLocation(10, 18, VariableType.Reference),
-                new VariableLocation(11, 20, VariableType.Reference));
-            VerifyReferences(entry.GetVariablesByIndex("fob", text.IndexOf("= fob")),
-                new VariableLocation(8, 24, VariableType.Definition),
-                new VariableLocation(9, 20, VariableType.Reference));
-        }
-
-        [TestMethod, Priority(0)]
-        public void References() {
-            // instance variables
-            var text = @"
-# add ref w/o type info
-class C(object):
-    def __init__(self, fob):
-        self.abc = fob
-        del self.abc
-        print self.abc
-
-";
-            var entry = ProcessText(text);
-            VerifyReferences(entry.GetVariablesByIndex("self.abc", text.IndexOf("self.abc")),
-                new VariableLocation(5, 14, VariableType.Definition),
-                new VariableLocation(6, 18, VariableType.Reference),
-                new VariableLocation(7, 20, VariableType.Reference));
-            VerifyReferences(entry.GetVariablesByIndex("fob", text.IndexOf("= fob")),
-                new VariableLocation(4, 24, VariableType.Definition),
-                new VariableLocation(5, 20, VariableType.Reference));
-
-            text = @"
-# add ref w/ type info
-class D(object):
-    def __init__(self, fob):
-        self.abc = fob
-        del self.abc
-        print self.abc
-
-D(42)";
-            entry = ProcessText(text);
-
-            VerifyReferences(entry.GetVariablesByIndex("self.abc", text.IndexOf("self.abc")),
-                new VariableLocation(5, 14, VariableType.Definition),
-                new VariableLocation(6, 18, VariableType.Reference),
-                new VariableLocation(7, 20, VariableType.Reference));
-            VerifyReferences(entry.GetVariablesByIndex("fob", text.IndexOf("= fob")),
-                new VariableLocation(4, 24, VariableType.Definition),
-                new VariableLocation(5, 20, VariableType.Reference));
-            VerifyReferences(UniqifyVariables(entry.GetVariablesByIndex("D", text.IndexOf("D(42)"))),
-                new VariableLocation(9, 1, VariableType.Reference),
-                new VariableLocation(3, 7, VariableType.Definition));
-
-            // function definitions
-            text = @"
-def f(): pass
-
-x = f()";
-            entry = ProcessText(text);
-            VerifyReferences(UniqifyVariables(entry.GetVariablesByIndex("f", text.IndexOf("x ="))),
-                new VariableLocation(4, 5, VariableType.Reference),
-                new VariableLocation(2, 5, VariableType.Definition));
-
-
-
-            text = @"
-def f(): pass
-
-x = f";
-            entry = ProcessText(text);
-            VerifyReferences(UniqifyVariables(entry.GetVariablesByIndex("f", text.IndexOf("x ="))),
-                new VariableLocation(4, 5, VariableType.Reference),
-                new VariableLocation(2, 5, VariableType.Definition));
-
-            // class variables
-            text = @"
-
-class D(object):
-    abc = 42
-    print abc
-    del abc
-";
-            entry = ProcessText(text);
-
-            VerifyReferences(entry.GetVariablesByIndex("abc", text.IndexOf("abc =")),
-                new VariableLocation(4, 5, VariableType.Definition),
-                new VariableLocation(5, 11, VariableType.Reference),
-                new VariableLocation(6, 9, VariableType.Reference));
-
-            // class definition
-            text = @"
-class D(object): pass
-
-a = D
-";
-            entry = ProcessText(text);
-            VerifyReferences(UniqifyVariables(entry.GetVariablesByIndex("D", text.IndexOf("a ="))),
-                new VariableLocation(4, 5, VariableType.Reference),
-                new VariableLocation(2, 7, VariableType.Definition));
-
-            // method definition
-            text = @"
-class D(object): 
-    def f(self): pass
-
-a = D().f()
-";
-            entry = ProcessText(text);
-            VerifyReferences(UniqifyVariables(entry.GetVariablesByIndex("D().f", text.IndexOf("a ="))),
-                new VariableLocation(5, 9, VariableType.Reference),
-                new VariableLocation(3, 9, VariableType.Definition));
-
-            // globals
-            text = @"
-abc = 42
-print abc
-del abc
-";
-            entry = ProcessText(text);
-            VerifyReferences(entry.GetVariablesByIndex("abc", text.IndexOf("abc =")),
-                new VariableLocation(4, 5, VariableType.Reference),
-                new VariableLocation(2, 1, VariableType.Definition),
-                new VariableLocation(3, 7, VariableType.Reference));
-
-            // parameters
-            text = @"
-def f(abc):
-    print abc
-    abc = 42
-    del abc
-";
-            entry = ProcessText(text);
-            VerifyReferences(entry.GetVariablesByIndex("abc", text.IndexOf("abc =")),
-                new VariableLocation(2, 7, VariableType.Definition),
-                new VariableLocation(4, 5, VariableType.Definition),
-                new VariableLocation(3, 11, VariableType.Reference),
-                new VariableLocation(5, 9, VariableType.Reference));
-
-            // named arguments
-            text = @"
-def f(abc):
-    print abc
-
-f(abc = 123)
-";
-            entry = ProcessText(text);
-            VerifyReferences(entry.GetVariablesByIndex("abc", text.IndexOf("abc")),
-                new VariableLocation(2, 7, VariableType.Definition),
-                new VariableLocation(3, 11, VariableType.Reference),
-                new VariableLocation(5, 3, VariableType.Reference));
-
-            // grammar test - statements
-            text = @"
-def f(abc):
-    try: pass
-    except abc: pass
-
-    try: pass
-    except TypeError, abc: pass    
-
-    abc, oar = 42, 23
-    abc[23] = 42
-    abc.fob = 42
-    abc += 2
-
-    class D(abc): pass
-
-    for x in abc: print x
-
-    import abc
-    from xyz import abc
-    from xyz import oar as abc
-
-    if abc: print 'hi'
-    elif abc: print 'bye'
-    else: abc
-
-    with abc:
-        return abc
-
-    print abc
-    assert abc, abc
-
-    raise abc
-    raise abc, abc, abc
-
-    while abc:
-        abc
-    else:
-        abc
-
-    for x in fob: 
-        print x
-    else:
-        print abc
-
-    try: pass
-    except TypeError:
-    else:
-        abc
-";
-            entry = ProcessText(text);
-            VerifyReferences(entry.GetVariablesByIndex("abc", text.IndexOf("try:")),
-                new VariableLocation(2, 7, VariableType.Definition),
-                new VariableLocation(4, 12, VariableType.Reference),
-                new VariableLocation(7, 23, VariableType.Definition),
-
-                new VariableLocation(9, 5, VariableType.Definition),
-                new VariableLocation(10, 5, VariableType.Reference),
-                new VariableLocation(11, 5, VariableType.Reference),
-                new VariableLocation(12, 5, VariableType.Reference),
-
-                new VariableLocation(14, 13, VariableType.Reference),
-
-                new VariableLocation(16, 14, VariableType.Reference),
-
-                new VariableLocation(18, 12, VariableType.Reference),
-                new VariableLocation(19, 21, VariableType.Definition),
-                new VariableLocation(20, 28, VariableType.Definition),
-
-                new VariableLocation(19, 21, VariableType.Reference),
-                new VariableLocation(20, 28, VariableType.Reference),
-
-                new VariableLocation(22, 8, VariableType.Reference),
-                new VariableLocation(23, 10, VariableType.Reference),
-                new VariableLocation(24, 11, VariableType.Reference),
-
-                new VariableLocation(26, 10, VariableType.Reference),
-                new VariableLocation(27, 16, VariableType.Reference),
-
-                new VariableLocation(29, 11, VariableType.Reference),
-                new VariableLocation(30, 12, VariableType.Reference),
-                new VariableLocation(30, 17, VariableType.Reference),
-
-                new VariableLocation(32, 11, VariableType.Reference),
-                new VariableLocation(33, 11, VariableType.Reference),
-                new VariableLocation(33, 16, VariableType.Reference),
-                new VariableLocation(33, 21, VariableType.Reference),
-
-                new VariableLocation(35, 11, VariableType.Reference),
-                new VariableLocation(36, 9, VariableType.Reference),
-                new VariableLocation(38, 9, VariableType.Reference),
-
-                new VariableLocation(43, 15, VariableType.Reference),
-
-                new VariableLocation(48, 9, VariableType.Reference)
-            );
-
-
-            // grammar test - expressions
-            text = @"
-def f(abc):
-    x = abc + 2
-    x = 2 + abc
-    x = l[abc]
-    x = abc[l]
-    x = abc.fob
-    
-    g(abc)
-
-    abc if abc else abc
-
-    {abc:abc},
-    [abc, abc]
-    (abc, abc)
-    {abc}
-
-    yield abc
-    [x for x in abc]
-    (x for x in abc)
-
-    abc or abc
-    abc and abc
-
-    +abc
-    x[abc:abc:abc]
-
-    abc == abc
-    not abc
-
-    lambda : abc
-";
-            entry = ProcessText(text);
-            VerifyReferences(entry.GetVariablesByIndex("abc", text.IndexOf("x =")),
-                new VariableLocation(2, 7, VariableType.Definition),
-
-                new VariableLocation(3, 9, VariableType.Reference),
-                new VariableLocation(4, 13, VariableType.Reference),
-
-                new VariableLocation(5, 11, VariableType.Reference),
-                new VariableLocation(6, 9, VariableType.Reference),
-                new VariableLocation(7, 9, VariableType.Reference),
-                new VariableLocation(9, 7, VariableType.Reference),
-
-                new VariableLocation(11, 5, VariableType.Reference),
-                new VariableLocation(11, 12, VariableType.Reference),
-                new VariableLocation(11, 21, VariableType.Reference),
-
-                new VariableLocation(13, 6, VariableType.Reference),
-                new VariableLocation(13, 10, VariableType.Reference),
-                new VariableLocation(14, 6, VariableType.Reference),
-                new VariableLocation(14, 11, VariableType.Reference),
-                new VariableLocation(15, 6, VariableType.Reference),
-                new VariableLocation(15, 11, VariableType.Reference),
-                new VariableLocation(16, 6, VariableType.Reference),
-
-                new VariableLocation(18, 11, VariableType.Reference),
-                new VariableLocation(19, 17, VariableType.Reference),
-                new VariableLocation(20, 17, VariableType.Reference),
-
-                new VariableLocation(22, 5, VariableType.Reference),
-                new VariableLocation(22, 12, VariableType.Reference),
-                new VariableLocation(23, 5, VariableType.Reference),
-                new VariableLocation(23, 13, VariableType.Reference),
-
-                new VariableLocation(25, 6, VariableType.Reference),
-                new VariableLocation(26, 7, VariableType.Reference),
-                new VariableLocation(26, 11, VariableType.Reference),
-                new VariableLocation(26, 15, VariableType.Reference),
-
-                new VariableLocation(28, 5, VariableType.Reference),
-                new VariableLocation(28, 12, VariableType.Reference),
-                new VariableLocation(29, 9, VariableType.Reference),
-
-                new VariableLocation(31, 14, VariableType.Reference)
-            );
-
-            // parameters
-            text = @"
-def f(a):
-    def g():
-        print(a)
-        assert isinstance(a, int)
-        a = 200
-";
-            entry = ProcessText(text);
-            VerifyReferences(
-                entry.GetVariablesByIndex("a", text.IndexOf("a = ")),
-                //new VariableLocation(2, 7, VariableType.Definition),
-                new VariableLocation(4, 15, VariableType.Reference),
-                new VariableLocation(5, 27, VariableType.Reference),
-                new VariableLocation(6, 9, VariableType.Definition)
-            );
-            VerifyReferences(
-                entry.GetVariablesByIndex("a", text.IndexOf("print(a)")),
-                //new VariableLocation(2, 7, VariableType.Definition),
-                new VariableLocation(4, 15, VariableType.Reference),
-                new VariableLocation(5, 27, VariableType.Reference),
-                new VariableLocation(6, 9, VariableType.Definition)
-            );
-
-        }
-
-        public void VerifyReferences(IEnumerable<IAnalysisVariable> variables, params VariableLocation[] variableType) {
-            var vars = new List<IAnalysisVariable>(variables);
-            if (vars.Count == 0) {
-                Assert.Fail("Got no references");
-            }
-
-            int removed = 0;
-            bool removedOne = false;
-            do {
-                for (int j = 0; j < variableType.Length; j++) {
-                    var expected = variableType[j];
-
-                    bool found = false;
-                    for (int i = 0; i < vars.Count; i++) {
-                        var have = vars[i];
-
-                        if (have.Location.Line == expected.StartLine &&
-                            have.Location.Column == expected.StartCol &&
-                            have.Type == expected.Type &&
-                            (expected.FilePath == null || have.Location.FilePath == expected.FilePath)) {
-                            vars.RemoveAt(i);
-                            removed++;
-                            removedOne = found = true;
-                            i--;
-                        }
-                    }
-
-                    if (!found) {
-                        var error = new StringBuilder();
-                        error.AppendFormat("Failed to find VariableLocation({0}, {1}, VariableType.{2}", expected.StartLine, expected.StartCol, expected.Type);
-                        if (expected.FilePath != null) {
-                            error.AppendFormat(", \"{0}\"", expected.FilePath);
-                        }
-                        error.AppendLine(") in");
-                        LocationNames(vars, error);
-
-                        Assert.Fail(error.ToString());
-                    }
-                }
-            } while (vars.Count != 0 && removedOne);
-
-            if (vars.Count != 0) {
-                StringBuilder error = new StringBuilder("Didn't use all locations - had " + variables.Count() + Environment.NewLine);
-                LocationNames(vars, error);
-                Assert.Fail(error.ToString());
-            }
-        }
-
-
-        [TestMethod, Priority(0)]
-        public void ReferencesCrossModule() {
-            using (var state = PythonAnalyzer.CreateSynchronously(InterpreterFactory, Interpreter)) {
-
-                var fobText = @"
-from oar import abc
-
-abc()
-";
-                var oarText = "class abc(object): pass";
-
-                var fobMod = state.AddModule("fob", "fob", null);
-                Prepare(fobMod, GetSourceDocument(fobText, "mod1"));
-                var oarMod = state.AddModule("oar", "oar", null);
-                Prepare(oarMod, GetSourceDocument(oarText, "mod2"));
-
-                fobMod.Analyze(CancellationToken.None);
-                oarMod.Analyze(CancellationToken.None);
-
-                VerifyReferences(UniqifyVariables(oarMod.Analysis.GetVariablesByIndex("abc", oarText.IndexOf("abc"))),
-                    new VariableLocation(1, 7, VariableType.Definition, "oar"),     // definition 
-                    new VariableLocation(2, 17, VariableType.Reference, "fob"),     // import
-                    new VariableLocation(4, 1, VariableType.Reference, "fob")       // call
-                );
-            }
-        }
-
-        [TestMethod, Priority(0)]
-        public void ReferencesCrossMultiModule() {
-            using (var state = PythonAnalyzer.CreateSynchronously(InterpreterFactory, Interpreter)) {
-
-                var fobText = @"
-from oarbaz import abc
-
-abc()
-";
-                var oarText = "class abc1(object): pass";
-                var bazText = "class abc2(object): pass";
-                var oarBazText = @"from oar import abc1 as abc
-from baz import abc2 as abc";
-
-                var fobMod = state.AddModule("fob", "fob", null);
-                Prepare(fobMod, GetSourceDocument(fobText, "mod1"));
-                var oarMod = state.AddModule("oar", "oar", null);
-                Prepare(oarMod, GetSourceDocument(oarText, "mod2"));
-                var bazMod = state.AddModule("baz", "baz", null);
-                Prepare(bazMod, GetSourceDocument(bazText, "mod3"));
-                var oarBazMod = state.AddModule("oarbaz", "oarbaz", null);
-                Prepare(oarBazMod, GetSourceDocument(oarBazText, "mod4"));
-
-                fobMod.Analyze(CancellationToken.None, true);
-                oarMod.Analyze(CancellationToken.None, true);
-                bazMod.Analyze(CancellationToken.None, true);
-                oarBazMod.Analyze(CancellationToken.None, true);
-                fobMod.AnalysisGroup.AnalyzeQueuedEntries(CancellationToken.None);
-                oarMod.AnalysisGroup.AnalyzeQueuedEntries(CancellationToken.None);
-                bazMod.AnalysisGroup.AnalyzeQueuedEntries(CancellationToken.None);
-                oarBazMod.AnalysisGroup.AnalyzeQueuedEntries(CancellationToken.None);
-
-                VerifyReferences(UniqifyVariables(oarMod.Analysis.GetVariablesByIndex("abc1", oarText.IndexOf("abc1"))),
-                    new VariableLocation(1, 7, VariableType.Definition),
-                    new VariableLocation(1, 25, VariableType.Reference)
-                );
-                VerifyReferences(UniqifyVariables(bazMod.Analysis.GetVariablesByIndex("abc2", bazText.IndexOf("abc2"))),
-                    new VariableLocation(1, 7, VariableType.Definition),
-                    new VariableLocation(2, 25, VariableType.Reference)
-                );
-                VerifyReferences(UniqifyVariables(fobMod.Analysis.GetVariablesByIndex("abc", 0)),
-                    new VariableLocation(1, 7, VariableType.Value),         // possible value
-                    //new VariableLocation(1, 7, VariableType.Value),       // appears twice for two modules, but cannot test that
-                    new VariableLocation(2, 20, VariableType.Definition),   // import
-                    new VariableLocation(4, 1, VariableType.Reference),     // call
-                    new VariableLocation(1, 25, VariableType.Definition),   // import in oar
-                    new VariableLocation(2, 25, VariableType.Definition)    // import in baz
-                );
-            }
-        }
-
-        private static void LocationNames(List<IAnalysisVariable> vars, StringBuilder error) {
-            bool careAboutNames = (vars.Select(v => v.Location.FilePath).Distinct().Count() > 1);
-            foreach (var var in vars) { //.OrderBy(v => v.Location.Line).ThenBy(v => v.Location.Column)) {
-                if (careAboutNames) {
-                    error.AppendFormat("   new VariableLocation({0}, {1}, VariableType.{2}, \"{3}\"),", var.Location.Line, var.Location.Column, var.Type, var.Location.FilePath);
-                } else {
-                    error.AppendFormat("   new VariableLocation({0}, {1}, VariableType.{2}),", var.Location.Line, var.Location.Column, var.Type);
-                }
-                error.AppendLine();
-            }
-        }
-
-        [TestMethod, Priority(0)]
-        public void ReferencesGenerators() {
-            var text = @"
-[f for f in x]
-[x for x in f]
-(g for g in y)
-(y for y in g)
-";
-            var entry = ProcessText(text, PythonLanguageVersion.V33);
-            VerifyReferences(entry.GetVariablesByIndex("f", text.IndexOf("f for")),
-                new VariableLocation(2, 2, VariableType.Reference),
-                new VariableLocation(2, 8, VariableType.Definition)
-            );
-            VerifyReferences(entry.GetVariablesByIndex("x", text.IndexOf("x for")),
-                new VariableLocation(3, 2, VariableType.Reference),
-                new VariableLocation(3, 8, VariableType.Definition)
-            );
-            VerifyReferences(entry.GetVariablesByIndex("g", text.IndexOf("g for")),
-                new VariableLocation(4, 2, VariableType.Reference),
-                new VariableLocation(4, 8, VariableType.Definition)
-            );
-            VerifyReferences(entry.GetVariablesByIndex("y", text.IndexOf("y for")),
-                new VariableLocation(5, 2, VariableType.Reference),
-                new VariableLocation(5, 8, VariableType.Definition)
-            );
-
-            entry = ProcessText(text, PythonLanguageVersion.V27);
-            // Index variable leaks out of list comprehension
-            VerifyReferences(entry.GetVariablesByIndex("f", text.IndexOf("f for")),
-                new VariableLocation(2, 2, VariableType.Reference),
-                new VariableLocation(2, 8, VariableType.Definition),
-                new VariableLocation(3, 13, VariableType.Reference)
-            );
-            VerifyReferences(entry.GetVariablesByIndex("x", text.IndexOf("x for")),
-                new VariableLocation(3, 2, VariableType.Reference),
-                new VariableLocation(3, 8, VariableType.Definition)
-            );
-            VerifyReferences(entry.GetVariablesByIndex("g", text.IndexOf("g for")),
-                new VariableLocation(4, 2, VariableType.Reference),
-                new VariableLocation(4, 8, VariableType.Definition)
-            );
-            VerifyReferences(entry.GetVariablesByIndex("y", text.IndexOf("y for")),
-                new VariableLocation(5, 2, VariableType.Reference),
-                new VariableLocation(5, 8, VariableType.Definition)
-            );
-        }
-
-        [TestMethod, Priority(0)]
-        public void SignatureDefaults() {
-            var entry = ProcessText(@"
-def f(x = None): pass
-
-def g(x = {}): pass
-
-def h(x = {2:3}): pass
-
-def i(x = []): pass
-
-def j(x = [None]): pass
-
-def k(x = ()): pass
-
-def l(x = (2, )): pass
-
-def m(x = math.atan2(1, 0)): pass
-");
-
-            var tests = new[] {
-                new { FuncName = "f", ParamName="x", DefaultValue = "None" },
-                new { FuncName = "g", ParamName="x", DefaultValue = "{}" },
-                new { FuncName = "h", ParamName="x", DefaultValue = "{...}" },
-                new { FuncName = "i", ParamName="x", DefaultValue = "[]" },
-                new { FuncName = "j", ParamName="x", DefaultValue="[...]" },
-                new { FuncName = "k", ParamName="x", DefaultValue = "()" },
-                new { FuncName = "l", ParamName="x", DefaultValue = "(...)" },
-                new { FuncName = "m", ParamName="x", DefaultValue = "math.atan2(1,0)" },
-            };
-
-            foreach (var test in tests) {
-                var result = entry.GetSignaturesByIndex(test.FuncName, 1).ToArray();
-                Assert.AreEqual(result.Length, 1);
-                Assert.AreEqual(result[0].Parameters.Length, 1);
-                Assert.AreEqual(result[0].Parameters[0].Name, test.ParamName);
-                Assert.AreEqual(result[0].Parameters[0].DefaultValue, test.DefaultValue);
-            }
-        }
-
-        [TestMethod, Priority(0)]
-        public void SpecialDictMethodsCrossUnitAnalysis() {
-            // dict methods which return lists
-            foreach (var method in new[] { "x.itervalues()", "x.keys()", "x.iterkeys()", "x.values()" }) {
-                Debug.WriteLine(method);
-
-                var code = @"x = {}
-abc = " + method + @"
-def f(z):
-    z[42] = 100
-
-f(x)
-for fob in abc:
-    print(fob)";
-
-                var entry = ProcessText(code);
-                var values = entry.GetValuesByIndex("fob", code.IndexOf("print(fob)")).ToArray();
-                Assert.AreEqual(1, values.Length);
-                Assert.AreEqual(BuiltinTypeId.Int, values[0].PythonType.TypeId);
-            }
-
-            // dict methods which return a key or value
-            foreach (var method in new[] { "x.get(42)", "x.pop()" }) {
-                Debug.WriteLine(method);
-
-                var code = @"x = {}
-abc = " + method + @"
-def f(z):
-    z[42] = 100
-
-f(x)
-fob = abc";
-
-                var entry = ProcessText(code);
-                var values = entry.GetValuesByIndex("fob", code.IndexOf("fob =")).ToArray();
-                Assert.AreEqual(1, values.Length);
-                Assert.AreEqual(BuiltinTypeId.Int, values[0].PythonType.TypeId);
-            }
-
-            // dict methods which return a key/value tuple
-            // dict methods which return a key or value
-            foreach (var method in new[] { "x.popitem()" }) {
-                Debug.WriteLine(method);
-
-                var code = @"x = {}
-abc = " + method + @"
-def f(z):
-    z[42] = 100
-
-f(x)
-fob = abc";
-
-                var entry = ProcessText(code);
-                var values = entry.GetValuesByIndex("fob", code.IndexOf("fob =")).ToArray();
-                Assert.AreEqual(1, values.Length);
-                Assert.AreEqual("tuple of int", values[0].Description);
-            }
-
-            // dict methods which return a list of key/value tuple
-            foreach (var method in new[] { "x.iteritems()", "x.items()" }) {
-                Debug.WriteLine(method);
-
-                var code = @"x = {}
-abc = " + method + @"
-def f(z):
-    z[42] = 100
-
-f(x)
-for fob in abc:
-    print(fob)";
-
-                var entry = ProcessText(code);
-                var values = entry.GetValuesByIndex("fob", code.IndexOf("print(fob)")).ToArray();
-                Assert.AreEqual(1, values.Length);
-                Assert.AreEqual("tuple of int", values[0].Description);
-            }
-        }
-
-        /// <summary>
-        /// Verifies that list indicies don't accumulate classes across multiple analysis
-        /// </summary>
-        [TestMethod, Priority(0)]
-        public void ListIndiciesCrossModuleAnalysis() {
-            for (int i = 0; i < 2; i++) {
-                using (var state = PythonAnalyzer.CreateSynchronously(InterpreterFactory, Interpreter)) {
-                    var code1 = "l = []";
-                    var code2 = @"class C(object):
-    pass
-
-a = C()
-import mod1
-mod1.l.append(a)
-";
-
-                    var mod1 = state.AddModule("mod1", "mod1", null);
-                    Prepare(mod1, GetSourceDocument(code1, "mod1"));
-                    var mod2 = state.AddModule("mod2", "mod2", null);
-                    Prepare(mod2, GetSourceDocument(code2, "mod2"));
-
-                    mod1.Analyze(CancellationToken.None, true);
-                    mod2.Analyze(CancellationToken.None, true);
-
-                    mod1.AnalysisGroup.AnalyzeQueuedEntries(CancellationToken.None);
-                    if (i == 0) {
-                        // re-preparing shouldn't be necessary
-                        Prepare(mod2, GetSourceDocument(code2, "mod2"));
-                    }
-
-                    mod2.Analyze(CancellationToken.None, true);
-                    mod2.AnalysisGroup.AnalyzeQueuedEntries(CancellationToken.None);
-
-                    var listValue = mod1.Analysis.GetValuesByIndex("l", 0).ToArray();
-                    Assert.AreEqual(1, listValue.Length);
-                    Assert.AreEqual("list of C instance", listValue[0].Description);
-
-                    var values = mod1.Analysis.GetValuesByIndex("l[0]", 0).ToArray();
-                    Assert.AreEqual(1, values.Length);
-                    Assert.AreEqual("C instance", values[0].Description);
-                }
-            }
-        }
-
-        [TestMethod, Priority(0)]
-        public void SpecialListMethodsCrossUnitAnalysis() {
-            var code = @"x = []
-def f(z):
-    z.append(100)
-    
-f(x)
-for fob in x:
-    print(fob)
-
-
-oar = x.pop()
-";
-
-            var entry = ProcessText(code);
-            var values = entry.GetValuesByIndex("fob", code.IndexOf("print(fob)")).ToArray();
-            Assert.AreEqual(1, values.Length);
-            Assert.AreEqual(BuiltinTypeId.Int, values[0].PythonType.TypeId);
-
-            values = entry.GetValuesByIndex("oar", code.IndexOf("oar = ")).ToArray();
-            Assert.AreEqual(1, values.Length);
-            Assert.AreEqual(BuiltinTypeId.Int, values[0].PythonType.TypeId);
-        }
-
-        [TestMethod, Priority(0)]
-        public void SetLiteral() {
-            var code = @"
-x = {2, 3, 4}
-for abc in x:
-    print(abc)
-";
-            var entry = ProcessText(code);
-            var values = entry.GetValuesByIndex("x", code.IndexOf("x = ")).ToArray();
-            Assert.AreEqual(1, values.Length);
-            Assert.AreEqual("set", values[0].ShortDescription);
-            Assert.AreEqual("set of int", values[0].Description);
-
-            values = entry.GetValuesByIndex("abc", code.IndexOf("print(abc)")).ToArray();
-            Assert.AreEqual(1, values.Length);
-            Assert.AreEqual("int", values[0].ShortDescription);
-        }
-
-        [TestMethod, Priority(0)]
-        public void SetOperators() {
-            var entry = ProcessText(@"
-x = {1, 2, 3}
-y = {3.14, 2.718}
-
-x_or_y = x | y
-x_and_y = x & y
-x_sub_y = x - y
-x_xor_y = x ^ y
-
-y_or_x = y | x
-y_and_x = y & x
-y_sub_x = y - x
-y_xor_x = y ^ x
-
-x_or_y_0 = next(iter(x_or_y))
-x_and_y_0 = next(iter(x_and_y))
-x_sub_y_0 = next(iter(x_sub_y))
-x_xor_y_0 = next(iter(x_xor_y))
-
-y_or_x_0 = next(iter(y_or_x))
-y_and_x_0 = next(iter(y_and_x))
-y_sub_x_0 = next(iter(y_sub_x))
-y_xor_x_0 = next(iter(y_xor_x))
-");
-            AssertUtil.ContainsExactly(entry.GetTypeIdsByIndex("x", 0), BuiltinTypeId.Set);
-            AssertUtil.ContainsExactly(entry.GetTypeIdsByIndex("y", 0), BuiltinTypeId.Set);
-            foreach (var op in new[] { "or", "and", "sub", "xor" }) {
-                AssertUtil.ContainsExactly(entry.GetTypeIdsByIndex("x_" + op + "_y", 0), BuiltinTypeId.Set);
-                AssertUtil.ContainsExactly(entry.GetTypeIdsByIndex("y_" + op + "_x", 0), BuiltinTypeId.Set);
-
-                if (op == "or") {
-                    AssertUtil.ContainsExactly(entry.GetTypeIdsByIndex("x_" + op + "_y_0", 0), BuiltinTypeId.Int, BuiltinTypeId.Float);
-                    AssertUtil.ContainsExactly(entry.GetTypeIdsByIndex("y_" + op + "_x_0", 0), BuiltinTypeId.Int, BuiltinTypeId.Float);
-                } else {
-                    AssertUtil.ContainsExactly(entry.GetTypeIdsByIndex("x_" + op + "_y_0", 0), BuiltinTypeId.Int);
-                    AssertUtil.ContainsExactly(entry.GetTypeIdsByIndex("y_" + op + "_x_0", 0), BuiltinTypeId.Float);
-                }
-            }
-
-        }
-
-        [TestMethod, Priority(0)]
-        public void GetVariablesDictionaryGet() {
-            var entry = ProcessText(@"x = {42:'abc'}");
-
-            AssertUtil.ContainsExactly(entry.GetDescriptionsByIndex("x.get", 0), "bound built-in method get");
-        }
-
-        [TestMethod, Priority(0)]
-        public void DictMethods() {
-            var entry = ProcessText(@"
-x = {42:'abc'}
-            ", PythonLanguageVersion.V27);
-
-            AssertUtil.ContainsExactly(entry.GetTypeIdsByIndex("x.items()[0][0]", 1), BuiltinTypeId.Int);
-            AssertUtil.ContainsExactly(entry.GetTypeIdsByIndex("x.items()[0][1]", 1), BuiltinTypeId_Str);
-            AssertUtil.ContainsExactly(entry.GetTypeIdsByIndex("x.keys()[0]", 1), BuiltinTypeId.Int);
-            AssertUtil.ContainsExactly(entry.GetTypeIdsByIndex("x.values()[0]", 1), BuiltinTypeId_Str);
-            AssertUtil.ContainsExactly(entry.GetTypeIdsByIndex("x.pop(1)", 1), BuiltinTypeId_Str);
-            AssertUtil.ContainsExactly(entry.GetTypeIdsByIndex("x.popitem()[0]", 1), BuiltinTypeId.Int);
-            AssertUtil.ContainsExactly(entry.GetTypeIdsByIndex("x.popitem()[1]", 1), BuiltinTypeId_Str);
-            AssertUtil.ContainsExactly(entry.GetTypeIdsByIndex("x.iterkeys().next()", 1), BuiltinTypeId.Int);
-            AssertUtil.ContainsExactly(entry.GetTypeIdsByIndex("x.itervalues().next()", 1), BuiltinTypeId_Str);
-            AssertUtil.ContainsExactly(entry.GetTypeIdsByIndex("x.iteritems().next()[0]", 1), BuiltinTypeId.Int);
-            AssertUtil.ContainsExactly(entry.GetTypeIdsByIndex("x.iteritems().next()[1]", 1), BuiltinTypeId_Str);
-        }
-
-        [TestMethod, Priority(0)]
-        public void DictUpdate() {
-            var entry = ProcessText(@"
-a = {42:100}
-b = {}
-b.update(a)
-");
-
-            AssertUtil.ContainsExactly(entry.GetTypeIdsByIndex("b.items()[0][0]", 1), BuiltinTypeId.Int);
-            AssertUtil.ContainsExactly(entry.GetTypeIdsByIndex("b.items()[0][1]", 1), BuiltinTypeId.Int);
-        }
-
-        [TestMethod, Priority(0)]
-        public void DictEnum() {
-            var entry = ProcessText(@"
-for x in {42:'abc'}:
-    print(x)
-");
-
-            AssertUtil.ContainsExactly(entry.GetTypeIdsByIndex("x", 1), BuiltinTypeId.Int);
-        }
-
-        [TestMethod, Priority(0)]
-        public void FutureDivision() {
-            var entry = ProcessText(@"
-from __future__ import division
-x = 1/2
-            ");
-
-            AssertUtil.ContainsExactly(entry.GetTypeIdsByIndex("x", 1), BuiltinTypeId.Float);
-        }
-
-        [TestMethod, Priority(0)]
-        public void BoundMethodDescription() {
-            var entry = ProcessText(@"
-class C:
-    def f(self):
-        'doc string'
-
-a = C()
-b = a.f
-            ");
-
-            foreach (var varRef in entry.GetValuesByIndex("b", 1)) {
-                Assert.AreEqual("method f of C objects \r\ndoc string", varRef.Description);
-            }
-
-            entry = ProcessText(@"
-class C(object):
-    def f(self):
-        'doc string'
-
-a = C()
-b = a.f
-            ");
-
-            foreach (var varRef in entry.GetValuesByIndex("b", 1)) {
-                Assert.AreEqual("method f of C objects \r\ndoc string", varRef.Description);
-            }
-        }
-
-        [TestMethod, Priority(0)]
-        public void LambdaExpression() {
-            var entry = ProcessText(@"
-x = lambda a: a
-y = x(42)
-");
-
-            AssertUtil.ContainsExactly(entry.GetTypeIdsByIndex("y", 1), BuiltinTypeId.Int);
-
-            entry = ProcessText(@"
-def f(a):
-    return a
-
-x = lambda b: f(b)
-y = x(42)
-");
-
-            AssertUtil.ContainsExactly(entry.GetTypeIdsByIndex("y", 1), BuiltinTypeId.Int);
-
-        }
-
-        [TestMethod, Priority(0)]
-        public void LambdaScoping() {
-            var code = @"def f(l1, l2):
-    l1('abc')
-    l2(42)
-
-
-x = []
-y = ()
-f(lambda x=x:x, lambda x=y:x)";
-
-            var entry = ProcessText(code);
-
-            // default value, should be a list
-            var members = entry.GetMembersByIndex("x", code.IndexOf("lambda x=") + 10, GetMemberOptions.None).Select(x => x.Completion);
-            AssertUtil.Contains(members, "pop");
-            AssertUtil.DoesntContain(members, "real");
-            AssertUtil.DoesntContain(members, "rfind");
-
-            // parameter used in the lambda, should be list and str
-            members = entry.GetMembersByIndex("x", code.IndexOf("lambda x=") + 12, GetMemberOptions.None).Select(x => x.Completion);
-            AssertUtil.Contains(members, "pop");
-            AssertUtil.Contains(members, "upper");
-
-            // default value in the 2nd lambda, should be list
-            members = entry.GetMembersByIndex("y", code.IndexOf("lambda x=") + 24, GetMemberOptions.None).Select(x => x.Completion);
-            AssertUtil.Contains(members, "count");
-            AssertUtil.DoesntContain(members, "pop");
-
-            // value in the 2nd lambda, should be tuple and int
-            members = entry.GetMembersByIndex("x", code.IndexOf("lambda x=") + 26, GetMemberOptions.None).Select(x => x.Completion);
-            AssertUtil.Contains(members, "count");
-            AssertUtil.Contains(members, "real");
-        }
-
-        [TestMethod, Priority(0)]
-        public void FunctionScoping() {
-            var code = @"x = 100
-
-def f(x = x):
-    x
-
-f('abc')
-";
-
-            var entry = ProcessText(code);
-
-            VerifyReferences(entry.GetVariablesByIndex("x", code.IndexOf("def") + 6),
-                new VariableLocation(3, 7, VariableType.Definition),
-                new VariableLocation(4, 5, VariableType.Reference));
-
-            VerifyReferences(entry.GetVariablesByIndex("x", code.IndexOf("def") + 10),
-                new VariableLocation(1, 1, VariableType.Definition),
-                new VariableLocation(3, 11, VariableType.Reference));
-
-            VerifyReferences(entry.GetVariablesByIndex("x", code.IndexOf("    x") + 4),
-                new VariableLocation(3, 7, VariableType.Definition),
-                new VariableLocation(4, 5, VariableType.Reference));
-        }
-
-        [TestMethod, Priority(0)]
-        public void RecursiveClass() {
-            var entry = ProcessText(@"
-cls = object
-
-class cls(cls): 
-    abc = 42
-");
-
-            entry.GetMemberNamesByIndex("cls", 1);
-            AssertUtil.ContainsExactly(entry.GetMemberNamesByIndex("cls().abc", 1), _intMembers);
-            AssertUtil.ContainsExactly(entry.GetMemberNamesByIndex("cls.abc", 1), _intMembers);
-            var sigs = entry.GetSignaturesByIndex("cls", 1).ToArray();
-            AssertUtil.ContainsExactly(sigs.Select(s => s.Documentation), null, "The most base type");
-        }
-
-        [TestMethod, Priority(0)]
-        public void BadMethod() {
-            var entry = ProcessText(@"
-class cls(object): 
-    def f(): 
-        'help'
-        return 42
-
-abc = cls()
-fob = abc.f()
-");
-
-            AssertUtil.ContainsExactly(entry.GetMemberNamesByIndex("fob", 1), _intMembers);
-            var sigs = entry.GetSignaturesByIndex("cls().f", 1).ToArray();
-            Assert.AreEqual(1, sigs.Length);
-            Assert.AreEqual("help", sigs[0].Documentation);
-        }
-
-        [TestMethod, Priority(0)]
-        public void KeywordArguments() {
-            var funcDef = @"def f(a, b, c): 
-    pass";
-            var classWithInit = @"class f(object):
-    def __init__(self, a, b, c):
-        pass";
-            var classWithNew = @"class f(object):
-    def __new__(cls, a, b, c):
-        pass";
-            var method = @"class x(object):
-    def g(self, a, b, c):
-        pass
-
-f = x().g";
-            var decls = new[] { funcDef, classWithInit, classWithNew, method };
-
-            foreach (var decl in decls) {
-                string[] testCalls = new[] { 
-                    "f(c = 'abc', b = 42, a = 3j)", "f(3j, c = 'abc', b = 42)", "f(3j, 42, c = 'abc')",
-                    "f(c = 'abc', b = 42, a = 3j, d = 42)",  // extra argument
-                    "f(3j, 42, 'abc', d = 42)",
-                };
-
-                foreach (var testCall in testCalls) {
-                    var text = decl + Environment.NewLine + testCall;
-                    Console.WriteLine(text);
-                    var entry = ProcessText(text);
-
-                    AssertUtil.ContainsExactly(entry.GetTypeIdsByIndex("a", text.IndexOf("pass")), BuiltinTypeId.Complex);
-                    AssertUtil.ContainsExactly(entry.GetTypeIdsByIndex("b", text.IndexOf("pass")), BuiltinTypeId.Int);
-                    AssertUtil.ContainsExactly(entry.GetTypeIdsByIndex("c", text.IndexOf("pass")), BuiltinTypeId_Str);
-                }
-            }
-        }
-
-        [TestMethod, Priority(0)]
-        public void BadKeywordArguments() {
-            var code = @"def f(a, b):
-    return a
-
-x = 100
-z = f(a=42, x)";
-
-            var entry = ProcessText(code);
-            var values = entry.GetValuesByIndex("z", code.IndexOf("z =")).ToArray();
-            Assert.AreEqual(1, values.Length);
-
-            Assert.AreEqual(values.First().Description, "int");
-        }
-
-        [TestMethod, Priority(0)]
-        public void PositionalSplat() {
-            var funcDef = @"def f(a, b, c, *d): 
-    pass";
-            var classWithInit = @"class f(object):
-    def __init__(self, a, b, c, *d):
-        pass";
-            var classWithNew = @"class f(object):
-    def __new__(cls, a, b, c, *d):
-        pass";
-            var method = @"class x(object):
-    def g(self, a, b, c, *d):
-        pass
-
-f = x().g";
-            var decls = new[] { funcDef, classWithInit, classWithNew, method };
-
-            foreach (var decl in decls) {
-                string[] testCalls = new[] { 
-                    "f(*(3j, 42, 'abc'))", 
-                    "f(*[3j, 42, 'abc'])", 
-                    "f(*(3j, 42, 'abc', 4L))",  // extra argument
-                    "f(*[3j, 42, 'abc', 4L])",  // extra argument
-                    "f(3j, *(42, 'abc'))",
-                    "f(3j, 42, *('abc',))",
-                    "f(3j, *(42, 'abc', 4L))",
-                    "f(3j, 42, *('abc', 4L))",
-                    "f(3j, 42, 'abc', *[4L])",
-                    "f(3j, 42, 'abc', 4L)"
-                };
-
-                foreach (var testCall in testCalls) {
-                    var text = decl + Environment.NewLine + testCall;
-                    Console.WriteLine(testCall);
-                    var entry = ProcessText(text);
-
-                    AssertUtil.ContainsExactly(entry.GetTypeIdsByIndex("a", text.IndexOf("pass")), BuiltinTypeId.Complex);
-                    AssertUtil.ContainsExactly(entry.GetTypeIdsByIndex("b", text.IndexOf("pass")), BuiltinTypeId.Int);
-                    AssertUtil.ContainsExactly(entry.GetTypeIdsByIndex("c", text.IndexOf("pass")), BuiltinTypeId_Str);
-                    AssertUtil.ContainsExactly(entry.GetTypeIdsByIndex("d", text.IndexOf("pass")), BuiltinTypeId.Tuple);
-                    if (testCall.Contains("4L")) {
-                        AssertUtil.ContainsExactly(entry.GetTypeIdsByIndex("d[0]", text.IndexOf("pass")), BuiltinTypeId.Long);
-                    }
-                }
-            }
-        }
-
-        [TestMethod, Priority(0)]
-        public void KeywordSplat() {
-            var funcDef = @"def f(a, b, c, **d): 
-    pass";
-            var classWithInit = @"class f(object):
-    def __init__(self, a, b, c, **d):
-        pass";
-            var classWithNew = @"class f(object):
-    def __new__(cls, a, b, c, **d):
-        pass";
-            var method = @"class x(object):
-    def g(self, a, b, c, **d):
-        pass
-
-f = x().g";
-            var decls = new[] { funcDef, classWithInit, classWithNew, method };
-
-            foreach (var decl in decls) {
-                string[] testCalls = new[] { 
-                    "f(**{'a': 3j, 'b': 42, 'c': 'abc'})", 
-                    "f(**{'c': 'abc', 'b': 42, 'a': 3j})", 
-                    "f(**{'a': 3j, 'b': 42, 'c': 'abc', 'x': 4L})",  // extra argument
-                    "f(3j, **{'b': 42, 'c': 'abc'})",
-                    "f(3j, 42, **{'c': 'abc'})"
-                };
-
-                foreach (var testCall in testCalls) {
-                    var text = decl + Environment.NewLine + testCall;
-                    Console.WriteLine(testCall);
-                    var entry = ProcessText(text);
-
-                    AssertUtil.ContainsExactly(entry.GetTypeIdsByIndex("a", text.IndexOf("pass")), BuiltinTypeId.Complex);
-                    AssertUtil.ContainsExactly(entry.GetTypeIdsByIndex("b", text.IndexOf("pass")), BuiltinTypeId.Int);
-                    AssertUtil.ContainsExactly(entry.GetTypeIdsByIndex("c", text.IndexOf("pass")), BuiltinTypeId_Str);
-                    AssertUtil.ContainsExactly(entry.GetTypeIdsByIndex("d", text.IndexOf("pass")), BuiltinTypeId.Dict);
-                    if (testCall.Contains("4L")) {
-                        AssertUtil.ContainsExactly(entry.GetTypeIdsByIndex("d['x']", text.IndexOf("pass")), BuiltinTypeId.Long);
-                    }
-                }
-            }
-        }
-
-        [TestMethod, Priority(0)]
-        public void ForwardRef() {
-            var text = @"
-
-class D(object):
-    def oar(self, x):
-        abc = C()
-        abc.fob(2)
-        a = abc.fob(2.0)
-        a.oar(('a', 'b', 'c', 'd'))
-
-class C(object):
-    def fob(self, x):
-        D().oar('abc')
-        D().oar(['a', 'b', 'c'])
-        return D()
-    def baz(self): pass
-";
-            var entry = ProcessText(text);
-
-            var fifty = entry.GetVariablesNoBuiltinsByIndex(text.IndexOf("abc.fob")).ToSet();
-            AssertUtil.ContainsExactly(fifty, "C", "D", "a", "abc", "self", "x");
-
-            var three = entry.GetVariablesNoBuiltinsByIndex(text.IndexOf("def oar") + 1).ToSet();
-            AssertUtil.ContainsExactly(three, "C", "D", "oar");
-
-            var allFifty = entry.GetMemberNamesByIndex("abc", text.IndexOf("abc.fob")).ToSet();
-            AssertUtil.ContainsExactly(allFifty, GetUnion(_objectMembers, "baz", "fob"));
-
-            var xTypes = entry.GetTypeIdsByIndex("x", text.IndexOf("abc.fob")).ToSet();
-            AssertUtil.ContainsExactly(xTypes, BuiltinTypeId.List, BuiltinTypeId_Str, BuiltinTypeId.Tuple);
-
-            var xMembers = entry.GetMemberNamesByIndex("x", text.IndexOf("abc.fob")).ToSet();
-            AssertUtil.ContainsExactly(xMembers, GetIntersection(_strMembers, _listMembers));
-        }
-
-        public static int GetIndex(string text, string substring) {
-            return text.IndexOf(substring);
-        }
-
-        [TestMethod, Priority(0)]
-        public void Builtins() {
-            var text = @"
-booltypetrue = True
-booltypefalse = False
-";
-            var entry = ProcessText(text);
-            AssertUtil.ContainsExactly(entry.GetTypeIdsByIndex("booltypetrue", 1), BuiltinTypeId.Bool);
-            AssertUtil.ContainsExactly(entry.GetTypeIdsByIndex("booltypefalse", 1), BuiltinTypeId.Bool);
-        }
-
-        [TestMethod, Priority(0)]
-        public void DictionaryFunctionTable() {
-            var text = @"
-def f(a, b):
-    print a, b
-    
-def g(a, b):
-    x, y = a, b
-
-x = {'fob': f, 'oar' : g}
-x['fob'](42, [])
-";
-            var entry = ProcessText(text);
-            AssertUtil.ContainsExactly(entry.GetTypeIdsByIndex("a", text.IndexOf("print")), BuiltinTypeId.Int);
-            AssertUtil.ContainsExactly(entry.GetTypeIdsByIndex("b", text.IndexOf("print")), BuiltinTypeId.List);
-            AssertUtil.ContainsExactly(entry.GetTypeIdsByIndex("a", text.IndexOf("x, y")));
-            AssertUtil.ContainsExactly(entry.GetTypeIdsByIndex("b", text.IndexOf("x, y")));
-        }
-
-        [TestMethod, Priority(0)]
-        public void DictionaryAssign() {
-            var text = @"
-x = {'abc': 42}
-y = x['fob']
-";
-            var entry = ProcessText(text);
-            AssertUtil.ContainsExactly(entry.GetTypeIdsByIndex("y", 1), BuiltinTypeId.Int);
-        }
-
-        [TestMethod, Priority(0)]
-        public void DictionaryFunctionTableGet2() {
-            var text = @"
-def f(a, b):
-    print a, b
-    
-def g(a, b):
-    x, y = a, b
-
-x = {'fob': f, 'oar' : g}
-x.get('fob')(42, [])
-";
-            var entry = ProcessText(text);
-            AssertUtil.ContainsExactly(entry.GetTypeIdsByIndex("a", text.IndexOf("print")), BuiltinTypeId.Int);
-            AssertUtil.ContainsExactly(entry.GetTypeIdsByIndex("b", text.IndexOf("print")), BuiltinTypeId.List);
-            AssertUtil.ContainsExactly(entry.GetTypeIdsByIndex("a", text.IndexOf("x, y")));
-            AssertUtil.ContainsExactly(entry.GetTypeIdsByIndex("b", text.IndexOf("x, y")));
-        }
-
-        [TestMethod, Priority(0)]
-        public void DictionaryFunctionTableGet() {
-            var text = @"
-def f(a, b):
-    print a, b
-    
-def g(a, b):
-    x, y = a, b
-
-x = {'fob': f, 'oar' : g}
-y = x.get('fob', None)
-if y is not None:
-    y(42, [])
-";
-            var entry = ProcessText(text);
-            AssertUtil.ContainsExactly(entry.GetTypeIdsByIndex("a", text.IndexOf("print")), BuiltinTypeId.Int);
-            AssertUtil.ContainsExactly(entry.GetTypeIdsByIndex("b", text.IndexOf("print")), BuiltinTypeId.List);
-            AssertUtil.ContainsExactly(entry.GetTypeIdsByIndex("a", text.IndexOf("x, y")));
-            AssertUtil.ContainsExactly(entry.GetTypeIdsByIndex("b", text.IndexOf("x, y")));
-        }
-
-        [TestMethod, Priority(0)]
-        public void SimpleGlobals() {
-            var text = @"
-class x(object):
-    def abc(self):
-        pass
-        
-a = x()
-x.abc()
-";
-            var entry = ProcessText(text);
-            AssertUtil.ContainsExactly(entry.GetVariablesNoBuiltinsByIndex(1), "a", "x");
-            AssertUtil.ContainsExactly(entry.GetMemberNamesByIndex("x", 1), GetUnion(_objectMembers, "abc"));
-        }
-
-        [TestMethod, Priority(0)]
-        public void FuncCallInIf() {
-            var text = @"
-def Method(a, b, c):
-    print a, b, c
-    
-if not Method(42, 'abc', []):
-    pass
-";
-            var entry = ProcessText(text);
-            AssertUtil.ContainsExactly(entry.GetTypeIdsByIndex("a", text.IndexOf("print")), BuiltinTypeId.Int);
-            AssertUtil.ContainsExactly(entry.GetTypeIdsByIndex("b", text.IndexOf("print")), BuiltinTypeId_Str);
-            AssertUtil.ContainsExactly(entry.GetTypeIdsByIndex("c", text.IndexOf("print")), BuiltinTypeId.List);
-        }
-
-        [TestMethod, Priority(0)]
-        public void WithStatement() {
-            var text = @"
-class X(object):
-    def x_method(self): pass
-    def __enter__(self): return self
-    def __exit__(self, exc_type, exc_value, traceback): return False
-       
-class Y(object):
-    def y_method(self): pass
-    def __enter__(self): return 123
-    def __exit__(self, exc_type, exc_value, traceback): return False
- 
-with X() as x:
-    pass #x
-
-with Y() as y:
-    pass #y
-    
-with X():
-    pass
-";
-            var entry = ProcessText(text);
-            AssertUtil.ContainsAtLeast(entry.GetMemberNamesByIndex("x", text.IndexOf("pass #x")), "x_method");
-            AssertUtil.ContainsExactly(entry.GetTypeIdsByIndex("y", text.IndexOf("pass #y")), BuiltinTypeId.Int);
-        }
-
-        [TestMethod, Priority(0)]
-        public void OverrideFunction() {
-            var text = @"
-class oar(object):
-    def Call(self, xvar, yvar):
-        pass
-
-class baz(oar):
-    def Call(self, xvar, yvar):
-        x = 42
-        pass
-
-class Cxxxx(object):
-    def __init__(self):
-        self.fob = baz()
-        
-    def Cmeth(self, avar, bvar):
-        self.fob.Call(avar, bvar)
-        
-
-
-abc = Cxxxx()
-abc.Cmeth(['fob'], 'oar')
-";
-            var entry = ProcessText(text);
-            AssertUtil.ContainsExactly(entry.GetTypeIdsByIndex("xvar", text.IndexOf("x = 42")), BuiltinTypeId.List);
-            AssertUtil.ContainsExactly(entry.GetTypeIdsByIndex("xvar", text.IndexOf("pass")));
-        }
-
-
-        [TestMethod, Priority(0)]
-        public void FunctionOverloads() {
-            var text = @"
-def f(a, b, c=0):
-    pass
-
-f(1, 1, 1)
-f(3.14, 3.14, 3.14)
-f('a', 'b', 'c')
-f(1, 3.14, 'c')
-f('a', 'b', 1)
-";
-            var entry = ProcessText(text);
-            var f = entry.GetSignaturesByIndex("f", 0).Select(sig => {
-                return string.Format(
-                    "{0}({1})",
-                    sig.Name,
-                    string.Join(
-                        ", ",
-                        sig.Parameters
-                        .Select(
-                            p => {
-                                if (String.IsNullOrWhiteSpace(p.DefaultValue)) {
-                                    return string.Format("{0} := ({1})", p.Name, p.Type);
-                                } else {
-                                    return string.Format("{0} = {1} := ({2})", p.Name, p.DefaultValue, p.Type);
-                                }
-                            }
-                        )
-                    )
-                );
-            }).ToList();
-            foreach (var sig in f) {
-                Console.WriteLine(sig);
-            }
-            Assert.AreEqual(6, f.Count);
-            AssertUtil.ContainsExactly(f,
-                "f(a := (), b := (), c = 0 := (int))",
-                "f(a := (int), b := (int), c = 0 := (int))",
-                "f(a := (float), b := (float), c = 0 := (float, int))",
-                "f(a := (str), b := (str), c = 0 := (int, str))",
-                "f(a := (int), b := (float), c = 0 := (int, str))",
-                "f(a := (str), b := (str), c = 0 := (int))"
-            );
-        }
-
-        internal static readonly Regex ValidParameterName = new Regex(@"^(\*|\*\*)?[a-z_][a-z0-9_]*( *=.+)?", RegexOptions.IgnoreCase);
-        internal static string GetSafeParameterName(ParameterResult result) {
-            var match = ValidParameterName.Match(result.Name);
-
-            return match.Success ? match.Value : result.Name;
-        }
-
-
-        protected virtual string ListInitParameterName {
-            get { return "sequence"; }
-        }
-
-        /// <summary>
-        /// http://pytools.codeplex.com/workitem/799
-        /// </summary>
-        [TestMethod, Priority(0)]
-        public void OverrideCompletions() {
-            var text = @"
-class oar(list):
-    pass
-";
-            var entry = ProcessText(text);
-            var init = entry.GetOverrideableByIndex(text.IndexOf("pass")).Single(r => r.Name == "__init__");
-            AssertUtil.AreEqual(init.Parameters.Select(GetSafeParameterName), "self", ListInitParameterName);
-
-            // Ensure that nested classes are correctly resolved.
-            text = @"
-class oar(int):
-    class fob(dict):
-        pass
-";
-            entry = ProcessText(text);
-            var oarItems = entry.GetOverrideableByIndex(text.IndexOf("    pass")).Select(x => x.Name).ToSet();
-            var fobItems = entry.GetOverrideableByIndex(text.IndexOf("pass")).Select(x => x.Name).ToSet();
-            AssertUtil.DoesntContain(oarItems, "keys");
-            AssertUtil.DoesntContain(oarItems, "items");
-            AssertUtil.ContainsAtLeast(oarItems, "bit_length");
-
-            AssertUtil.ContainsAtLeast(fobItems, "keys", "items");
-            AssertUtil.DoesntContain(fobItems, "bit_length");
-        }
-
-
-        [TestMethod, Priority(0)]
-        public void SimpleMethodCall() {
-            var text = @"
-class x(object):
-    def abc(self, fob):
-        pass
-        
-a = x()
-a.abc('abc')
-";
-            var entry = ProcessText(text);
-            AssertUtil.ContainsExactly(entry.GetTypeIdsByIndex("fob", text.IndexOf("pass")), BuiltinTypeId_Str);
-            AssertUtil.ContainsExactly(entry.GetMemberNamesByIndex("self", text.IndexOf("pass")), GetUnion(_objectMembers, "abc"));
-        }
-
-        [TestMethod, Priority(0)]
-        public void BuiltinRetval() {
-            var text = @"
-x = [2,3,4]
-a = x.index(2)
-";
-            var entry = ProcessText(text);
-            AssertUtil.ContainsExactly(entry.GetTypeIdsByIndex("x", text.IndexOf("x =")).ToSet(), BuiltinTypeId.List);
-            AssertUtil.ContainsExactly(entry.GetTypeIdsByIndex("a", text.IndexOf("a =")).ToSet(), BuiltinTypeId.Int);
-        }
-
-        [TestMethod, Priority(0)]
-        public void BuiltinFuncRetval() {
-            var text = @"
-x = ord('a')
-y = range(5)
-";
-
-            var entry = ProcessText(text);
-            AssertUtil.ContainsExactly(entry.GetTypeIdsByIndex("x", text.IndexOf("x = ")).ToSet(), BuiltinTypeId.Int);
-            AssertUtil.ContainsExactly(entry.GetTypeIdsByIndex("y", text.IndexOf("y = ")).ToSet(), BuiltinTypeId.List);
-        }
-
-        [TestMethod, Priority(0)]
-        public void FunctionMembers() {
-            var text = @"
-def f(x): pass
-f.abc = 32
-";
-            var entry = ProcessText(text);
-            AssertUtil.Contains(entry.GetMemberNamesByIndex("f", 1), "abc");
-
-            text = @"
-def f(x): pass
-
-";
-            entry = ProcessText(text);
-            AssertUtil.DoesntContain(entry.GetMemberNamesByIndex("f", 1), "x");
-            AssertUtil.ContainsExactly(entry.GetMemberNamesByIndex("f", 1), _functionMembers);
-
-            AssertUtil.ContainsExactly(entry.GetMemberNamesByIndex("f.func_name", 1), _strMembers);
-        }
-
-        [TestMethod, Priority(0)]
-        public void RangeIteration() {
-            var text = @"
-for i in range(5):
-    pass
-";
-            var entry = ProcessText(text);
-            AssertUtil.ContainsExactly(entry.GetTypeIdsByIndex("i", text.IndexOf("for i")).ToSet(), BuiltinTypeId.Int);
-        }
-
-        [TestMethod, Priority(0)]
-        public void BuiltinImport() {
-            var text = @"
-import sys
-";
-            var entry = ProcessText(text);
-            AssertUtil.ContainsExactly(entry.GetVariablesNoBuiltinsByIndex(1), "sys");
-            Assert.IsTrue(entry.GetMemberNamesByIndex("sys", 1).Any((s) => s == "winver"));
-        }
-
-        [TestMethod, Priority(0)]
-        public void BuiltinImportInFunc() {
-            var text = @"
-def f():
-    import sys
-";
-            var entry = ProcessText(text);
-            AssertUtil.ContainsExactly(entry.GetVariablesNoBuiltinsByIndex(text.IndexOf("sys")), "f", "sys");
-            AssertUtil.Contains(entry.GetMemberNamesByIndex("sys", text.IndexOf("sys")), "winver");
-        }
-
-        [TestMethod, Priority(0)]
-        public void BuiltinImportInClass() {
-            var text = @"
-class C:
-    import sys
-";
-            var entry = ProcessText(text);
-
-            AssertUtil.ContainsExactly(entry.GetVariablesNoBuiltinsByIndex(text.IndexOf("sys")), "C", "sys");
-            Assert.IsTrue(entry.GetMemberNamesByIndex("sys", text.IndexOf("sys")).Any((s) => s == "winver"));
-        }
-
-        [TestMethod, Priority(0)]
-        public void NoImportClr() {
-            var text = @"
-x = 'abc'
-";
-            var entry = ProcessText(text);
-            AssertUtil.ContainsExactly(entry.GetTypeIdsByIndex("x", 1), BuiltinTypeId_Str);
-            AssertUtil.ContainsExactly(entry.GetMemberNamesByIndex("x", 1), _strMembers);
-        }
-
-        [TestMethod, Priority(0)]
-        public void MutualRecursion() {
-            var text = @"
-class C:
-    def f(self, other, depth):
-        if depth == 0:
-            return 'abc'
-        return other.g(self, depth - 1)
-
-class D:
-    def g(self, other, depth):
-        if depth == 0:
-            return ['d', 'e', 'f']
-        
-        return other.f(self, depth - 1)
-
-x = D().g(C(), 42)
-
-";
-            var entry = ProcessText(text);
-            AssertUtil.ContainsExactly(entry.GetMemberNamesByIndex("other", text.IndexOf("other.g")), "g", "__doc__", "__class__");
-            AssertUtil.ContainsExactly(entry.GetTypeIdsByIndex("x", text.IndexOf("x =")), BuiltinTypeId.List, BuiltinTypeId_Str);
-            AssertUtil.ContainsExactly(entry.GetMemberNamesByIndex("x", text.IndexOf("x =")),
-                GetIntersection(_listMembers, _strMembers));
-        }
-
-        [TestMethod, Priority(0)]
-        public void MutualGeneratorRecursion() {
-            var text = @"
-class C:
-    def f(self, other, depth):
-        if depth == 0:
-            yield 'abc'
-        yield next(other.g(self, depth - 1))
-
-class D:
-    def g(self, other, depth):
-        if depth == 0:
-            yield ['d', 'e', 'f']
-        
-        yield next(other.f(self, depth - 1))
-
-x = next(D().g(C(), 42))
-
-";
-            var entry = ProcessText(text);
-            AssertUtil.ContainsExactly(entry.GetTypeIdsByIndex("x", text.IndexOf("x =")), BuiltinTypeId.List, BuiltinTypeId_Str);
-        }
-
-        [TestMethod, Priority(0)]
-        public void DistinctGenerators() {
-            var text = @"
-def f(x):
-    return x
-
-def g(x):
-    yield f(x)
-
-class S0(object): pass
-it = g(S0())
-val = next(it)
-
-" + string.Join("\r\n", Enumerable.Range(1, 100).Select(i => string.Format("class S{0}(object): pass\r\nf(S{0}())", i)));
-            Console.WriteLine(text);
-
-            // Ensure the returned generators are distinct
-            var entry = ProcessText(text);
-            AssertUtil.ContainsExactly(entry.GetTypeIdsByIndex("it", text.IndexOf("it =")), BuiltinTypeId.Generator);
-            AssertUtil.ContainsExactly(entry.GetShortDescriptionsByIndex("val", text.IndexOf("val =")), "S0 instance");
-        }
-
-        [TestMethod, Priority(0)]
-        public void ForwardRefVars() {
-            var text = @"
-class x(object):
-    def __init__(self, val):
-        self.abc = []
-    
-x(42)
-x('abc')
-x([])
-";
-            var entry = ProcessText(text);
-            var values = entry.GetValuesByIndex("self.abc", text.IndexOf("self.abc")).ToList();
-            Assert.AreEqual(4, values.Count);
-        }
-
-        [TestMethod, Priority(0)]
-        public void ReturnFunc() {
-            var text = @"
-def g():
-    return []
-
-def f():
-    return g
-    
-x = f()()
-";
-            var entry = ProcessText(text);
-            AssertUtil.ContainsExactly(entry.GetTypeIdsByIndex("x", 1), BuiltinTypeId.List);
-        }
-
-        [TestMethod, Priority(0)]
-        public void ReturnArg() {
-            var text = @"
-def g(a):
-    return a
-
-x = g(1)
-";
-            var entry = ProcessText(text);
-            AssertUtil.ContainsExactly(entry.GetTypeIdsByIndex("x", 1), BuiltinTypeId.Int);
-        }
-
-        [TestMethod, Priority(0)]
-        public void ReturnArg2() {
-            var text = @"
-
-def f(a):
-    def g():
-        return a
-    return g
-
-x = f(2)()
-";
-            var entry = ProcessText(text);
-            AssertUtil.ContainsExactly(entry.GetTypeIdsByIndex("x", 1), BuiltinTypeId.Int);
-        }
-
-        [TestMethod, Priority(0)]
-        public void MemberAssign() {
-            var text = @"
-class C:
-    def func(self):
-        self.abc = 42
-
-a = C()
-a.func()
-fob = a.abc
-";
-            var entry = ProcessText(text);
-            AssertUtil.ContainsExactly(entry.GetTypeIdsByIndex("fob", 1), BuiltinTypeId.Int);
-            AssertUtil.ContainsExactly(entry.GetMemberNamesByIndex("fob", 1), _intMembers);
-            AssertUtil.ContainsExactly(entry.GetMemberNamesByIndex("a", 1), "abc", "func", "__doc__", "__class__");
-        }
-
-        [TestMethod, Priority(0)]
-        public void MemberAssign2() {
-            var text = @"
-class D:
-    def func2(self):
-        a = C()
-        a.func()
-        return a.abc
-
-class C:
-    def func(self):
-        self.abc = [2,3,4]
-
-fob = D().func2()
-";
-            var entry = ProcessText(text);
-            // TODO: AssertUtil.ContainsExactly(entry.GetTypesFromName("fob", 0), ListType);
-        }
-
-        [TestMethod, Priority(0)]
-        public void UnfinishedDot() {
-            // the partial dot should be ignored and we shouldn't see g as
-            // a member of D
-            var text = @"
-class D(object):
-    def func(self):
-        self.
-        
-def g(a, b, c): pass
-";
-            var entry = ProcessText(text);
-            AssertUtil.ContainsExactly(entry.GetMemberNamesByIndex("self", text.IndexOf("self.")),
-                GetUnion(_objectMembers, "func"));
-        }
-
-        [TestMethod, Priority(0)]
-        public void CrossModule() {
-            var text1 = @"
-import mod2
-";
-            var text2 = @"
-x = 42
-";
-
-            PermutedTest("mod", new[] { text1, text2 }, (pe) => {
-                AssertUtil.ContainsExactly(pe[0].Analysis.GetMemberNamesByIndex("mod2", 1), "x");
-            });
-        }
-
-        [TestMethod, Priority(0)]
-        public void CrossModuleCall() {
-            var text1 = @"
-import mod2
-y = mod2.f('abc')
-";
-            var text2 = @"
-def f(x):
-    return x
-";
-
-            PermutedTest("mod", new[] { text1, text2 }, (pe) => {
-                AssertUtil.ContainsExactly(pe[1].Analysis.GetTypeIdsByIndex("x", text2.IndexOf("return x")), BuiltinTypeId_Str);
-                AssertUtil.ContainsExactly(pe[0].Analysis.GetTypeIdsByIndex("y", text1.IndexOf("y")), BuiltinTypeId_Str);
-            });
-        }
-
-        [TestMethod, Priority(0)]
-        public void CrossModuleCallType() {
-            var text1 = @"
-import mod2
-y = mod2.c('abc').x
-";
-            var text2 = @"
-class c:
-    def __init__(self, x):
-        self.x = x
-";
-
-            PermutedTest("mod", new[] { text1, text2 }, (pe) => {
-                AssertUtil.ContainsExactly(pe[1].Analysis.GetTypeIdsByIndex("x", text2.IndexOf("= x")), BuiltinTypeId_Str);
-                AssertUtil.ContainsExactly(pe[0].Analysis.GetTypeIdsByIndex("y", text1.IndexOf("y")), BuiltinTypeId_Str);
-            });
-        }
-
-        [TestMethod, Priority(0)]
-        public void CrossModuleCallType2() {
-            var text1 = @"
-from mod2 import c
-class x(object):
-    def Fob(self):
-        y = c('abc').x
-";
-            var text2 = @"
-class c:
-    def __init__(self, x):
-        self.x = x
-";
-
-            PermutedTest("mod", new[] { text1, text2 }, (pe) => {
-                AssertUtil.ContainsExactly(pe[1].Analysis.GetTypeIdsByIndex("x", text2.IndexOf("= x")), BuiltinTypeId_Str);
-                AssertUtil.ContainsExactly(pe[0].Analysis.GetTypeIdsByIndex("y", text1.IndexOf("y =")), BuiltinTypeId_Str);
-            });
-        }
-
-        [TestMethod, Priority(0)]
-        public void CrossModuleFuncAndType() {
-            var text1 = @"
-class Something(object):
-    def f(self): pass
-    def g(self): pass
-
-
-def SomeFunc():
-    x = Something()
-    return x
-";
-            var text2 = @"
-from mod1 import SomeFunc
-
-x = SomeFunc()
-";
-
-            var text3 = @"
-from mod2 import x
-a = x
-";
-
-            PermutedTest("mod", new[] { text1, text2, text3 }, (pe) => {
-                AssertUtil.ContainsExactly(pe[2].Analysis.GetMemberNamesByIndex("a", text3.IndexOf("a = ")),
-                    GetUnion(_objectMembers, "f", "g"));
-            });
-        }
-
-        [TestMethod, Priority(0)]
-        public void MembersAfterError() {
-            var text = @"
-class X(object):
-    def f(self):
-        return self.
-        
-    def g(self):
-        pass
-        
-    def h(self):
-        pass
-";
-            var entry = ProcessText(text);
-            AssertUtil.ContainsExactly(entry.GetMemberNamesByIndex("self", text.IndexOf("self.")),
-                GetUnion(_objectMembers, "f", "g", "h"));
-        }
-
-
-        [TestMethod, Priority(0)]
-        public void Property() {
-            var text = @"
-class x(object):
-    @property
-    def SomeProp(self):
-        return 42
-
-a = x().SomeProp
-";
-            var entry = ProcessText(text);
-            AssertUtil.ContainsExactly(entry.GetTypeIdsByIndex("a", text.IndexOf("a =")), BuiltinTypeId.Int);
-        }
-
-        [TestMethod, Priority(0)]
-        public void StaticMethod() {
-            var text = @"
-class x(object):
-    @staticmethod
-    def StaticMethod(value):
-        return value
-
-a = x().StaticMethod(4.0)
-";
-            var entry = ProcessText(text);
-            AssertUtil.ContainsExactly(entry.GetTypeIdsByIndex("a", text.IndexOf("a = ")), BuiltinTypeId.Float);
-        }
-
-        [TestMethod, Priority(0)]
-        public void InheritedStaticMethod() {
-            var text = @"
-class x(object):
-    @staticmethod
-    def StaticMethod(value):
-        return value
-
-class y(x):
-    pass
-
-a = y().StaticMethod(4.0)
-";
-            var entry = ProcessText(text);
-            AssertUtil.ContainsExactly(entry.GetTypeIdsByIndex("a", text.IndexOf("a = ")), BuiltinTypeId.Float);
-        }
-
-        [TestMethod, Priority(0)]
-        public void ClassMethod() {
-            var text = @"
-class x(object):
-    @classmethod
-    def ClassMethod(cls):
-        return cls
-
-a = x().ClassMethod()
-b = x.ClassMethod()
-";
-            var entry = ProcessText(text);
-            AssertUtil.ContainsExactly(entry.GetShortDescriptionsByIndex("a", text.IndexOf("a =")), "x");
-            AssertUtil.ContainsExactly(entry.GetShortDescriptionsByIndex("b", text.IndexOf("b =")), "x");
-            AssertUtil.ContainsExactly(entry.GetShortDescriptionsByIndex("cls", text.IndexOf("return")), "x");
-
-            var exprs = new[] { "x.ClassMethod", "x().ClassMethod" };
-            foreach (var expr in exprs) {
-                var sigs = entry.GetSignaturesByIndex(expr, text.IndexOf("a = ")).ToArray();
-                Assert.AreEqual(1, sigs.Length);
-                Assert.AreEqual(sigs[0].Parameters.Length, 0); // cls is implicitly implied
-            }
-
-            text = @"
-class x(object):
-    @classmethod
-    def UncalledClassMethod(cls):
-        return cls
-";
-            entry = ProcessText(text);
-            AssertUtil.ContainsExactly(entry.GetShortDescriptionsByIndex("cls", text.IndexOf("return")), "x");
-        }
-
-        [TestMethod, Priority(0)]
-        public void InheritedClassMethod() {
-            var text = @"
-class x(object):
-    @classmethod
-    def ClassMethod(cls):
-        return cls
-
-class y(x):
-    pass
-
-a = y().ClassMethod()
-b = y.ClassMethod()
-";
-            var entry = ProcessText(text);
-            AssertUtil.ContainsExactly(entry.GetShortDescriptionsByIndex("a", text.IndexOf("a =")), "y");
-            AssertUtil.ContainsExactly(entry.GetShortDescriptionsByIndex("b", text.IndexOf("b =")), "y");
-            AssertUtil.ContainsExactly(entry.GetShortDescriptionsByIndex("cls", text.IndexOf("return")), "x", "y");
-
-            var exprs = new[] { "y.ClassMethod", "y().ClassMethod" };
-            foreach (var expr in exprs) {
-                var sigs = entry.GetSignaturesByIndex(expr, text.IndexOf("a = ")).ToArray();
-                Assert.AreEqual(1, sigs.Length);
-                Assert.AreEqual(sigs[0].Parameters.Length, 0); // cls is implicitly implied
-            }
-        }
-
-        [TestMethod, Priority(0)]
-        public void UserDescriptor() {
-            var text = @"
-class mydesc(object):
-    def __get__(self, inst, ctx):
-        return 42
-
-class C(object):
-    x = mydesc()
-
-fob = C.x
-oar = C().x
-";
-            var entry = ProcessText(text);
-            AssertUtil.ContainsExactly(entry.GetTypeIdsByIndex("fob", text.IndexOf("fob = ")), BuiltinTypeId.Int);
-            AssertUtil.ContainsExactly(entry.GetTypeIdsByIndex("oar", text.IndexOf("oar = ")), BuiltinTypeId.Int);
-            AssertUtil.ContainsExactly(entry.GetTypeIdsByIndex("C.x", text.IndexOf("oar = ")), BuiltinTypeId.Int);
-
-            AssertUtil.ContainsExactly(entry.GetTypeIdsByIndex("ctx", text.IndexOf("return 42")), BuiltinTypeId.Type);
-            AssertUtil.ContainsExactly(entry.GetShortDescriptionsByIndex("inst", text.IndexOf("return 42")), "None", "C instance");
-
-            text = @"
-class mydesc(object):
-    def __get__(self, inst, ctx):
-        return 42
-
-class C(object):
-    x = mydesc()
-    def instfunc(self):
-        pass
-
-oar = C().x
-";
-
-            entry = ProcessText(text);
-            AssertUtil.ContainsExactly(entry.GetShortDescriptionsByIndex("inst", text.IndexOf("return 42")), "C instance");
-            AssertUtil.Contains(entry.GetMemberNamesByIndex("inst", text.IndexOf("return 42")), "instfunc");
-        }
-
-        [TestMethod, Priority(0)]
-        public void AssignSelf() {
-            var text = @"
-class x(object):
-    def __init__(self):
-        self.x = 'abc'
-    def f(self):
-        pass
-";
-            var entry = ProcessText(text);
-            AssertUtil.Contains(entry.GetMemberNamesByIndex("self", text.IndexOf("pass")), "x");
-            AssertUtil.ContainsExactly(entry.GetMemberNamesByIndex("self.x", text.IndexOf("pass")), _strMembers);
-        }
-
-        [TestMethod, Priority(0)]
-        public void AssignToMissingMember() {
-            var text = @"
-class test():
-    x = 0;
-    y = 1;
-t = test()
-t.x, t. =
-";
-            // http://pytools.codeplex.com/workitem/733
-
-            // this just shouldn't crash, we should handle the malformed code, not much to inspect afterwards...
-            var entry = ProcessText(text);
-        }
-
-        class EmptyAnalysisCookie : IAnalysisCookie {
-            public static EmptyAnalysisCookie Instance = new EmptyAnalysisCookie();
-            public string GetLine(int lineNo) {
-                throw new NotImplementedException();
-            }
-        }
-
-        static void AnalyzeLeak(Action func, int minutesBeforeMeasure = 1, int minutesBeforeAssert = 1) {
-            long RUN_TIME = minutesBeforeMeasure * 60 * 1000;
-            long LEAK_TIME = minutesBeforeAssert * 60 * 1000;
-
-            var sw = new Stopwatch();
-            sw.Start();
-            for (var start = sw.ElapsedMilliseconds; start + RUN_TIME > sw.ElapsedMilliseconds; ) {
-                func();
-            }
-
-            var memory1 = GC.GetTotalMemory(true);
-
-            for (var start = sw.ElapsedMilliseconds; start + LEAK_TIME > sw.ElapsedMilliseconds; ) {
-                func();
-            }
-
-            var memory2 = GC.GetTotalMemory(true);
-
-            var delta = memory2 - memory1;
-            Trace.TraceInformation("Usage after {0} minute(s): {1}", minutesBeforeMeasure, memory1);
-            Trace.TraceInformation("Usage after {0} minute(s): {1}", minutesBeforeAssert, memory2);
-            Trace.TraceInformation("Change: {0}", delta);
-
-            Assert.AreEqual((double)memory1, (double)memory2, memory2 * 0.1, string.Format("Memory increased by {0}", delta));
-        }
-
-        //[TestMethod, Timeout(5 * 60 * 1000), Priority(2)]
-        public void MemLeak() {
-            using (var state = PythonAnalyzer.CreateSynchronously(InterpreterFactory, Interpreter)) {
-
-                var oar = state.AddModule("oar", @"oar.py", EmptyAnalysisCookie.Instance);
-                var baz = state.AddModule("baz", @"baz.py", EmptyAnalysisCookie.Instance);
-
-                AnalyzeLeak(() => {
-                    var oarSrc = GetSourceDocument(@"
-import sys
-from baz import D
-
-class C(object):
-    def f(self, b):
-        x = sys.version
-        y = sys.exc_clear()
-        a = []
-        a.append(b)
-        return a
-
-a = C()
-z = a.f(D())
-min(a, D())
-
-", @"oar.py");
-
-                    var bazSrc = GetSourceDocument(@"
-from oar import C
-
-class D(object):
-    def g(self, a):
-        pass
-
-a = D()
-a.f(C())
-z = C().f(42)
-
-min(a, D())
-", @"baz.py");
-
-
-                    Prepare(oar, oarSrc);
-                    Prepare(baz, bazSrc);
-
-                    oar.Analyze(CancellationToken.None);
-                    baz.Analyze(CancellationToken.None);
-                });
-            }
-        }
-
-        //[TestMethod, Timeout(15 * 60 * 1000), Priority(2)]
-        public void MemLeak2() {
-            bool anyTested = false;
-
-            foreach (var ver in PythonPaths.Versions) {
-                var azureDir = Path.Combine(ver.LibPath, "site-packages", "azure");
-                if (Directory.Exists(azureDir)) {
-                    anyTested = true;
-                    AnalyzeDirLeak(azureDir);
-                }
-            }
-
-            if (!anyTested) {
-                Assert.Inconclusive("Test requires Azure SDK to be installed");
-            }
-        }
-
-        private void AnalyzeDirLeak(string dir) {
-            List<string> files = new List<string>();
-            CollectFiles(dir, files);
-
-            var documents = files.Select(f => new FileSourceDocument(f)).ToList();
-
-            Stopwatch sw = new Stopwatch();
-
-            sw.Start();
-            long start0 = sw.ElapsedMilliseconds;
-            using (var projectState = PythonAnalyzer.CreateSynchronously(InterpreterFactory, Interpreter)) {
-                var modules = new List<IPythonProjectEntry>();
-                foreach (var document in documents) {
-                    modules.Add(projectState.AddModule(ModulePath.FromFullPath(document.Moniker).ModuleName, document.Moniker, null));
-                }
-                long start1 = sw.ElapsedMilliseconds;
-                Trace.TraceInformation("AddSourceUnit: {0} ms", start1 - start0);
-
-                var nodes = new List<Microsoft.PythonTools.Parsing.Ast.PythonAst>();
-                for (int i = 0; i < modules.Count; i++) {
-                    PythonAst ast = null;
-                    try {
-                        ast = Parser.TokenizeAndParseAsync(
-                            documents[i],
-                            InterpreterFactory.GetLanguageVersion()
-                        ).GetAwaiter().GetResult().Tree;
-                    } catch (Exception) {
-                    }
-                    nodes.Add(ast);
-                }
-                long start2 = sw.ElapsedMilliseconds;
-                Trace.TraceInformation("Parse: {0} ms", start2 - start1);
-
-                for (int i = 0; i < modules.Count; i++) {
-                    var ast = nodes[i];
-
-                    if (ast != null) {
-                        modules[i].UpdateTree(ast, null);
-                    }
-                }
-
-                long start3 = sw.ElapsedMilliseconds;
-                for (int i = 0; i < modules.Count; i++) {
-                    Trace.TraceInformation("Analyzing {1}: {0} ms", sw.ElapsedMilliseconds - start3, documents[i].Moniker);
-                    var ast = nodes[i];
-                    if (ast != null) {
-                        modules[i].Analyze(CancellationToken.None, true);
-                    }
-                }
-                if (modules.Count > 0) {
-                    Trace.TraceInformation("Analyzing queue");
-                    modules[0].AnalysisGroup.AnalyzeQueuedEntries(CancellationToken.None);
-                }
-
-                int index = -1;
-                for (int i = 0; i < modules.Count; i++) {
-                    if (((ProjectEntry)modules[i]).ModuleName == "azure.servicebus.servicebusservice") {
-                        index = i;
-                        break;
-                    }
-                }
-                AnalyzeLeak(() => {
-                    modules[index].UpdateTree(Parser.TokenizeAndParseAsync(
-                        new FileSourceDocument(modules[index].FilePath),
-                        InterpreterFactory.GetLanguageVersion()
-                    ).GetAwaiter().GetResult().Tree, null);
-
-                    modules[index].Analyze(CancellationToken.None, true);
-                    modules[index].AnalysisGroup.AnalyzeQueuedEntries(CancellationToken.None);
-                });
-            }
-        }
-
-        [TestMethod, Priority(1)]
-        public void CancelAnalysis() {
-            var ver = PythonPaths.Versions.LastOrDefault(v => v != null);
-            if (ver == null) {
-                Assert.Inconclusive("Test requires Python installation");
-            }
-
-            var cancelSource = new CancellationTokenSource();
-            var task = Task.Run(() => {
-                new AnalysisTest().AnalyzeDir(ver.LibPath, ver.Version, cancel: cancelSource.Token);
-            });
-
-            // Allow 10 seconds for parsing to complete and analysis to start
-            cancelSource.CancelAfter(TimeSpan.FromSeconds(10));
-
-            if (!task.Wait(TimeSpan.FromSeconds(15))) {
-                task.Dispose();
-                Assert.Fail("Analysis did not abort within 5 seconds");
-            }
-        }
-
-        [TestMethod, Priority(0)]
-        public void MoveClass() {
-            var fobSrc = GetSourceDocument("from oar import C", @"fob.py");
-
-            var oarSrc = GetSourceDocument(@"
-class C(object):
-    pass
-", @"oar.py");
-
-            var bazSrc = GetSourceDocument(@"
-class C(object):
-    pass
-", @"baz.py");
-
-            using (var state = PythonAnalyzer.CreateSynchronously(InterpreterFactory, Interpreter)) {
-
-                var fob = state.AddModule("fob", @"fob.py", EmptyAnalysisCookie.Instance);
-                var oar = state.AddModule("oar", @"oar.py", EmptyAnalysisCookie.Instance);
-                var baz = state.AddModule("baz", @"baz.py", EmptyAnalysisCookie.Instance);
-
-                Prepare(fob, fobSrc);
-                Prepare(oar, oarSrc);
-                Prepare(baz, bazSrc);
-
-                fob.Analyze(CancellationToken.None);
-                oar.Analyze(CancellationToken.None);
-                baz.Analyze(CancellationToken.None);
-
-                Assert.AreEqual(fob.Analysis.GetValuesByIndex("C", 1).First().Description, "class C");
-                Assert.IsTrue(fob.Analysis.GetValuesByIndex("C", 1).First().Locations.Single().FilePath.EndsWith("oar.py"));
-
-                oarSrc = GetSourceDocument(@"
-", @"oar.py");
-
-                // delete the class..
-                Prepare(oar, oarSrc);
-                oar.Analyze(CancellationToken.None);
-                oar.AnalysisGroup.AnalyzeQueuedEntries(CancellationToken.None);
-
-                Assert.AreEqual(fob.Analysis.GetValuesByIndex("C", 1).ToArray().Length, 0);
-
-                fobSrc = GetSourceDocument("from baz import C", @"fob.py");
-                Prepare(fob, fobSrc);
-
-                fob.Analyze(CancellationToken.None);
-
-                Assert.AreEqual(fob.Analysis.GetValuesByIndex("C", 1).First().Description, "class C");
-                Assert.IsTrue(fob.Analysis.GetValuesByIndex("C", 1).First().Locations.Single().FilePath.EndsWith("baz.py"));
-            }
-        }
-
-        [TestMethod, Priority(0)]
-        public void Package() {
-            var src1 = GetSourceDocument("", @"C:\\Test\\Lib\\fob\\__init__.py");
-
-            var src2 = GetSourceDocument(@"
-from fob.y import abc
-import fob.y as y
-", @"C:\\Test\\Lib\\fob\\x.py");
-
-            var src3 = GetSourceDocument(@"
-abc = 42
-", @"C:\\Test\\Lib\\fob\\y.py");
-
-            using (var state = PythonAnalyzer.CreateSynchronously(InterpreterFactory, Interpreter)) {
-
-                var package = state.AddModule("fob", @"C:\\Test\\Lib\\fob\\__init__.py", EmptyAnalysisCookie.Instance);
-                var x = state.AddModule("fob.x", @"C:\\Test\\Lib\\fob\\x.py", EmptyAnalysisCookie.Instance);
-                var y = state.AddModule("fob.y", @"C:\\Test\\Lib\\fob\\y.py", EmptyAnalysisCookie.Instance);
-
-                Prepare(package, src1);
-                Prepare(x, src2);
-                Prepare(y, src3);
-
-                package.Analyze(CancellationToken.None);
-                x.Analyze(CancellationToken.None);
-                y.Analyze(CancellationToken.None);
-
-                Assert.AreEqual(x.Analysis.GetValuesByIndex("y", 1).First().Description, "Python module fob.y");
-                AssertUtil.ContainsExactly(x.Analysis.GetTypeIdsByIndex("abc", 1), BuiltinTypeId.Int);
-            }
-        }
-
-        [TestMethod, Priority(0)]
-        public void PackageRelativeImport() {
-            string tempPath = TestData.GetTempPath("fob");
-
-            var files = new[] { 
-                new { Content = "from .y import abc", FullPath = Path.Combine(tempPath, "__init__.py") },
-                new { Content = "from .y import abc", FullPath = Path.Combine(tempPath, "x.py") } ,
-                new { Content = "abc = 42",           FullPath = Path.Combine(tempPath, "y.py") } 
-            };
-
-            var srcs = new ISourceDocument[files.Length];
-            for (int i = 0; i < files.Length; i++) {
-                srcs[i] = GetSourceDocument(files[i].Content, files[i].FullPath);
-                File.WriteAllText(files[i].FullPath, files[i].Content);
-            }
-
-            var src1 = srcs[0];
-            var src2 = srcs[1];
-            var src3 = srcs[2];
-
-            using (var state = PythonAnalyzer.CreateSynchronously(InterpreterFactory, Interpreter)) {
-
-                var package = state.AddModule("fob", files[0].FullPath, EmptyAnalysisCookie.Instance);
-                var x = state.AddModule("fob.x", files[1].FullPath, EmptyAnalysisCookie.Instance);
-                var y = state.AddModule("fob.y", files[2].FullPath, EmptyAnalysisCookie.Instance);
-
-                Prepare(package, src1);
-                Prepare(x, src2);
-                Prepare(y, src3);
-
-                package.Analyze(CancellationToken.None);
-                x.Analyze(CancellationToken.None);
-                y.Analyze(CancellationToken.None);
-
-                AssertUtil.ContainsExactly(x.Analysis.GetTypeIdsByIndex("abc", 1), BuiltinTypeId.Int);
-                AssertUtil.ContainsExactly(package.Analysis.GetTypeIdsByIndex("abc", 1), BuiltinTypeId.Int);
-            }
-        }
-
-        [TestMethod, Priority(0)]
-        public void PackageRelativeImportAliasedMember() {
-            // similar to unittest package which has unittest.main which contains a function called "main".
-            // Make sure we see the function, not the module.
-            string tempPath = TestData.GetTempPath("fob");
-
-            var files = new[] { 
-                new { Content = "from .y import y", FullPath = Path.Combine(tempPath, "__init__.py") },
-                new { Content = "def y(): pass",    FullPath = Path.Combine(tempPath, "y.py") } 
-            };
-
-            var srcs = new ISourceDocument[files.Length];
-            for (int i = 0; i < files.Length; i++) {
-                srcs[i] = GetSourceDocument(files[i].Content, files[i].FullPath);
-                File.WriteAllText(files[i].FullPath, files[i].Content);
-            }
-
-            var src1 = srcs[0];
-            var src2 = srcs[1];
-
-            using (var state = PythonAnalyzer.CreateSynchronously(InterpreterFactory, Interpreter)) {
-                var package = state.AddModule("fob", files[0].FullPath, EmptyAnalysisCookie.Instance);
-                var y = state.AddModule("fob.y", files[1].FullPath, EmptyAnalysisCookie.Instance);
-
-                Prepare(package, src1);
-                Prepare(y, src2);
-
-                package.Analyze(CancellationToken.None);
-                y.Analyze(CancellationToken.None);
-
-                AssertUtil.ContainsExactly(package.Analysis.GetTypesByIndex("y", 1),
-                    package.Analysis.ProjectState.Types[BuiltinTypeId.Function],
-                    package.Analysis.ProjectState.Types[BuiltinTypeId.Module]
-                );
-            }
-        }
-
-
-        /// <summary>
-        /// Verify that the analyzer has the proper algorithm for turning a filename into a package name
-        /// </summary>
-        [TestMethod, Priority(0)]
-        public void ModulePathFromFullPath() {
-            var basePath = @"C:\Not\A\Real\Path\";
-
-            // Replace the usual File.Exists(p + '__init__.py') check so we can
-            // test without real files.
-            var packagePaths = new HashSet<string>(StringComparer.OrdinalIgnoreCase) {
-                basePath + @"A\",
-                basePath + @"A\B\"
-            };
-
-            Func<string, bool> isPackage = p => {
-                Console.WriteLine("isPackage({0})", p);
-                return packagePaths.Contains(p);
-            };
-
-            // __init__ files appear in the full name but not the module name.
-            var mp = ModulePath.FromFullPath(Path.Combine(basePath, "A", "B", "__init__.py"), isPackage: isPackage);
-            Assert.AreEqual("A.B", mp.ModuleName);
-            Assert.AreEqual("A.B.__init__", mp.FullName);
-            Assert.AreEqual("__init__", mp.Name);
-
-            mp = ModulePath.FromFullPath(Path.Combine(basePath, "A", "B", "Module.py"), isPackage: isPackage);
-            Assert.AreEqual("A.B.Module", mp.ModuleName);
-
-            // Ensure we don't go back past the top-level directory if specified
-            mp = ModulePath.FromFullPath(
-                Path.Combine(basePath, "A", "B", "Module.py"),
-                Path.Combine(basePath, "A"),
-                isPackage
-            );
-            Assert.AreEqual("B.Module", mp.ModuleName);
-        }
-
-        [TestMethod, Priority(0)]
-        public void Defaults() {
-            var text = @"
-def f(x = 42):
-    return x
-    
-a = f()
-";
-            var entry = ProcessText(text);
-            AssertUtil.ContainsExactly(entry.GetTypeIdsByIndex("a", text.IndexOf("a =")), BuiltinTypeId.Int);
-        }
-
-        [TestMethod, Priority(0)]
-        public void Decorator() {
-            var text1 = @"
-import mod2
-
-inst = mod2.MyClass()
-
-@inst.mydec
-def f():
-    return 42
-    
-
-";
-
-            var text2 = @"
-import mod1
-
-class MyClass(object):
-    def mydec(self, x):
-        return x
-";
-
-            PermutedTest("mod", new[] { text1, text2 }, (pe) => {
-                AssertUtil.ContainsExactly(pe[0].Analysis.GetTypeIdsByIndex("f", 1), BuiltinTypeId.Function);
-                AssertUtil.ContainsExactly(pe[1].Analysis.GetTypeIdsByIndex("mod1.f", 1), BuiltinTypeId.Function);
-                AssertUtil.ContainsExactly(pe[1].Analysis.GetTypeIdsByIndex("MyClass().mydec(mod1.f)", 1), BuiltinTypeId.Function);
-            });
-        }
-
-
-        [TestMethod, Priority(0)]
-        public void DecoratorFlow() {
-            var text1 = @"
-import mod2
-
-inst = mod2.MyClass()
-
-@inst.filter(fob=42)
-def f():
-    return 42
-    
-";
-
-            var text2 = @"
-import mod1
-
-class MyClass(object):
-    def filter(self, name=None, filter_func=None, **flags):
-        # @register.filter()
-        def dec(func):
-            return self.filter_function(func, **flags)
-        return dec
-    def filter_function(self, func, **flags):
-        name = getattr(func, ""_decorated_function"", func).__name__
-        return self.filter(name, func, **flags)
-";
-
-            PermutedTest("mod", new[] { text1, text2 }, (pe) => {
-                AssertUtil.ContainsExactly(
-                    pe[1].Analysis.GetTypeIdsByIndex("filter_func", text2.IndexOf("# @register.filter()")),
-                    BuiltinTypeId.Function,
-                    BuiltinTypeId.NoneType
-                );
-            });
-        }
-
-        [TestMethod, Priority(0)]
-        public void DecoratorTypes() {
-            var text = @"
-def nop(fn):
-    def wrap():
-        return fn()
-    wp = wrap
-    return wp
-
-@nop
-def a_tuple():
-    return (1, 2, 3)
-
-@nop
-def a_list():
-    return [1, 2, 3]
-
-@nop
-def a_float():
-    return 0.1
-
-@nop
-def a_string():
-    return 'abc'
-
-x = a_tuple()
-y = a_list()
-z = a_float()
-w = a_string()
-";
-            var entry = ProcessText(text);
-            var index = text.Length;
-            AssertUtil.ContainsExactly(entry.GetTypeIdsByIndex("x", index), BuiltinTypeId.Tuple);
-            AssertUtil.ContainsExactly(entry.GetTypeIdsByIndex("y", index), BuiltinTypeId.List);
-            AssertUtil.ContainsExactly(entry.GetTypeIdsByIndex("z", index), BuiltinTypeId.Float);
-            AssertUtil.ContainsExactly(entry.GetTypeIdsByIndex("w", index), BuiltinTypeId_Str);
-
-            text = @"
-def as_list(fn):
-    def wrap(v):
-        if v == 0:
-            return list(fn())
-        elif v == 1:
-            return set(fn(*args, **kwargs))
-        else:
-            return str(fn())
-    return wrap
-
-@as_list
-def items():
-    return (1, 2, 3)
-
-items2 = as_list(lambda: (1, 2, 3))
-
-x = items(0)
-";
-            entry = ProcessText(text);
-            index = text.IndexOf("x = ");
-            AssertUtil.ContainsExactly(entry.GetTypeIdsByIndex("items", index), entry.GetTypeIdsByIndex("items2", index));
-            AssertUtil.ContainsExactly(entry.GetTypeIdsByIndex("x", index), BuiltinTypeId.List, BuiltinTypeId.Set, BuiltinTypeId_Str);
-        }
-
-        [TestMethod, Priority(0)]
-        public void DecoratorReturnTypes() {
-            // https://pytools.codeplex.com/workitem/1694
-            var text = @"# without decorator
-def returnsGiven(parm):
-    return parm
-
-retGivenInt = returnsGiven(1)
-retGivenString = returnsGiven('str')
-retGivenBool = returnsGiven(True)
-
-# with decorator without wrap
-def decoratorFunctionTakesArg1(f):
-    def wrapped_f(arg):
-        return f(arg)
-    return wrapped_f
-
-@decoratorFunctionTakesArg1
-def returnsGivenWithDecorator1(parm):
-    return parm
-
-retGivenInt1 = returnsGivenWithDecorator1(1)
-retGivenString1 = returnsGivenWithDecorator1('str')
-retGivenBool1 = returnsGivenWithDecorator1(True)
-
-# with decorator with wrap
-def decoratorFunctionTakesArg2():
-    def wrap(f):
-        def wrapped_f(arg):
-            return f(arg)
-        return wrapped_f
-    return wrap
-
-@decoratorFunctionTakesArg2()
-def returnsGivenWithDecorator2(parm):
-    return parm
-
-retGivenInt2 = returnsGivenWithDecorator2(1)
-retGivenString2 = returnsGivenWithDecorator2('str')
-retGivenBool2 = returnsGivenWithDecorator2(True)";
-
-            var entry = ProcessText(text);
-
-            foreach (var suffix in new[] { "", "1", "2" }) {
-                AssertUtil.ContainsExactly(entry.GetTypeIdsByIndex("retGivenInt" + suffix, 0), BuiltinTypeId.Int);
-                AssertUtil.ContainsExactly(entry.GetTypeIdsByIndex("retGivenString" + suffix, 0), BuiltinTypeId_Str);
-                AssertUtil.ContainsExactly(entry.GetTypeIdsByIndex("retGivenBool" + suffix, 0), BuiltinTypeId.Bool);
-            }
-        }
-
-        [TestMethod, Priority(0)]
-        public void DecoratorOverflow() {
-            var text1 = @"
-import mod2
-
-@mod2.decorator_b
-def decorator_a(fn):
-    return fn
-    
-
-";
-
-            var text2 = @"
-import mod1
-
-@mod1.decorator_a
-def decorator_b(fn):
-    return fn
-";
-
-            PermutedTest("mod", new[] { text1, text2 }, (pe) => {
-                // Neither decorator is callable, but at least analysis completed
-                AssertUtil.ContainsExactly(pe[0].Analysis.GetTypeIdsByIndex("decorator_a", 1));
-                AssertUtil.ContainsExactly(pe[1].Analysis.GetTypeIdsByIndex("decorator_b", 1));
-            });
-        }
-
-        [TestMethod, Priority(0)]
-        public void ProcessDecorators() {
-            var text = @"
-def d(fn):
-    return []
-
-@d
-def my_fn():
-    return None
-";
-
-            var sourceUnit = GetSourceDocument(text, "fob");
-            var state = CreateAnalyzer();
-            state.Limits.ProcessCustomDecorators = true;
-            var entry = state.AddModule("fob", "fob", null);
-            Prepare(entry, sourceUnit);
-            entry.Analyze(CancellationToken.None);
-
-            AssertUtil.ContainsExactly(
-                entry.Analysis.GetTypeIdsByIndex("my_fn", 0),
-                BuiltinTypeId.List
-            );
-            AssertUtil.ContainsExactly(
-                entry.Analysis.GetTypeIdsByIndex("fn", text.IndexOf("return")),
-                BuiltinTypeId.Function
-            );
-        }
-
-        [TestMethod, Priority(0)]
-        public void NoProcessDecorators() {
-            var text = @"
-def d(fn):
-    return []
-
-@d
-def my_fn():
-    return None
-";
-
-            var sourceUnit = GetSourceDocument(text, "fob");
-            var state = CreateAnalyzer();
-            state.Limits.ProcessCustomDecorators = false;
-            var entry = state.AddModule("fob", "fob", null);
-            Prepare(entry, sourceUnit);
-            entry.Analyze(CancellationToken.None);
-            state.Limits.ProcessCustomDecorators = true;
-
-            AssertUtil.ContainsExactly(
-                entry.Analysis.GetTypeIdsByIndex("my_fn", 0),
-                BuiltinTypeId.Function
-            );
-            AssertUtil.ContainsExactly(
-                entry.Analysis.GetTypeIdsByIndex("fn", text.IndexOf("return")),
-                BuiltinTypeId.Function
-            );
-        }
-
-
-        [TestMethod, Priority(0)]
-        public void ClassInit() {
-            var text = @"
-class X:
-    def __init__(self, value):
-        self.value = value
-
-a = X(2)
-";
-            var entry = ProcessText(text);
-            AssertUtil.ContainsExactly(entry.GetTypeIdsByIndex("value", text.IndexOf(" = value")), BuiltinTypeId.Int);
-        }
-
-        [TestMethod, Priority(0)]
-        public void InstanceCall() {
-            var text = @"
-class X:
-    def __call__(self, value):
-        return value
-
-x = X()
-
-a = x(2)
-";
-            var entry = ProcessText(text);
-            AssertUtil.ContainsExactly(entry.GetTypeIdsByIndex("a", -1), BuiltinTypeId.Int);
-        }
-
-        /// <summary>
-        /// Verifies that regardless of how we get to imports/function return values that
-        /// we properly understand the imported value.
-        /// </summary>
-        [TestMethod, Priority(0)]
-        public void ImportScopesOrder() {
-            var text1 = @"
-import mod2
-import mmap as mm
-
-import sys
-def f():
-    return sys
-
-def g():
-    return re
-
-def h():
-    return mod2.sys
-
-def i():
-    return op
-
-def j():
-    return mm
-
-def k():
-    return mod2.impp
-
-import operator as op
-
-import re
-
-";
-
-            var text2 = @"
-import sys
-import imp as impp
-";
-            PermutedTest("mod", new[] { text1, text2 }, entries => {
-                AssertUtil.ContainsExactly(
-                    entries[0].Analysis.GetDescriptionsByIndex("g", 1),
-                    "def g() -> built-in module re"
-                );
-                AssertUtil.ContainsExactly(
-                    entries[0].Analysis.GetDescriptionsByIndex("f", 1),
-                    "def f() -> built-in module sys"
-                );
-                AssertUtil.ContainsExactly(
-                    entries[0].Analysis.GetDescriptionsByIndex("h", 1),
-                    "def h() -> built-in module sys"
-                );
-                AssertUtil.ContainsExactly(
-                    entries[0].Analysis.GetDescriptionsByIndex("i", 1),
-                    "def i() -> built-in module operator"
-                );
-                AssertUtil.ContainsExactly(
-                    entries[0].Analysis.GetDescriptionsByIndex("j", 1),
-                    "def j() -> built-in module mmap"
-                );
-                AssertUtil.ContainsExactly(
-                    entries[0].Analysis.GetDescriptionsByIndex("k", 1),
-                    "def k() -> built-in module imp"
-                );
-            });
-        }
-
-        [TestMethod, Priority(0)]
-        public void ClassNew() {
-            var text = @"
-class X:
-    def __new__(cls, value):
-        res = object.__new__(cls)
-        res.value = value
-        return res
-
-a = X(2)
-";
-            var entry = ProcessText(text);
-            AssertUtil.ContainsExactly(entry.GetShortDescriptionsByIndex("cls", text.IndexOf(" = value")), "X");
-            AssertUtil.ContainsExactly(entry.GetTypeIdsByIndex("value", text.IndexOf(" = value")), BuiltinTypeId.Int);
-            AssertUtil.ContainsExactly(entry.GetShortDescriptionsByIndex("res", text.IndexOf("res.value = ")), "X instance");
-            AssertUtil.ContainsExactly(entry.GetShortDescriptionsByIndex("a", text.IndexOf("a = ")), "X instance");
-            AssertUtil.ContainsExactly(entry.GetTypeIdsByIndex("a.value", text.IndexOf("a = ")), BuiltinTypeId.Int);
-        }
-
-        [TestMethod, Priority(0)]
-        public void Global() {
-            var text = @"
-x = None
-y = None
-def f():
-    def g():
-        global x, y
-        x = 123
-        y = 123
-    return x, y
-
-a, b = f()
-";
-
-            var entry = ProcessText(text);
-            AssertUtil.ContainsExactly(entry.GetTypeIdsByIndex("a", text.IndexOf("a,")), BuiltinTypeId.NoneType, BuiltinTypeId.Int);
-            AssertUtil.ContainsExactly(entry.GetTypeIdsByIndex("b", text.IndexOf("a,")), BuiltinTypeId.NoneType, BuiltinTypeId.Int);
-            AssertUtil.ContainsExactly(entry.GetTypeIdsByIndex("x", text.IndexOf("a,")), BuiltinTypeId.NoneType, BuiltinTypeId.Int);
-            AssertUtil.ContainsExactly(entry.GetTypeIdsByIndex("y", text.IndexOf("a,")), BuiltinTypeId.NoneType, BuiltinTypeId.Int);
-        }
-
-        [TestMethod, Priority(0)]
-        public void Nonlocal() {
-            var text = @"
-def f():
-    x = None
-    y = None
-    def g():
-        nonlocal x, y
-        x = 123
-        y = 234
-    return x, y
-
-a, b = f()
-";
-
-            var entry = ProcessText(text, PythonLanguageVersion.V32);
-            AssertUtil.ContainsExactly(entry.GetTypeIdsByIndex("x", text.IndexOf("x =")), BuiltinTypeId.NoneType, BuiltinTypeId.Int);
-            AssertUtil.ContainsExactly(entry.GetTypeIdsByIndex("y", text.IndexOf("y =")), BuiltinTypeId.NoneType, BuiltinTypeId.Int);
-            AssertUtil.ContainsExactly(entry.GetTypeIdsByIndex("x", text.IndexOf("nonlocal")), BuiltinTypeId.NoneType, BuiltinTypeId.Int);
-            AssertUtil.ContainsExactly(entry.GetTypeIdsByIndex("y", text.IndexOf("nonlocal")), BuiltinTypeId.NoneType, BuiltinTypeId.Int);
-            AssertUtil.ContainsExactly(entry.GetTypeIdsByIndex("a", text.IndexOf("a,")), BuiltinTypeId.NoneType, BuiltinTypeId.Int);
-            AssertUtil.ContainsExactly(entry.GetTypeIdsByIndex("b", text.IndexOf("a,")), BuiltinTypeId.NoneType, BuiltinTypeId.Int);
-
-            VerifyReferences(
-                entry.GetVariablesByIndex("x", text.IndexOf("x =")),
-                new VariableLocation(3, 5, VariableType.Definition),
-                new VariableLocation(6, 18, VariableType.Reference),
-                new VariableLocation(7, 9, VariableType.Definition),
-                new VariableLocation(9, 12, VariableType.Reference)
-            );
-
-            VerifyReferences(
-                entry.GetVariablesByIndex("y", text.IndexOf("x =")),
-                new VariableLocation(4, 5, VariableType.Definition),
-                new VariableLocation(6, 21, VariableType.Reference),
-                new VariableLocation(8, 9, VariableType.Definition),
-                new VariableLocation(9, 15, VariableType.Reference)
-            );
-
-
-            text = @"
-def f(x):
-    def g():
-        nonlocal x
-        x = 123
-    return x
-
-a = f(None)
-";
-
-            entry = ProcessText(text, PythonLanguageVersion.V32);
-            AssertUtil.ContainsExactly(entry.GetTypeIdsByIndex("a", text.IndexOf("a =")), BuiltinTypeId.NoneType, BuiltinTypeId.Int);
-        }
-
-        [TestMethod, Priority(0)]
-        public void IsInstance() {
-            var text = @"
-x = None
-
-
-if True:
-    pass
-    assert isinstance(x, int)
-    z = 100
-    pass
-else:
-    pass
-    assert isinstance(x, str)
-    y = 200
-    pass
-    
-
-
-
-
-if isinstance(x, tuple):
-    fob = 300
-    pass
-";
-
-            var entry = ProcessText(text);
-            AssertUtil.ContainsExactly(entry.GetTypeIdsByIndex("x", text.IndexOf("z =")), BuiltinTypeId.Int);
-            AssertUtil.ContainsExactly(entry.GetTypeIdsByIndex("x", text.IndexOf("z =") + 1), BuiltinTypeId.Int);
-            AssertUtil.ContainsExactly(entry.GetTypeIdsByIndex("x", text.IndexOf("pass")), BuiltinTypeId.NoneType, BuiltinTypeId.Int, BuiltinTypeId_Str, BuiltinTypeId.Tuple);
-            AssertUtil.ContainsExactly(entry.GetTypeIdsByIndex("x", text.IndexOf("y =")), BuiltinTypeId_Str);
-            AssertUtil.ContainsExactly(entry.GetTypeIdsByIndex("x", text.IndexOf("y =") + 1), BuiltinTypeId_Str);
-            AssertUtil.ContainsExactly(entry.GetTypeIdsByIndex("x", text.IndexOf("else:") + 7), BuiltinTypeId.NoneType, BuiltinTypeId.Int, BuiltinTypeId_Str, BuiltinTypeId.Tuple);
-            AssertUtil.ContainsExactly(entry.GetTypeIdsByIndex("x", text.IndexOf("fob =")), BuiltinTypeId.Tuple);
-            AssertUtil.ContainsExactly(entry.GetTypeIdsByIndex("x", text.LastIndexOf("pass")), BuiltinTypeId.Tuple);
-
-            VerifyReferences(
-                entry.GetVariablesByIndex("x", 1),
-                new VariableLocation(2, 1, VariableType.Definition),
-                new VariableLocation(7, 23, VariableType.Reference),
-                new VariableLocation(12, 23, VariableType.Reference),
-                new VariableLocation(20, 15, VariableType.Reference)
-            );
-
-            VerifyReferences(
-                UniqifyVariables(entry.GetVariablesByIndex("x", text.IndexOf("z ="))),
-                new VariableLocation(2, 1, VariableType.Definition),
-                new VariableLocation(7, 23, VariableType.Reference),
-                new VariableLocation(12, 23, VariableType.Reference),
-                new VariableLocation(20, 15, VariableType.Reference)
-            );
-
-            VerifyReferences(
-                UniqifyVariables(entry.GetVariablesByIndex("x", text.IndexOf("z =") + 1)),
-                new VariableLocation(2, 1, VariableType.Definition),
-                new VariableLocation(7, 23, VariableType.Reference),
-                new VariableLocation(12, 23, VariableType.Reference),
-                new VariableLocation(20, 15, VariableType.Reference)
-            );
-
-            VerifyReferences(
-                UniqifyVariables(entry.GetVariablesByIndex("x", text.IndexOf("z =") - 2)),
-                new VariableLocation(2, 1, VariableType.Definition),
-                new VariableLocation(7, 23, VariableType.Reference),
-                new VariableLocation(12, 23, VariableType.Reference),
-                new VariableLocation(20, 15, VariableType.Reference)
-            );
-
-            VerifyReferences(
-                UniqifyVariables(entry.GetVariablesByIndex("x", text.IndexOf("y ="))),
-                new VariableLocation(2, 1, VariableType.Definition),
-                new VariableLocation(7, 23, VariableType.Reference),
-                new VariableLocation(12, 23, VariableType.Reference),
-                new VariableLocation(20, 15, VariableType.Reference)
-            );
-
-            VerifyReferences(
-                UniqifyVariables(entry.GetVariablesByIndex("x", text.IndexOf("y =") + 1)),
-                new VariableLocation(2, 1, VariableType.Definition),
-                new VariableLocation(7, 23, VariableType.Reference),
-                new VariableLocation(12, 23, VariableType.Reference),
-                new VariableLocation(20, 15, VariableType.Reference)
-            );
-
-            VerifyReferences(
-                UniqifyVariables(entry.GetVariablesByIndex("x", text.IndexOf("y =") - 2)),
-                new VariableLocation(2, 1, VariableType.Definition),
-                new VariableLocation(7, 23, VariableType.Reference),
-                new VariableLocation(12, 23, VariableType.Reference),
-                new VariableLocation(20, 15, VariableType.Reference)
-            );
-
-            text = @"
-def f(a):
-    def g():
-        nonlocal a
-        print(a)
-        assert isinstance(a, int)
-        pass
-
-f('abc')
-";
-
-            entry = ProcessText(text, PythonLanguageVersion.V32);
-            AssertUtil.ContainsExactly(entry.GetTypeIdsByIndex("a", text.IndexOf("f(a)")));
-            AssertUtil.ContainsExactly(entry.GetTypeIdsByIndex("a", text.IndexOf("def g()")), BuiltinTypeId.Int, BuiltinTypeId.Unicode);
-            AssertUtil.ContainsExactly(entry.GetTypeIdsByIndex("a", text.IndexOf("pass")), BuiltinTypeId.Int);
-            AssertUtil.ContainsExactly(entry.GetTypeIdsByIndex("a", text.IndexOf("print(a)")), BuiltinTypeId.Int, BuiltinTypeId.Unicode);
-
-            text = @"x = None
-
-
-if True:
-    pass
-    assert isinstance(x, int)
-    z = 100
-    
-    pass
-
-print(z)";
-
-            entry = ProcessText(text);
-            AssertUtil.ContainsExactly(entry.GetTypeIdsByIndex("z", text.IndexOf("z =")), BuiltinTypeId.Int);
-            AssertUtil.ContainsExactly(entry.GetTypeIdsByIndex("z", 1), BuiltinTypeId.Int);
-            AssertUtil.ContainsExactly(entry.GetTypeIdsByIndex("z", text.IndexOf("print(z)") - 2), BuiltinTypeId.Int);
-
-            VerifyReferences(
-                UniqifyVariables(entry.GetVariablesByIndex("z", text.IndexOf("print(z)"))),
-                new VariableLocation(7, 5, VariableType.Definition),
-                new VariableLocation(11, 7, VariableType.Reference)
-            );
-
-            VerifyReferences(
-                UniqifyVariables(entry.GetVariablesByIndex("z", text.IndexOf("z ="))),
-                new VariableLocation(7, 5, VariableType.Definition),
-                new VariableLocation(11, 7, VariableType.Reference)
-            );
-
-            // http://pytools.codeplex.com/workitem/636
-
-            // this just shouldn't crash, we should handle the malformed code, not much to inspect afterwards...
-
-            entry = ProcessText("if isinstance(x, list):\r\n");
-            entry = ProcessText("if isinstance(x, list):");
-        }
-
-        [TestMethod, Priority(0)]
-        public void NestedIsInstance() {
-            var code = @"
-def f():
-    x = None
-    y = None
-
-    assert isinstance(x, int)
-    z = x
-
-    assert isinstance(y, int)
-    w = y
-
-    pass";
-
-            var entry = ProcessText(code);
-            AssertUtil.ContainsExactly(entry.GetTypeIdsByIndex("z", code.IndexOf("z = x")), BuiltinTypeId.Int);
-            AssertUtil.ContainsExactly(entry.GetTypeIdsByIndex("w", code.IndexOf("w = y")), BuiltinTypeId.Int);
-        }
-
-        [TestMethod, Priority(0)]
-        public void NestedIsInstance1908() {
-            // https://pytools.codeplex.com/workitem/1908
-            var code = @"
-def f(x):
-    y = object()    
-    assert isinstance(x, int)
-    if isinstance(y, float):
-        print('hi')
-
-    pass
-";
-
-            var entry = ProcessText(code);
-            AssertUtil.ContainsExactly(entry.GetTypeIdsByIndex("y", code.IndexOf("pass")), BuiltinTypeId.Object, BuiltinTypeId.Float);
-        }
-
-        [TestMethod, Priority(0)]
-        public void IsInstanceUserDefinedType() {
-            var text = @"
-class C(object):
-    def f(self):
-        pass
-
-def f(a):
-    assert isinstance(a, C)
-    print(a)
-    pass
-";
-
-            var entry = ProcessText(text);
-            AssertUtil.ContainsExactly(entry.GetDescriptionsByIndex("a", text.IndexOf("print(a)")), "C instance");
-        }
-
-        [TestMethod, Priority(0)]
-        public void IsInstanceNested() {
-            var text = @"
-class R: pass
-
-def fn(a, b, c):
-    result = R()
-    assert isinstance(a, str)
-    result.a = a
-
-    assert isinstance(b, type) or isinstance(b, tuple)
-    if isinstance(b, tuple):
-        for x in b:
-            assert isinstance(x, type)
-    result.b = b
-
-    assert isinstance(c, str)
-    result.c = c
-    return result
-
-r1 = fn('fob', (int, str), 'oar')
-r2 = fn(123, None, 4.5)
-
-# b1 and b2 will only be type (from the tuple), since indexing into 'type'
-# will result in nothing
-b1 = r1.b[0]
-b2 = r2.b[0]
-";
-
-            var entry = ProcessText(text);
-            AssertUtil.ContainsExactly(entry.GetTypeIdsByIndex("r1.a", text.IndexOf("r1 =")), BuiltinTypeId_Str);
-            AssertUtil.ContainsExactly(entry.GetTypeIdsByIndex("r1.b", text.IndexOf("r1 =")), BuiltinTypeId.Type, BuiltinTypeId.Tuple);
-            AssertUtil.ContainsExactly(entry.GetTypeIdsByIndex("b1", text.IndexOf("b1 =")), BuiltinTypeId.Type);
-            AssertUtil.ContainsExactly(entry.GetTypeIdsByIndex("r1.c", text.IndexOf("r1 =")), BuiltinTypeId_Str);
-
-            AssertUtil.ContainsExactly(entry.GetTypeIdsByIndex("r2.a", text.IndexOf("r2 =")), BuiltinTypeId_Str);
-            AssertUtil.ContainsExactly(entry.GetTypeIdsByIndex("r2.b", text.IndexOf("r2 =")), BuiltinTypeId.Type, BuiltinTypeId.Tuple);
-            AssertUtil.ContainsExactly(entry.GetTypeIdsByIndex("b2", text.IndexOf("b2 =")), BuiltinTypeId.Type);
-            AssertUtil.ContainsExactly(entry.GetTypeIdsByIndex("r2.c", text.IndexOf("r2 =")), BuiltinTypeId_Str);
-        }
-
-        [TestMethod, Priority(0)]
-        public void IsInstanceReferences() {
-            var text = @"def fob():
-    oar = get_b()
-    assert isinstance(oar, float)
-
-    if oar.complex:
-        raise IndexError
-
-    return oar";
-
-            var entry = ProcessText(text);
-
-            for (int i = text.IndexOf("oar", 0); i >= 0; i = text.IndexOf("oar", i + 1)) {
-                VerifyReferences(UniqifyVariables(entry.GetVariablesByIndex("oar", i)),
-                    new VariableLocation(2, 5, VariableType.Definition),
-                    new VariableLocation(3, 23, VariableType.Reference),
-                    new VariableLocation(5, 8, VariableType.Reference),
-                    new VariableLocation(8, 12, VariableType.Reference)
-                );
-            }
-        }
-
-        [TestMethod, Priority(0)]
-        public void DecoratorReferences() {
-            var text = @"from functools import wraps
-
-def d(f):
-    @wraps(f)
-    def wrapped(*a, **kw):
-        return f(*a, **kw)
-    return wrapped
-
-@d
-def g(p):
-    return p
-
-n1 = g(1)";
-
-            var entry = ProcessText(text);
-
-            VerifyReferences(UniqifyVariables(entry.GetVariablesByIndex("d", 0)),
-                new VariableLocation(3, 5, VariableType.Definition),
-                new VariableLocation(9, 2, VariableType.Reference)
-            );
-
-            VerifyReferences(UniqifyVariables(entry.GetVariablesByIndex("g", 0)),
-                new VariableLocation(10, 5, VariableType.Definition),
-                new VariableLocation(13, 6, VariableType.Reference)
-            );
-
-            // Decorators that don't use @wraps will expose the wrapper function
-            // as a value.
-            text = @"def d(f):
-    def wrapped(*a, **kw):
-        return f(*a, **kw)
-    return wrapped
-
-@d
-def g(p):
-    return p
-
-n1 = g(1)";
-
-            entry = ProcessText(text);
-
-            VerifyReferences(UniqifyVariables(entry.GetVariablesByIndex("d", 0)),
-                new VariableLocation(1, 5, VariableType.Definition),
-                new VariableLocation(6, 2, VariableType.Reference)
-            );
-
-            VerifyReferences(UniqifyVariables(entry.GetVariablesByIndex("g", 0)),
-                new VariableLocation(7, 5, VariableType.Definition),
-                new VariableLocation(10, 6, VariableType.Reference),
-                new VariableLocation(2, 9, VariableType.Value)
-            );
-        }
-
-        [TestMethod, Priority(0)]
-        public void QuickInfo() {
-            var text = @"
-import sys
-a = 41.0
-b = 42L
-c = 'abc'
-x = (2, 3, 4)
-y = [2, 3, 4]
-z = 43
-
-class fob(object):
-    @property
-    def f(self): pass
-
-    def g(self): pass
-    
-d = fob()
-
-def f():
-    print 'hello'
-    return 'abc'
-
-def g():
-    return c.Length
-
-def h():
-    return f
-    return g
-
-class return_func_class:
-    def return_func(self):
-        '''some help'''
-        return self.return_func
-
-
-def docstr_func():
-    '''useful documentation'''
-    return 42
-
-def with_params(a, b, c):
-    pass
-
-def with_params_default(a, b, c = 100):
-    pass
-
-def with_params_default_2(a, b, c = []):
-    pass
-
-def with_params_default_3(a, b, c = ()):
-    pass
-
-def with_params_default_4(a, b, c = {}):
-    pass
-
-def with_params_default_2a(a, b, c = [None]):
-    pass
-
-def with_params_default_3a(a, b, c = (None, )):
-    pass
-
-def with_params_default_4a(a, b, c = {42: 100}):
-    pass
-
-def with_params_default_starargs(*args, **kwargs):
-    pass
-";
-            var entry = ProcessText(text);
-
-            AssertUtil.ContainsExactly(entry.GetDescriptionsByIndex("fob()", 1), "fob instance");
-            AssertUtil.ContainsExactly(entry.GetDescriptionsByIndex("int()", 1), "int");
-            AssertUtil.ContainsExactly(entry.GetDescriptionsByIndex("a", 1), "float");
-            AssertUtil.ContainsExactly(entry.GetDescriptionsByIndex("a", 1), "float");
-            AssertUtil.ContainsExactly(entry.GetDescriptionsByIndex("b", 1), "long");
-            AssertUtil.ContainsExactly(entry.GetDescriptionsByIndex("c", 1), "str");
-            AssertUtil.ContainsExactly(entry.GetValuesByIndex("x", 1).Select(v => v.Description.Substring(0, 5)), "tuple");
-            AssertUtil.ContainsExactly(entry.GetValuesByIndex("y", 1).Select(v => v.Description.Substring(0, 4)), "list");
-            AssertUtil.ContainsExactly(entry.GetDescriptionsByIndex("z", 1), "int");
-            Assert.IsTrue(entry.GetDescriptionsByIndex("min", 1).First().StartsWith("built-in function min"));
-            Assert.IsTrue(entry.GetDescriptionsByIndex("min", 1).First().Contains("min(x: object)"));
-            AssertUtil.ContainsExactly(entry.GetDescriptionsByIndex("list.append", 1), "built-in method append");
-            AssertUtil.ContainsExactly(entry.GetDescriptionsByIndex("\"abc\".Length", 1));
-            AssertUtil.ContainsExactly(entry.GetDescriptionsByIndex("c.Length", 1));
-            AssertUtil.ContainsExactly(entry.GetDescriptionsByIndex("d", 1), "fob instance");
-            AssertUtil.ContainsExactly(entry.GetDescriptionsByIndex("sys", 1), "built-in module sys");
-            AssertUtil.ContainsExactly(entry.GetDescriptionsByIndex("f", 1), "def f() -> str");
-            AssertUtil.ContainsExactly(entry.GetDescriptionsByIndex("fob.f", 1), "def f(self)\r\ndeclared in fob");
-            AssertUtil.ContainsExactly(entry.GetDescriptionsByIndex("fob().g", 1), "method g of fob objects ");
-            AssertUtil.ContainsExactly(entry.GetDescriptionsByIndex("fob", 1), "class fob");
-            //AssertUtil.ContainsExactly(entry.GetVariableDescriptionsByIndex("System.StringSplitOptions.RemoveEmptyEntries", 1), "field of type StringSplitOptions");
-            AssertUtil.ContainsExactly(entry.GetDescriptionsByIndex("g", 1), "def g()");    // return info could be better
-            //AssertUtil.ContainsExactly(entry.GetVariableDescriptionsByIndex("System.AppDomain.DomainUnload", 1), "event of type System.EventHandler");
-            AssertUtil.ContainsExactly(entry.GetDescriptionsByIndex("None", 1), "None");
-            AssertUtil.ContainsExactly(entry.GetDescriptionsByIndex("f.func_name", 1), "property of type str");
-            AssertUtil.ContainsExactly(entry.GetDescriptionsByIndex("h", 1), "def h() -> def f() -> str, def g()");
-            AssertUtil.ContainsExactly(entry.GetDescriptionsByIndex("docstr_func", 1), "def docstr_func() -> int\r\nuseful documentation");
-
-            AssertUtil.ContainsExactly(entry.GetDescriptionsByIndex("with_params", 1), "def with_params(a, b, c)");
-            AssertUtil.ContainsExactly(entry.GetDescriptionsByIndex("with_params_default", 1), "def with_params_default(a, b, c = 100)");
-            AssertUtil.ContainsExactly(entry.GetDescriptionsByIndex("with_params_default_2", 1), "def with_params_default_2(a, b, c = [])");
-            AssertUtil.ContainsExactly(entry.GetDescriptionsByIndex("with_params_default_3", 1), "def with_params_default_3(a, b, c = ())");
-            AssertUtil.ContainsExactly(entry.GetDescriptionsByIndex("with_params_default_4", 1), "def with_params_default_4(a, b, c = {})");
-            AssertUtil.ContainsExactly(entry.GetDescriptionsByIndex("with_params_default_2a", 1), "def with_params_default_2a(a, b, c = [...])");
-            AssertUtil.ContainsExactly(entry.GetDescriptionsByIndex("with_params_default_3a", 1), "def with_params_default_3a(a, b, c = (...))");
-            AssertUtil.ContainsExactly(entry.GetDescriptionsByIndex("with_params_default_4a", 1), "def with_params_default_4a(a, b, c = {...})");
-            AssertUtil.ContainsExactly(entry.GetDescriptionsByIndex("with_params_default_starargs", 1), "def with_params_default_starargs(*args, **kwargs)");
-
-            // method which returns it's self, we shouldn't stack overflow producing the help...
-            AssertUtil.ContainsExactly(entry.GetDescriptionsByIndex("return_func_class().return_func", 1), @"method return_func of return_func_class objects  -> method return_func of return_func_class objects 
-some help");
-        }
-
-        [TestMethod, Priority(0)]
-        public void CompletionDocumentation() {
-            var text = @"
-import sys
-a = 41.0
-b = 42L
-c = 'abc'
-x = (2, 3, 4)
-y = [2, 3, 4]
-z = 43
-
-class fob(object):
-    @property
-    def f(self): pass
-
-    def g(self): pass
-    
-d = fob()
-
-def f():
-    print 'hello'
-    return 'abc'
-
-def g():
-    return c.Length
-";
-            var entry = ProcessText(text);
-
-            AssertUtil.Contains(entry.GetCompletionDocumentationByIndex("f", "func_name", 1).First(), "-> str", " = value");
-            AssertUtil.Contains(entry.GetCompletionDocumentationByIndex("", "int", 1).First(), "integer");
-            AssertUtil.Contains(entry.GetCompletionDocumentationByIndex("", "min", 1).First(), "min(");
-        }
-
-        [TestMethod, Priority(0)]
-        public void MemberType() {
-            var text = @"
-import sys
-a = 41.0
-b = 42L
-c = 'abc'
-x = (2, 3, 4)
-y = [2, 3, 4]
-z = 43
-
-class fob(object):
-    @property
-    def f(self): pass
-
-    def g(self): pass
-    
-d = fob()
-
-def f():
-    print 'hello'
-    return 'abc'
-
-def g():
-    return c.Length
-";
-            var entry = ProcessText(text);
-
-
-            Assert.AreEqual(entry.GetMemberByIndex("f", "func_name", 1).First().MemberType, PythonMemberType.Property);
-            Assert.AreEqual(entry.GetMemberByIndex("list", "append", 1).First().MemberType, PythonMemberType.Method);
-            Assert.AreEqual(entry.GetMemberByIndex("y", "append", 1).First().MemberType, PythonMemberType.Method);
-            Assert.AreEqual(entry.GetMemberByIndex("", "int", 1).First().MemberType, PythonMemberType.Class);
-            Assert.AreEqual(entry.GetMemberByIndex("", "min", 1).First().MemberType, PythonMemberType.Function);
-            Assert.AreEqual(entry.GetMemberByIndex("", "sys", 1).First().MemberType, PythonMemberType.Module);
-        }
-
-        [TestMethod, Priority(0)]
-        public void RecurisveDataStructures() {
-            var text = @"
-d = {}
-d[0] = d
-";
-            var entry = ProcessText(text);
-
-            AssertUtil.ContainsExactly(entry.GetDescriptionsByIndex("d", 1), "dict({int : dict})");
-        }
-
-        /// <summary>
-        /// Variable is refered to in the base class, defined in the derived class, we should know the type information.
-        /// </summary>
-        [TestMethod, Priority(0)]
-        public void BaseReferencedDerivedDefined() {
-            var text = @"
-class Base(object):
-    def f(self):
-        x = self.map
-
-class Derived(Base):
-    def __init__(self):
-        self.map = {}
-
-pass
-";
-
-            var entry = ProcessText(text);
-            var members = entry.GetMembersByIndex("Derived()", text.IndexOf("pass")).ToArray();
-            var map = members.First(x => x.Name == "map");
-
-            Assert.AreEqual(map.MemberType, PythonMemberType.Field);
-        }
-
-
-        /// <summary>
-        /// Test case where we have a member but we don't have any type information for the member.  It should
-        /// still show up as a member.
-        /// </summary>
-        [TestMethod, Priority(0)]
-        public void NoTypesButIsMember() {
-            var text = @"
-def f(x, y):
-    C(x, y)
-
-class C(object):
-    def __init__(self, x, y):
-        self.x = x
-        self.y = y
-
-f(1)
-";
-
-            var entry = ProcessText(text);
-            var members = entry.GetMemberNamesByIndex("C()", text.IndexOf("f(1")).Where(x => !x.StartsWith("__"));
-            AssertUtil.ContainsExactly(members, "x", "y");
-        }
-
-        /// <summary>
-        /// Test case where we have a member but we don't have any type information for the member.  It should
-        /// still show up as a member.
-        /// </summary>
-        [TestMethod, Priority(0)]
-        public void SequenceFromSequence() {
-            var text = @"
-x = []
-x.append(1)
-
-t = (1, )
-
-class MyIndexer(object):
-    def __getitem__(self, index):
-        return 1
-
-ly = list(x)
-lz = list(MyIndexer())
-
-ty = tuple(x)
-tz = tuple(MyIndexer())
-
-lyt = list(t)
-tyt = tuple(t)
-
-pass
-";
-
-            var entry = ProcessText(text);
-
-            var vars = new List<AnalysisValue>(entry.GetValuesByIndex("x[0]", text.IndexOf("pass")));
-            Assert.AreEqual(1, vars.Count);
-            Assert.AreEqual(BuiltinTypeId.Int, vars[0].PythonType.TypeId);
-
-            foreach (string value in new[] { "ly", "lz", "ty", "tz", "lyt", "tyt" }) {
-                vars = new List<AnalysisValue>(entry.GetValuesByIndex(value + "[0]", text.IndexOf("pass")));
-                Assert.AreEqual(1, vars.Count, "value: {0}", value);
-                Assert.AreEqual(BuiltinTypeId.Int, vars[0].PythonType.TypeId, "value: {0}", value);
-            }
-        }
-
-#if FALSE
-        [TestMethod, Priority(0)]
-        public void SaveStdLib() {
-            // only run this once...
-            if (GetType() == typeof(AnalysisTest)) {
-                var stdLib = AnalyzeStdLib();
-
-                string tmpFolder = TestData.GetTempPath("6666d700-a6d8-4e11-8b73-3ba99a61e27b");
-
-                new SaveAnalysis().Save(stdLib, tmpFolder);
-
-                File.Copy(Path.Combine(PythonInterpreterFactory.GetBaselineDatabasePath(), "__builtin__.idb"), Path.Combine(tmpFolder, "__builtin__.idb"), true);
-
-                var newPs = new PythonAnalyzer(new CPythonInterpreter(new TypeDatabase(tmpFolder)), PythonLanguageVersion.V27);
-            }
-        }
-#endif
-
-
-        [TestMethod, Priority(0)]
-        public void SubclassFindAllRefs() {
-            string text = @"
-class Base(object):
-    def __init__(self):
-        self.fob()
-    
-    def fob(self): 
-        pass
-    
-    
-class Derived(Base):
-    def fob(self): 
-        'x'
-";
-
-            var entry = ProcessText(text);
-
-            var vars = entry.GetVariablesByIndex("self.fob", text.IndexOf("'x'"));
-            VerifyReferences(UniqifyVariables(vars), new VariableLocation(11, 9, VariableType.Definition), new VariableLocation(6, 9, VariableType.Definition), new VariableLocation(4, 14, VariableType.Reference));
-
-            vars = entry.GetVariablesByIndex("self.fob", text.IndexOf("pass"));
-            VerifyReferences(UniqifyVariables(vars), new VariableLocation(11, 9, VariableType.Definition), new VariableLocation(6, 9, VariableType.Definition), new VariableLocation(4, 14, VariableType.Reference));
-
-            vars = entry.GetVariablesByIndex("self.fob", text.IndexOf("self.fob"));
-            VerifyReferences(UniqifyVariables(vars), new VariableLocation(11, 9, VariableType.Definition), new VariableLocation(6, 9, VariableType.Definition), new VariableLocation(4, 14, VariableType.Reference));
-        }
-
-        /// <summary>
-        /// Verifies that constructing lists / tuples from more lists/tuples doesn't cause an infinite analysis as we keep creating more lists/tuples.
-        /// </summary>
-        [TestMethod, Priority(0)]
-        public void ListRecursion() {
-            string text = @"
-def f(x):
-    print abc
-    return f(list(x))
-
-abc = f(())
-";
-
-            var entry = ProcessText(text);
-
-            //var vars = entry.GetVariables("fob", GetLineNumber(text, "'x'"));
-
-        }
-
-        [TestMethod, Priority(0)]
-        public void TypeAtEndOfMethod() {
-            string text = @"
-class Fob(object):
-    def oar(self, a):
-        pass
-        
-        
-    def fob(self): 
-        pass
-
-x = Fob()
-x.oar(100)
-";
-
-            var entry = ProcessText(text);
-
-            AssertUtil.ContainsExactly(entry.GetTypeIdsByIndex("a", text.IndexOf("fob") - 10), BuiltinTypeId.Int);
-        }
-
-        [TestMethod, Priority(0)]
-        public void TypeIntersectionUserDefinedTypes() {
-            string text = @"
-class C1(object):
-    def fob(self): pass
-
-class C2(object):
-    def oar(self): pass
-
-c = C1()
-c.fob()
-c = C2()
-
-";
-
-            var entry = ProcessText(text);
-            var members = entry.GetMemberNamesByIndex("a", text.IndexOf("c = C2()"), GetMemberOptions.IntersectMultipleResults);
-            AssertUtil.DoesntContain(members, "fob");
-        }
-
-        [TestMethod, Priority(0)]
-        public void UpdateMethodMultiFiles() {
-            string text1 = @"
-def f(abc):
-    pass
-";
-
-            string text2 = @"
-import mod1
-mod1.f(42)
-";
-
-            using (var state = PythonAnalyzer.CreateSynchronously(InterpreterFactory, Interpreter)) {
-                // add both files to the project
-                var entry1 = state.AddModule("mod1", "mod1", null);
-                var entry2 = state.AddModule("mod2", "mod2", null);
-
-                // analyze both files
-                Prepare(entry1, GetSourceDocument(text1, "mod1"), InterpreterFactory.GetLanguageVersion());
-                entry1.Analyze(CancellationToken.None);
-                Prepare(entry2, GetSourceDocument(text2, "mod2"), InterpreterFactory.GetLanguageVersion());
-                entry2.Analyze(CancellationToken.None);
-
-                AssertUtil.ContainsExactly(entry1.Analysis.GetTypeIdsByIndex("abc", text1.IndexOf("pass")), BuiltinTypeId.Int);
-
-                // re-analyze project1, we should still know about the type info provided by module2
-                Prepare(entry1, GetSourceDocument(text1, "mod1"), InterpreterFactory.GetLanguageVersion());
-                entry1.Analyze(CancellationToken.None);
-
-                AssertUtil.ContainsExactly(entry1.Analysis.GetTypeIdsByIndex("abc", text1.IndexOf("pass")), BuiltinTypeId.Int);
-            }
-        }
-
-        [TestMethod, Priority(0)]
-        public void MetaClasses() {
-
-            string text = @"class C(type):
-    def f(self):
-        print('C.f')
-
-    def x(self, var):
-        pass
-
-
-class D(object):
-    __metaclass__ = C
-    @classmethod
-    def g(cls):
-        print cls.g
-
-
-    def inst_method(self):
-        pass
-    ";
-
-            //var entry = ProcessText(text);
-            //Assert.AreEqual(entry.GetSignaturesByIndex("cls.f", text.IndexOf("print cls.g")).First().Parameters.Length, 0);
-            //Assert.AreEqual(entry.GetSignaturesByIndex("cls.g", text.IndexOf("print cls.g")).First().Parameters.Length, 0);
-            //Assert.AreEqual(entry.GetSignaturesByIndex("cls.x", text.IndexOf("print cls.g")).First().Parameters.Length, 1);
-            //Assert.AreEqual(entry.GetSignaturesByIndex("cls.inst_method", text.IndexOf("print cls.g")).First().Parameters.Length, 1);
-
-            if (SupportsPython3) {
-                text = @"class C(type):
-    def f(self):
-        print('C.f')
-
-    def x(self, var):
-        pass
-
-
-class D(object, metaclass = C):
-    @classmethod
-    def g(cls):
-        print(cls.g)
-
-
-    def inst_method(self):
-        pass
-    ";
-
-                var entry = ProcessText(text, PythonLanguageVersion.V32);
-                Assert.AreEqual(entry.GetSignaturesByIndex("cls.f", text.IndexOf("print(cls.g)")).First().Parameters.Length, 0);
-                Assert.AreEqual(entry.GetSignaturesByIndex("cls.g", text.IndexOf("print(cls.g)")).First().Parameters.Length, 0);
-                Assert.AreEqual(entry.GetSignaturesByIndex("cls.x", text.IndexOf("print(cls.g)")).First().Parameters.Length, 1);
-                Assert.AreEqual(entry.GetSignaturesByIndex("cls.inst_method", text.IndexOf("print(cls.g)")).First().Parameters.Length, 1);
-            }
-
-
-        }
-
-        /// <summary>
-        /// Tests assigning odd things to the metaclass variable.
-        /// </summary>
-        [TestMethod, Priority(0)]
-        public void InvalidMetaClassValues() {
-            var assigns = new[] { "[1,2,3]", "(1,2)", "1", "abc", "1.0", "lambda x: 42", "C.f", "C().f", "f", "{2:3}" };
-
-            foreach (var assign in assigns) {
-                string text = @"
-class C(object): 
-    def f(self): pass
-
-def f():  pass
-
-class D(object):
-    __metaclass__ = " + assign + @"
-    @classmethod
-    def g(cls):
-        print cls.g
-
-
-    def inst_method(self):
-        pass
-    ";
-
-                ProcessText(text);
-            }
-
-            foreach (var assign in assigns) {
-                string text = @"
-class C(object): 
-    def f(self): pass
-
-def f():  pass
-
-class D(metaclass = " + assign + @"):
-    @classmethod
-    def g(cls):
-        print cls.g
-
-
-    def inst_method(self):
-        pass
-    ";
-
-                ProcessText(text, PythonLanguageVersion.V32);
-            }
-        }
-
-        [TestMethod, Priority(0)]
-        public void FromImport() {
-            ProcessText("from #   blah");
-        }
-
-        [TestMethod, Priority(0)]
-        public void SelfNestedMethod() {
-            // http://pytools.codeplex.com/workitem/648
-            var code = @"class MyClass:
-    def func1(self):
-        def func2(a, b):
-            return a
-
-        return func2('abc', 123)
-
-x = MyClass().func1()
-";
-
-            var entry = ProcessText(code);
-
-            AssertUtil.ContainsExactly(entry.GetTypeIdsByIndex("x", code.IndexOf("x = ")), BuiltinTypeId_Str);
-        }
-
-        [TestMethod, Priority(0)]
-        public void Super() {
-            var code = @"
-class Base1(object):
-    def base_func(self, x): pass
-    def base1_func(self): pass
-class Base2(object):
-    def base_func(self, x, y, z): pass
-    def base2_func(self): pass
-class Derived1(Base1, Base2):
-    def derived1_func(self):
-        print('derived1_func')
-class Derived2(Base2, Base1):
-    def derived2_func(self):
-        print('derived2_func')
-class Derived3(object):
-    def derived3_func(self):
-        cls = Derived1
-        cls = Derived2
-        print('derived3_func')
-";
-            foreach (var langVersion in new[] { PythonLanguageVersion.V27, PythonLanguageVersion.V32 }) {
-                var entry = ProcessText(code, langVersion);
-
-                // super(Derived1)
-                {
-                    // Member from derived class should not be present
-                    Assert.IsFalse(entry.GetMembersByIndex("super(Derived1)", code.IndexOf("print('derived1_func')")).Any(member => member.Name == "derived1_func"));
-
-                    // Members from both base classes with distinct names should be present, and should have all parameters including self
-                    Assert.AreEqual(1, entry.GetSignaturesByIndex("super(Derived1).base1_func", code.IndexOf("print('derived1_func')")).First().Parameters.Length); // (self)
-                    Assert.AreEqual(1, entry.GetSignaturesByIndex("super(Derived1).base2_func", code.IndexOf("print('derived1_func')")).First().Parameters.Length); // (self)
-
-                    // Only one member with clashing names should be present, and it should be from Base1
-                    var sigs = entry.GetSignaturesByIndex("super(Derived1).base_func", code.IndexOf("print('derived1_func')")).ToArray();
-                    Assert.AreEqual(1, sigs.Length);
-                    Assert.AreEqual(2, sigs[0].Parameters.Length); // (self, x)
-                }
-
-                // super(Derived2)
-                {
-                    // Only one member with clashing names should be present, and it should be from Base2
-                    var sigs = entry.GetSignaturesByIndex("super(Derived2).base_func", code.IndexOf("print('derived2_func')")).ToArray();
-                    Assert.AreEqual(1, sigs.Length);
-                    Assert.AreEqual(4, sigs[0].Parameters.Length); // (self, x, y, z)
-                }
-
-                // super(Derived1, self), or Py3k magic super() to the same effect
-                var supers = new List<string> { "super(Derived1, self)" };
-                if (langVersion == PythonLanguageVersion.V32) {
-                    supers.Add("super()");
-                }
-                foreach (var super in supers) {
-                    // Member from derived class should not be present
-                    Assert.IsFalse(entry.GetMembersByIndex(super, code.IndexOf("print('derived1_func')")).Any(member => member.Name == "derived1_func"));
-
-                    // Members from both base classes with distinct names should be present, but shouldn't have self
-                    Assert.AreEqual(0, entry.GetSignaturesByIndex(super + ".base1_func", code.IndexOf("print('derived1_func')")).First().Parameters.Length); // ()
-                    Assert.AreEqual(0, entry.GetSignaturesByIndex(super + ".base2_func", code.IndexOf("print('derived1_func')")).First().Parameters.Length); // ()
-
-                    // Only one member with clashing names should be present, and it should be from Base1
-                    var sigs = entry.GetSignaturesByIndex(super + ".base_func", code.IndexOf("print('derived1_func')")).ToArray();
-                    Assert.AreEqual(1, sigs.Length);
-                    Assert.AreEqual(1, sigs[0].Parameters.Length); // (x)
-                }
-
-                // super(Derived2, self), or Py3k magic super() to the same effect
-                supers = new List<string> { "super(Derived2, self)" };
-                if (langVersion == PythonLanguageVersion.V32) {
-                    supers.Add("super()");
-                }
-                foreach (var super in supers) {
-                    // Only one member with clashing names should be present, and it should be from Base2
-                    var sigs = entry.GetSignaturesByIndex(super + ".base_func", code.IndexOf("print('derived2_func')")).ToArray();
-                    Assert.AreEqual(1, sigs.Length);
-                    Assert.AreEqual(3, sigs[0].Parameters.Length); // (x, y, z)
-                }
-
-                // super(Derived1 union Derived1)
-                {
-                    // Members with clashing names from both potential bases should be unioned
-                    var sigs = entry.GetSignaturesByIndex("super(cls).base_func", code.IndexOf("print('derived3_func')")).ToArray();
-                    Assert.AreEqual(2, sigs.Length);
-                    Assert.IsTrue(sigs.Any(overload => overload.Parameters.Length == 2)); // (self, x)
-                    Assert.IsTrue(sigs.Any(overload => overload.Parameters.Length == 4)); // (self, x, y, z)
-                }
-            }
-        }
-
-        [TestMethod, Priority(0)]
-        public void ParameterAnnotation() {
-            var text = @"
-s = None
-def f(s: s = 123):
-    return s
-";
-            var entry = ProcessText(text, PythonLanguageVersion.V33);
-
-            AssertUtil.ContainsExactly(entry.GetTypeIdsByIndex("s", text.IndexOf("s:")), BuiltinTypeId.Int);
-            AssertUtil.ContainsExactly(entry.GetTypeIdsByIndex("s", text.IndexOf("s =")), BuiltinTypeId.NoneType);
-            AssertUtil.ContainsExactly(entry.GetTypeIdsByIndex("s", text.IndexOf("return s")), BuiltinTypeId.Int);
-        }
-
-        [TestMethod, Priority(0)]
-        public void ParameterAnnotationLambda() {
-            var text = @"
-s = None
-def f(s: lambda s: s > 0 = 123):
-    return s
-";
-            var entry = ProcessText(text, PythonLanguageVersion.V33);
-
-            AssertUtil.ContainsExactly(entry.GetTypeIdsByIndex("s", text.IndexOf("s:")), BuiltinTypeId.Int);
-            AssertUtil.ContainsExactly(entry.GetTypeIdsByIndex("s", text.IndexOf("s >")), BuiltinTypeId.NoneType);
-            AssertUtil.ContainsExactly(entry.GetTypeIdsByIndex("s", text.IndexOf("return s")), BuiltinTypeId.Int);
-        }
-
-        [TestMethod, Priority(0)]
-        public void ReturnAnnotation() {
-            var text = @"
-s = None
-def f(s = 123) -> s:
-    return s
-";
-            var entry = ProcessText(text, PythonLanguageVersion.V33);
-
-            AssertUtil.ContainsExactly(entry.GetTypeIdsByIndex("s", text.IndexOf("(s =") + 1), BuiltinTypeId.Int);
-            AssertUtil.ContainsExactly(entry.GetTypeIdsByIndex("s", text.IndexOf("s:")), BuiltinTypeId.NoneType);
-            AssertUtil.ContainsExactly(entry.GetTypeIdsByIndex("s", text.IndexOf("return s")), BuiltinTypeId.Int);
-        }
-
-        [TestMethod, Priority(0)]
-        public void FunctoolsPartial() {
-            var text = @"
-from _functools import partial
-
-def fob(a, b, c, d):
-    return a, b, c, d
-
-sanity = fob(123, 3.14, 'abc', [])
-
-fob_1 = partial(fob, 123, 3.14, 'abc', [])
-result_1 = fob_1()
-
-fob_2 = partial(fob, d = [], c = 'abc', b = 3.14, a = 123)
-result_2 = fob_2()
-
-fob_3 = partial(fob, 123, 3.14)
-result_3 = fob_3('abc', [])
-
-fob_4 = partial(fob, c = 'abc', d = [])
-result_4 = fob_4(123, 3.14)
-
-func_from_fob_1 = fob_1.func
-args_from_fob_1 = fob_1.args
-keywords_from_fob_2 = fob_2.keywords
-";
-            var entry = ProcessText(text, PythonLanguageVersion.V27);
-
-            foreach (var name in new[] {
-                "sanity",
-                "result_1",
-                "result_2",
-                "result_3",
-                "result_4",
-                "args_from_fob_1"
-            }) {
-                var resultList = entry.GetValuesByIndex(name, 0).ToArray();
-                Assert.AreEqual(1, resultList.Length, name + ".Types.Length");
-                Assert.IsInstanceOfType(resultList[0], typeof(SequenceInfo), name + ".Types[0]");
-                var result = (SequenceInfo)resultList[0];
-                AssertTupleContains(result, BuiltinTypeId.Int, BuiltinTypeId.Float, BuiltinTypeId_Str, BuiltinTypeId.List);
-            }
-
-            var fobList = entry.GetValuesByIndex("fob", 0).ToArray();
-            Assert.AreEqual(1, fobList.Length, "fob.Types.Length");
-            Assert.IsInstanceOfType(fobList[0], typeof(FunctionInfo), "fob.Types[0]");
-            var fob = (FunctionInfo)fobList[0];
-            fobList = entry.GetValuesByIndex("func_from_fob_1", 0).ToArray();
-            Assert.AreEqual(1, fobList.Length, "func_from_fob_1.Types.Length");
-            Assert.IsInstanceOfType(fobList[0], typeof(FunctionInfo), "func_from_fob_1.Types[0]");
-            Assert.AreSame(fob, fobList[0]);
-
-            var kwList = entry.GetValuesByIndex("keywords_from_fob_2", 0).ToArray();
-            Assert.AreEqual(1, kwList.Length, "kwList.Types.Length");
-            Assert.IsInstanceOfType(kwList[0], typeof(DictionaryInfo), "kwList.Types[0]");
-        }
-
-        [TestMethod, Priority(0)]
-        public void FunctoolsWraps() {
-            var text = @"
-from functools import wraps, update_wrapper
-
-def decorator1(fn):
-    @wraps(fn)
-    def wrapper(*args, **kwargs):
-        fn(*args, **kwargs)
-        return 'decorated'
-    return wrapper
-
-@decorator1
-def test1():
-    return 'undecorated'
-
-def test2():
-    pass
-
-def test2a():
-    pass
-
-test2.test_attr = 123
-update_wrapper(test2a, test2, ('test_attr',))
-
-test1_result = test1()
-";
-
-            var functools = @"
-from _functools import partial
-
-# These functions will be specialized
-def wraps(f):
-    pass
-
-def update_wrapper(wrapper, wrapped, assigned, updated):
-    pass
-";
-
-            var state = CreateAnalyzer();
-            var functoolsEntry = state.AddModule("functools", "functools", null);
-            Prepare(functoolsEntry, GetSourceUnit(functools));
-            var textEntry = state.AddModule("fob", "fob", null);
-            Prepare(textEntry, GetSourceUnit(text));
-            functoolsEntry.Analyze(CancellationToken.None, true);
-            textEntry.Analyze(CancellationToken.None, true);
-            state.AnalyzeQueuedEntries(CancellationToken.None);
-            var entry = textEntry.Analysis;
-
-            Assert.AreEqual(1, entry.GetValuesByIndex("test1", 0).Count());
-            var nameList = entry.GetValuesByIndex("test1.__name__", 0).ToArray();
-            Assert.AreEqual(1, nameList.Length);
-            Assert.AreEqual("test1", nameList[0].GetConstantValueAsString(), "test1.__name__");
-            var wrappedList = entry.GetValuesByIndex("test1.__wrapped__", 0).ToArray();
-            Assert.AreEqual(1, wrappedList.Length);
-            Assert.IsInstanceOfType(wrappedList[0], typeof(FunctionInfo), "typeof(test1.__wrapped__)");
-            var returnList = entry.GetValuesByIndex("test1_result", 0).ToArray();
-            Assert.AreEqual(1, returnList.Length);
-            Assert.AreEqual("decorated", returnList[0].GetConstantValueAsString(), "test1()");
-
-            // __name__ should not have been changed by update_wrapper
-            nameList = entry.GetValuesByIndex("test2.__name__", 0).ToArray();
-            Assert.AreEqual(1, nameList.Length);
-            Assert.AreEqual("test2", nameList[0].GetConstantValueAsString(), "test2.__name__");
-            nameList = entry.GetValuesByIndex("test2a.__name__", 0).ToArray();
-            Assert.AreEqual(1, nameList.Length);
-            Assert.AreEqual("test2a", nameList[0].GetConstantValueAsString(), "test2a.__name__");
-
-            // test_attr should have been copied by update_wrapper
-            var test2 = entry.GetValuesByIndex("test2.test_attr", 0).ToArray();
-            Assert.AreEqual(1, test2.Length);
-            Assert.AreEqual(BuiltinTypeId.Int, test2[0].TypeId);
-            var test2a = entry.GetValuesByIndex("test2a.test_attr", 0).ToArray();
-            Assert.AreEqual(1, test2a.Length);
-            Assert.AreEqual(BuiltinTypeId.Int, test2a[0].TypeId);
-        }
-
-        private static void AssertTupleContains(SequenceInfo tuple, params BuiltinTypeId[] id) {
-            var expected = string.Join(", ", id);
-            var actual = string.Join(", ", tuple.IndexTypes.Select(t => {
-                var t2 = t.TypesNoCopy;
-                if (t2.Count == 1) {
-                    return t2.Single().TypeId.ToString();
-                } else {
-                    return "{" + string.Join(", ", t2.Select(t3 => t3.TypeId).OrderBy(t3 => t3)) + "}";
-                }
-            }));
-            if (tuple.IndexTypes
-                .Zip(id, (t1, id2) => t1.TypesNoCopy.Count == 1 && t1.TypesNoCopy.Single().TypeId == id2)
-                .Any(b => !b)) {
-                Assert.Fail(string.Format("Expected <{0}>. Actual <{1}>.", expected, actual));
-            }
-        }
-
-
-        [TestMethod, Priority(0)]
-        public void ValidatePotentialModuleNames() {
-            // Validating against the structure given in
-            // http://www.python.org/dev/peps/pep-0328/
-
-            var entry = new MockPythonProjectEntry {
-                ModuleName = "package.subpackage1.moduleX",
-                FilePath = "C:\\package\\subpackage1\\moduleX.py"
-            };
-            
-            // Without absolute_import, we should see these two possibilities
-            // for a regular import.
-            AssertUtil.ContainsExactly(
-                PythonAnalyzer.ResolvePotentialModuleNames(entry, "moduleY", false),
-                "package.subpackage1.moduleY",
-                "moduleY"
-            );
-
-            // With absolute_import, we should see the two possibilities for a
-            // regular import, but in the opposite order.
-            AssertUtil.ContainsExactly(
-                PythonAnalyzer.ResolvePotentialModuleNames(entry, "moduleY", true),
-                "moduleY",
-                "package.subpackage1.moduleY"
-            );
-            
-            // Regardless of absolute import, we should see these results for
-            // relative imports.
-            foreach (var absoluteImport in new[] { true, false }) {
-                Console.WriteLine("Testing with absoluteImport = {0}", absoluteImport);
-
-                AssertUtil.ContainsExactly(
-                    PythonAnalyzer.ResolvePotentialModuleNames(entry, ".moduleY", absoluteImport),
-                    "package.subpackage1.moduleY"
-                );
-                AssertUtil.ContainsExactly(
-                    PythonAnalyzer.ResolvePotentialModuleNames(entry, ".", absoluteImport),
-                    "package.subpackage1"
-                );
-                AssertUtil.ContainsExactly(
-                    PythonAnalyzer.ResolvePotentialModuleNames(entry, "..subpackage1", absoluteImport),
-                    "package.subpackage1"
-                );
-                AssertUtil.ContainsExactly(
-                    PythonAnalyzer.ResolvePotentialModuleNames(entry, "..subpackage2.moduleZ", absoluteImport),
-                    "package.subpackage2.moduleZ"
-                );
-                AssertUtil.ContainsExactly(
-                    PythonAnalyzer.ResolvePotentialModuleNames(entry, "..moduleA", absoluteImport),
-                    "package.moduleA"
-                );
-
-                // Despite what PEP 328 says, this relative import never succeeds.
-                AssertUtil.ContainsExactly(
-                    PythonAnalyzer.ResolvePotentialModuleNames(entry, "...package", absoluteImport)
-                );
-            }
-        }
-
-        [TestMethod, Priority(0)]
-        public void MultilineFunctionDescription() {
-            var code = @"class A:
-    def fn(self):
-        return lambda: 123
-";
-            var entry = ProcessText(code);
-
-            Assert.AreEqual(
-                entry.GetDescriptionsByIndex("A.fn", 0).Single().Replace("\r\n", "\n"),
-                "def fn(self) -> lambda : 123 -> int\n    declared in A.fn\ndeclared in A"
-            );
-        }
-
-        [TestMethod, Priority(0)]
-        public void SysModulesSetSpecialization() {
-            var code = @"import sys
-modules = sys.modules
-
-modules['name_in_modules'] = None
-";
-            code += string.Join(
-                Environment.NewLine,
-                Enumerable.Range(0, 100).Select(i => string.Format("sys.modules['name{0}'] = None", i))
-            );
-
-            var entry = ProcessText(code);
-
-            var sysObj = entry.GetValuesByIndex("sys", 0).Single();
-            Assert.IsInstanceOfType(sysObj, typeof(SysModuleInfo));
-            var sys = sysObj as SysModuleInfo;
-
-            var modules = entry.GetValuesByIndex("modules", 0).Single();
-            Assert.IsInstanceOfType(modules, typeof(SysModuleInfo.SysModulesDictionaryInfo));
-
-            AssertUtil.ContainsExactly(
-                sys.Modules.Keys,
-                Enumerable.Range(0, 100).Select(i => string.Format("name{0}", i))
-                    .Concat(new[] { "name_in_modules" })
-            );
-        }
-
-        [TestMethod, Priority(0)]
-        public void SysModulesGetSpecialization() {
-            var code = @"import sys
-modules = sys.modules
-
-modules['value_in_modules'] = 'abc'
-modules['value_in_modules'] = 123
-value_in_modules = modules['value_in_modules']
-builtins = modules['__builtin__']
-builtins2 = modules.get('__builtin__')
-builtins3 = modules.pop('__builtin__')
-";
-
-            var entry = ProcessText(code);
-
-            AssertUtil.ContainsExactly(
-                entry.GetTypeIdsByIndex("value_in_modules", 0),
-                BuiltinTypeId.Int
-                // Not BuiltinTypeId_Str because it only keeps the last value
-            );
-
-            AssertUtil.ContainsExactly(entry.GetValuesByIndex("builtins", 0).Select(av => av.Name), "__builtin__");
-            AssertUtil.ContainsExactly(entry.GetValuesByIndex("builtins2", 0).Select(av => av.Name), "__builtin__");
-            AssertUtil.ContainsExactly(entry.GetValuesByIndex("builtins3", 0).Select(av => av.Name), "__builtin__");
-        }
-
-        [TestMethod, Priority(0)]
-        public void ClassInstanceAttributes() {
-            var code = @"
-class A:
-    abc = 123
-
-p1 = A.abc
-p2 = A().abc
-a = A()
-a.abc = 3.1415
-p4 = A().abc
-p3 = a.abc
-";
-            var entry = ProcessText(code);
-
-            AssertUtil.ContainsExactly(entry.GetTypeIdsByIndex("p1", 0), BuiltinTypeId.Int);
-            AssertUtil.ContainsExactly(entry.GetTypeIdsByIndex("p3", 0), BuiltinTypeId.Int, BuiltinTypeId.Float);
-            AssertUtil.ContainsExactly(entry.GetTypeIdsByIndex("p4", 0), BuiltinTypeId.Int, BuiltinTypeId.Float);
-            AssertUtil.ContainsExactly(entry.GetTypeIdsByIndex("p2", 0), BuiltinTypeId.Int, BuiltinTypeId.Float);
-        }
-
-        [TestMethod, Priority(0)]
-        public void RecursiveGetDescriptor() {
-            // see https://pytools.codeplex.com/workitem/2955
-            var entry = ProcessText(@"
-class WithGet:
-    __get__ = WithGet()
-
-class A:
-    wg = WithGet()
-
-x = A().wg");
-
-            Assert.IsNotNull(entry);
-        }
-
-        [TestMethod, Priority(0)]
-        public void Coroutine() {
-            var code = @"
-async def g():
-    return 123
-
-async def f():
-    x = await g()
-    g2 = g()
-    y = await g2
-";
-            var entry = ProcessText(code, PythonLanguageVersion.V35);
-
-            AssertUtil.ContainsExactly(entry.GetTypeIdsByIndex("x", code.IndexOf("x =")), BuiltinTypeId.Int);
-            AssertUtil.ContainsExactly(entry.GetTypeIdsByIndex("y", code.IndexOf("y =")), BuiltinTypeId.Int);
-            AssertUtil.ContainsExactly(entry.GetTypeIdsByIndex("g2", code.IndexOf("g2 =")), BuiltinTypeId.Generator);
-        }
-
-        [TestMethod, Priority(0)]
-        public void AsyncWithStatement() {
-            var text = @"
-class X(object):
-    def x_method(self): pass
-    async def __aenter__(self): return self
-    async def __aexit__(self, exc_type, exc_value, traceback): return False
-
-class Y(object):
-    def y_method(self): pass
-    async def __aenter__(self): return 123
-    async def __aexit__(self, exc_type, exc_value, traceback): return False
-
-async def f():
-    async with X() as x:
-        pass #x
-
-    async with Y() as y:
-        pass #y
-";
-            var entry = ProcessText(text, PythonLanguageVersion.V35);
-            AssertUtil.ContainsAtLeast(entry.GetMemberNamesByIndex("x", text.IndexOf("pass #x")), "x_method");
-            AssertUtil.ContainsExactly(entry.GetTypeIdsByIndex("y", text.IndexOf("pass #y")), BuiltinTypeId.Int);
-        }
-
-        [TestMethod, Priority(0)]
-        public void AsyncForIterator() {
-            var code = @"
-class X:
-    async def __aiter__(self): return self
-    async def __anext__(self): return 123
-
-class Y:
-    async def __aiter__(self): return X()
-
-async def f():
-    async for i in Y():
-        pass
-";
-            var entry = ProcessText(code, PythonLanguageVersion.V35);
-
-            AssertUtil.ContainsExactly(entry.GetTypeIdsByIndex("i", code.IndexOf("pass")), BuiltinTypeId.Int);
-        }
-
-
-        [TestMethod, Priority(0)]
-        public void RecursiveDecorators() {
-            // See https://github.com/Microsoft/PTVS/issues/542
-            // Should not crash/OOM
-            var code = @"
-def f():
-    def d(fn):
-        @f()
-        def g(): pass
-
-    return d
-";
-
-            var cancelAt = new CancellationTokenSource(TimeSpan.FromSeconds(10));
-            try {
-                var entry = ProcessText(code, cancel: cancelAt.Token);
-            } catch (OperationCanceledException) {
-            }
-            if (cancelAt.IsCancellationRequested) {
-                Assert.Fail("Failed to complete within 10 seconds");
-            }
-        }
-
-        [TestMethod, Priority(0)]
-        public void NullNamedArgument() {
-            CallDelegate callable = (node, unit, args, keywordArgNames) => {
-                bool anyNull = false;
-                Console.WriteLine("fn({0})", string.Join(", ", keywordArgNames.Select(n => {
-                    if (n == null) {
-                        anyNull = true;
-                        return "(null)";
-                    } else {
-                        return n.Name + "=(value)";
-                    }
-                })));
-                Assert.IsFalse(anyNull, "Some arguments were null");
-                return AnalysisSet.Empty;
-            };
-
-            using (var state = CreateAnalyzer(PythonLanguageVersion.V27)) {
-                state.SpecializeFunction("NullNamedArgument", "fn", callable);
-
-                var entry1 = state.AddModule("NullNamedArgument", "NullNamedArgument.py");
-                Prepare(entry1, GetSourceDocument("def fn(**kwargs): pass", "NullNamedArgument"), state.LanguageVersion);
-                entry1.Analyze(CancellationToken.None);
-                var entry2 = state.AddModule("test", "test.py");
-                Prepare(entry2, GetSourceDocument("import NullNamedArgument; NullNamedArgument.fn(a=0, ]]])", "test"), state.LanguageVersion);
-                entry2.Analyze(CancellationToken.None);
-            }
-        }
-
-        #endregion
-
-        #region Helpers
-
-        protected IEnumerable<IAnalysisVariable> UniqifyVariables(IEnumerable<IAnalysisVariable> vars) {
-            Dictionary<LocationInfo, IAnalysisVariable> res = new Dictionary<LocationInfo, IAnalysisVariable>();
-            foreach (var v in vars) {
-                if (!res.ContainsKey(v.Location) || res[v.Location].Type == VariableType.Value) {
-                    res[v.Location] = v;
-                }
-            }
-
-            return res.Values;
-
-        }
-
-
-
-        /// <summary>
-        /// Returns all the permutations of the set [0 ... n-1]
-        /// </summary>
-        /// <param name="n"></param>
-        /// <returns></returns>
-        private static IEnumerable<List<int>> Permutations(int n) {
-            if (n <= 0) {
-                yield return new List<int>();
-            } else {
-                foreach (var prev in Permutations(n - 1)) {
-                    for (int i = n - 1; i >= 0; i--) {
-                        var result = new List<int>(prev);
-                        result.Insert(i, n - 1);
-                        yield return result;
-                    }
-                }
-            }
-        }
-
-        private IEnumerable<IPythonProjectEntry[]> MakeModulePermutations(string prefix, string[] code) {
-            foreach (var p in Permutations(code.Length)) {
-                var result = new IPythonProjectEntry[code.Length];
-                using (var state = PythonAnalyzer.CreateSynchronously(InterpreterFactory, Interpreter)) {
-                    state.Limits = GetLimits();
-
-                    for (int i = 0; i < code.Length; i++) {
-                        result[p[i]] = state.AddModule(prefix + (p[i] + 1).ToString(), "fob", null);
-                    }
-                    for (int i = 0; i < code.Length; i++) {
-                        Prepare(result[p[i]], GetSourceUnit(code[p[i]]));
-                    }
-                    for (int i = 0; i < code.Length; i++) {
-                        result[p[i]].Analyze(CancellationToken.None, true);
-                    }
-
-                    state.AnalyzeQueuedEntries(CancellationToken.None);
-
-                    yield return result;
-                }
-            }
-        }
-
-        /// <summary>
-        /// For a given set of module definitions, build analysis info for each unique permutation
-        /// of the ordering of the defintions and run the test against each analysis.
-        /// </summary>
-        /// <param name="prefix">Prefix for the module names. The first source text will become prefix + "1", etc.</param>
-        /// <param name="code">The source code for each of the modules</param>
-        /// <param name="test">The test to run against the analysis</param>
-        private void PermutedTest(string prefix, string[] code, Action<IPythonProjectEntry[]> test) {
-            foreach (var pe in MakeModulePermutations(prefix, code)) {
-                test(pe);
-                Console.WriteLine("--- End Permutation ---");
-            }
-        }
-
-
-        private static string[] GetUnion(params object[] objs) {
-            var result = new HashSet<string>();
-            foreach (var obj in objs) {
-                if (obj is string) {
-                    result.Add((string)obj);
-                } else if (obj is IEnumerable<string>) {
-                    result.UnionWith((IEnumerable<string>)obj);
-                } else {
-                    throw new NotImplementedException("Non-string member");
-                }
-            }
-            return result.ToArray();
-        }
-
-        private static string[] GetIntersection(IEnumerable<string> first, params IEnumerable<string>[] remaining) {
-            var result = new HashSet<string>(first);
-            foreach (var obj in remaining) {
-                result.IntersectWith((IEnumerable<string>)obj);
-            }
-            return result.ToArray();
-        }
-
-        #endregion
-    }
-
-    [TestClass]
-    public class StdLibAnalysisTest : AnalysisTest {
-        public StdLibAnalysisTest() {
-        }
-
-        public StdLibAnalysisTest(IPythonInterpreterFactory factory, IPythonInterpreter interpreter)
-            : base(factory, interpreter) {
-        }
-
-        protected override AnalysisLimits GetLimits() {
-            return AnalysisLimits.GetStandardLibraryLimits();
-        }
-    }
-
-    public static class ModuleAnalysisExtensions {
-        public static IEnumerable<string> GetMemberNamesByIndex(this ModuleAnalysis analysis, string exprText, int index, GetMemberOptions options = GetMemberOptions.IntersectMultipleResults) {
-            return analysis.GetMembersByIndex(exprText, index, options).Select(m => m.Name);
-        }
-
-        public static IEnumerable<IPythonType> GetTypesByIndex(this ModuleAnalysis analysis, string exprText, int index) {
-            return analysis.GetValuesByIndex(exprText, index).Select(m => m.PythonType);
-        }
-
-        public static IEnumerable<BuiltinTypeId> GetTypeIdsByIndex(this ModuleAnalysis analysis, string exprText, int index) {
-            return analysis.GetValuesByIndex(exprText, index).Select(m => {
-                if (m.PythonType.TypeId != BuiltinTypeId.Unknown) {
-                    return m.PythonType.TypeId;
-                }
-
-                var state = analysis.ProjectState;
-                if (m == state._noneInst) {
-                    return BuiltinTypeId.NoneType;
-                }
-
-                var bci = m as BuiltinClassInfo;
-                if (bci == null) {
-                    var bii = m as BuiltinInstanceInfo;
-                    if (bii != null) {
-                        bci = bii.ClassInfo;
-                    }
-                }
-                if (bci != null) {
-                    int count = (int)BuiltinTypeIdExtensions.LastTypeId;
-                    for (int i = 1; i <= count; ++i) {
-                        var bti = (BuiltinTypeId)i;
-                        if (!bti.IsVirtualId() && analysis.ProjectState.ClassInfos[bti] == bci) {
-                            return bti;
-                        }
-                    }
-                }
-
-                return BuiltinTypeId.Unknown;
-            });
-        }
-
-        public static IEnumerable<string> GetDescriptionsByIndex(this ModuleAnalysis entry, string variable, int index) {
-            return entry.GetValuesByIndex(variable, index).Select(m => m.Description);
-        }
-
-        public static IEnumerable<string> GetShortDescriptionsByIndex(this ModuleAnalysis entry, string variable, int index) {
-            return entry.GetValuesByIndex(variable, index).Select(m => m.ShortDescription);
-        }
-
-        public static IEnumerable<string> GetCompletionDocumentationByIndex(this ModuleAnalysis entry, string variable, string memberName, int index) {
-            return entry.GetMemberByIndex(variable, memberName, index).Select(m => m.Documentation);
-        }
-
-        public static IEnumerable<MemberResult> GetMemberByIndex(this ModuleAnalysis entry, string variable, string memberName, int index) {
-            return entry.GetMembersByIndex(variable, index).Where(m => m.Name == memberName);
-        }
-
-    }
-}
->>>>>>> e9928cba
+}