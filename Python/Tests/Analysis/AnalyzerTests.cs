<<<<<<< HEAD
/* ****************************************************************************
 *
 * Copyright (c) Microsoft Corporation. 
 *
 * This source code is subject to terms and conditions of the Apache License, Version 2.0. A 
 * copy of the license can be found in the License.html file at the root of this distribution. If 
 * you cannot locate the Apache License, Version 2.0, please send an email to 
 * vspython@microsoft.com. By using this source code in any fashion, you are agreeing to be bound 
 * by the terms of the Apache License, Version 2.0.
 *
 * You must not remove this notice, or any other, from this software.
 *
 * ***************************************************************************/

using System;
using System.Collections.Generic;
using System.IO;
using System.Linq;
using System.Text;
using System.Text.RegularExpressions;
using System.Threading.Tasks;
using Microsoft.PythonTools.Analysis;
using Microsoft.PythonTools.Interpreter;
using Microsoft.VisualStudio.TestTools.UnitTesting;
using TestUtilities;
using TestUtilities.Python;

namespace AnalysisTests {
    [TestClass]
    public class AnalyzerTests {
        [ClassInitialize]
        public static void DoDeployment(TestContext context) {
            AssertListener.Initialize();
            PythonTestData.Deploy(includeTestData: false);
        }

        [TestMethod, Priority(0)]
        public async Task LogFileEncoding() {
            // Ensure that log messages round-trip correctly.

            const string TEST = "Abc \u01FA\u0299\uFB3B";
            var log1 = Path.GetTempFileName();
            var log2 = Path.GetTempFileName();

            try {
                using (var analyzer = new PyLibAnalyzer(
                    Guid.Empty,
                    new Version(),
                    null,
                    null,
                    null,
                    null,
                    log1,
                    log2,
                    null,
                    false,
                    false,
                    null,
                    1
                )) {
                    await analyzer.StartTraceListener();
                    analyzer.TraceError(TEST);
                    analyzer.TraceWarning(TEST);
                    analyzer.TraceInformation(TEST);
                    analyzer.TraceVerbose(TEST);

                    analyzer.LogToGlobal(TEST);
                }

                var content1 = File.ReadLines(log1, Encoding.UTF8)
                    .Where(line => !string.IsNullOrWhiteSpace(line))
                    .Skip(1)    // Skip the header
                    .Select(line => line.Trim())
                    .ToArray();
                Console.WriteLine(string.Join(Environment.NewLine, content1));
                Console.WriteLine();
                Assert.IsTrue(Regex.IsMatch(content1[0], @"^\d\d\d\d-\d\d-\d\dT\d\d:\d\d:\d\d: \[ERROR\] " + TEST + "$"), content1[0]);
                Assert.IsTrue(Regex.IsMatch(content1[1], @"^\d\d\d\d-\d\d-\d\dT\d\d:\d\d:\d\d: \[WARNING\] " + TEST + "$"), content1[1]);
                Assert.IsTrue(Regex.IsMatch(content1[2], @"^\d\d\d\d-\d\d-\d\dT\d\d:\d\d:\d\d: " + TEST + "$"), content1[2]);
#if DEBUG
                Assert.IsTrue(Regex.IsMatch(content1[3], @"^\d\d\d\d-\d\d-\d\dT\d\d:\d\d:\d\d: \[VERBOSE\] " + TEST + "$"), content1[3]);
#endif

                var content2 = File.ReadAllText(log2, Encoding.UTF8);
                Console.WriteLine(content2);
                Assert.IsTrue(Regex.IsMatch(content2, @"\d\d\d\d-\d\d-\d\dT\d\d:\d\d:\d\d " + TEST + " .+$"), content2);
            } finally {
                File.Delete(log1);
                File.Delete(log2);
            }
        }

        private static DateTime LastWeek {
            get {
                return DateTime.Now.Subtract(TimeSpan.FromDays(7));
            }
        }

        private static DateTime Yesterday {
            get {
                return DateTime.Now.Subtract(TimeSpan.FromDays(1));
            }
        }

        [TestMethod, Priority(0)]
        public void TemporaryLibTest() {
            string libPath = "C:\\", dbPath = "C:\\";

            using (var libDb = new TemporaryLibAndDB(
                "a.py",
                "b.pyd",
                "A1\\__init__.py",
                "A1\\a.py",
                "A2\\__init__.py",
                "A2\\a.py",
                "site-packages\\B\\__init__.py",
                "site-packages\\B\\b.py"
            )) {
                libPath = libDb.Library;
                dbPath = libDb.Database;

                Assert.AreEqual(8, libDb.FilesInDatabase.Count());
                Assert.AreEqual(8, libDb.FilesInLibrary.Count());

                foreach (var p in libDb.FilesInDatabase) {
                    Console.WriteLine(p);
                }

                foreach (var p in libDb.FilesInLibrary) {
                    Console.WriteLine(p);
                }

                Assert.IsTrue(File.Exists(Path.Combine(libDb.Database, "database.ver")));
                Assert.AreEqual(
                    PythonTypeDatabase.CurrentVersion,
                    int.Parse(File.ReadAllText(Path.Combine(libDb.Database, "database.ver")))
                );

                var path = Path.Combine(libDb.Library, "a.py");
                Assert.IsTrue(File.Exists(path), path);
                path = Path.Combine(libDb.Library, "b.pyd");
                Assert.IsTrue(File.Exists(path), path);
                path = Path.Combine(libDb.Library, "A1\\a.py");
                Assert.IsTrue(File.Exists(path), path);
                path = Path.Combine(libDb.Library, "A2\\a.py");
                Assert.IsTrue(File.Exists(path), path);
                path = Path.Combine(libDb.Library, "site-packages\\B\\__init__.py");
                Assert.IsTrue(File.Exists(path), path);
                path = Path.Combine(libDb.Library, "site-packages\\B\\b.py");
                Assert.IsTrue(File.Exists(path), path);

                path = Path.Combine(libDb.Database, "a.idb");
                Assert.IsTrue(File.Exists(path), path);
                path = Path.Combine(libDb.Database, "b.idb");
                Assert.IsTrue(File.Exists(path), path);
                path = Path.Combine(libDb.Database, "A1.a.idb");
                Assert.IsTrue(File.Exists(path), path);
                path = Path.Combine(libDb.Database, "A2.a.idb");
                Assert.IsTrue(File.Exists(path), path);
                path = Path.Combine(libDb.Database, "B", "B.idb");
                Assert.IsTrue(File.Exists(path), path);
                path = Path.Combine(libDb.Database, "B", "B.b.idb");
                Assert.IsTrue(File.Exists(path), path);

                var path1 = Path.Combine(libDb.Library, "a.py");
                var path2 = Path.Combine(libDb.Database, "a.idb");
                libDb.TouchLibrary(LastWeek, "a.py");
                libDb.TouchDatabase("a.py");
                Assert.IsTrue(File.GetLastWriteTime(path1) < File.GetLastWriteTime(path2));
                libDb.TouchDatabase(LastWeek, "a.py");
                libDb.TouchLibrary("a.py");
                Assert.IsTrue(File.GetLastWriteTime(path1) > File.GetLastWriteTime(path2));
            }

            Assert.IsFalse(Directory.Exists(libPath), libPath);
            Assert.IsFalse(Directory.Exists(dbPath), dbPath);
        }

        private static readonly string[] BasicFiles = new[] {
            "a.py",
            "b.pyd",
            "A1\\__init__.py",
            "A1\\a.py",
            "A2\\__init__.py",
            "A2\\a.py",
            "site-packages\\B\\__init__.py",
            "site-packages\\B\\b.py"
        };

        [TestMethod, Priority(0)]
        public async Task NoFilesOutOfDate() {
            var files = BasicFiles;
            using (var libDb = new TemporaryLibAndDB(files))
            using (var analyzer = libDb.Analyzer) {
                libDb.TouchLibrary(LastWeek, files);
                libDb.TouchDatabase(Yesterday, files);
                Assert.IsFalse(await analyzer.Prepare(true));

                Assert.AreEqual(files.Count(), libDb.FilesInDatabase.Count());
                Assert.AreEqual(0, analyzer._analyzeFileGroups.Count);
                Assert.AreEqual(0, analyzer._scrapeFileGroups.Count);
            }
        }


        [TestMethod, Priority(0)]
        public async Task AllFilesOutOfDate() {
            var files = BasicFiles;
            using (var libDb = new TemporaryLibAndDB(files))
            using (var analyzer = libDb.Analyzer) {
                libDb.TouchLibrary(files);
                Assert.IsTrue(await analyzer.Prepare(true));

                Assert.AreEqual(0, libDb.FilesInDatabase.Count());
                Assert.AreEqual(2, analyzer._analyzeFileGroups.Count);
                Assert.AreEqual(files.Count() - 1, analyzer._analyzeFileGroups.SelectMany(i => i).Count());
                Assert.AreEqual(1, analyzer._scrapeFileGroups.Count);
                Assert.AreEqual(1, analyzer._scrapeFileGroups.SelectMany(i => i).Count());
            }
        }

        [TestMethod, Priority(0)]
        public async Task FileInStdLibMissing() {
            var files = BasicFiles;
            using (var libDb = new TemporaryLibAndDB(files))
            using (var analyzer = libDb.Analyzer) {
                libDb.DeleteLibrary("a.py");

                Assert.IsFalse(await analyzer.Prepare(true));

                // This is the result we'd expect.
                //Assert.AreEqual(files.Count() - 1, libDb.FilesInDatabase.Count())

                // But because we don't provide an interpreter here, no files
                // from the top-level database directory will ever be deleted.
                // Otherwise, sys.builtin_module_names is used to determine
                // which files to keep.
                Assert.AreEqual(files.Count(), libDb.FilesInDatabase.Count());

                Assert.AreEqual(0, analyzer._analyzeFileGroups.Count);
                Assert.AreEqual(0, analyzer._scrapeFileGroups.Count);
            }
        }

        [TestMethod, Priority(0)]
        public async Task FileInSitePackageMissing() {
            var files = BasicFiles;
            using (var libDb = new TemporaryLibAndDB(files))
            using (var analyzer = libDb.Analyzer) {
                libDb.DeleteLibrary("site-packages\\B\\b.py");

                Assert.IsFalse(await analyzer.Prepare(true));

                Assert.AreEqual(files.Count() - 1, libDb.FilesInDatabase.Count());
                Assert.AreEqual(0, analyzer._analyzeFileGroups.Count);
                Assert.AreEqual(0, analyzer._scrapeFileGroups.Count);
            }
        }

        [TestMethod, Priority(0)]
        public async Task FileInStdLibOutOfDate() {
            var files = BasicFiles;
            using (var libDb = new TemporaryLibAndDB(files))
            using (var analyzer = libDb.Analyzer) {
                libDb.TouchLibrary("a.py");

                Assert.IsTrue(await analyzer.Prepare(true));

                Assert.AreEqual(0, libDb.FilesInDatabase.Count());
                Assert.AreEqual(2, analyzer._analyzeFileGroups.Count);
                Assert.AreEqual(files.Count() - 1, analyzer._analyzeFileGroups.SelectMany(i => i).Count());
                Assert.AreEqual(1, analyzer._scrapeFileGroups.Count);
                Assert.AreEqual(1, analyzer._scrapeFileGroups.SelectMany(i => i).Count());
            }
        }

        [TestMethod, Priority(0)]
        public async Task FileInSitePackageOutOfDate() {
            var files = BasicFiles;
            using (var libDb = new TemporaryLibAndDB(files))
            using (var analyzer = libDb.Analyzer) {
                libDb.TouchLibrary("site-packages\\B\\__init__.py");

                Assert.IsTrue(await analyzer.Prepare(true));

                Assert.AreEqual(files.Count() - 2, libDb.FilesInDatabase.Count());
                Assert.AreEqual(1, analyzer._analyzeFileGroups.Count);
                Assert.AreEqual(2, analyzer._analyzeFileGroups.SelectMany(i => i).Count());
                Assert.AreEqual(0, analyzer._scrapeFileGroups.Count);
            }
        }

        [TestMethod, Priority(0)]
        public async Task IdbInStdLibMissing() {
            var files = BasicFiles;
            using (var libDb = new TemporaryLibAndDB(files))
            using (var analyzer = libDb.Analyzer) {
                libDb.DeleteDatabase("a.py");

                Assert.IsTrue(await analyzer.Prepare(true));

                Assert.AreEqual(0, libDb.FilesInDatabase.Count());
                Assert.AreEqual(2, analyzer._analyzeFileGroups.Count);
                Assert.AreEqual(files.Count() - 1, analyzer._analyzeFileGroups.SelectMany(i => i).Count());
                Assert.AreEqual(1, analyzer._scrapeFileGroups.Count);
                Assert.AreEqual(1, analyzer._scrapeFileGroups.SelectMany(i => i).Count());
            }
        }

        [TestMethod, Priority(0)]
        public async Task IdbInSitePackageMissing() {
            var files = BasicFiles;
            using (var libDb = new TemporaryLibAndDB(files))
            using (var analyzer = libDb.Analyzer) {
                libDb.DeleteDatabase("site-packages\\B\\__init__.py");

                Assert.IsTrue(await analyzer.Prepare(true));

                Assert.AreEqual(files.Count() - 2, libDb.FilesInDatabase.Count());
                Assert.AreEqual(1, analyzer._analyzeFileGroups.Count);
                Assert.AreEqual(2, analyzer._analyzeFileGroups.SelectMany(i => i).Count());
                Assert.AreEqual(0, analyzer._scrapeFileGroups.Count);
            }
        }

        [TestMethod, Priority(0)]
        public async Task SitePackageAdded() {
            var files = BasicFiles;
            using (var libDb = new TemporaryLibAndDB(files))
            using (var analyzer = libDb.Analyzer) {
                var path = Path.Combine(libDb.Library, "site-packages", "newPackage");
                Directory.CreateDirectory(path);
                File.WriteAllText(Path.Combine(path, "__init__.py"), "Not a real .py file");
                File.WriteAllText(Path.Combine(path, "newMod.py"), "Not a real .py file");

                Assert.IsTrue(await analyzer.Prepare(true));

                // Nothing deleted, and only one analysis group queued.
                Assert.AreEqual(files.Count(), libDb.FilesInDatabase.Count());
                Assert.AreEqual(1, analyzer._analyzeFileGroups.Count);
                Assert.AreEqual(2, analyzer._analyzeFileGroups.SelectMany(i => i).Count());
                Assert.AreEqual(0, analyzer._scrapeFileGroups.Count);
            }
        }

        [TestMethod, Priority(0)]
        public async Task SitePackageRemoved() {
            var files = BasicFiles;
            using (var libDb = new TemporaryLibAndDB(files))
            using (var analyzer = libDb.Analyzer) {
                var path = Path.Combine(libDb.Library, "site-packages", "B");
                Directory.Delete(path, true);

                Assert.IsFalse(await analyzer.Prepare(true));

                // Two files deleted and nothing queued.
                Assert.AreEqual(files.Count() - 2, libDb.FilesInDatabase.Count());
                Assert.AreEqual(0, analyzer._analyzeFileGroups.Count);
                Assert.AreEqual(0, analyzer._scrapeFileGroups.Count);
            }
        }


        [TestMethod, Priority(0)]
        public async Task ConflictingPyAndPyd() {
            var files = new[] {
                "a.py",
                "a.pyd",
                "b.pyd",
                "b.pyw"
            };
            using (var libDb = new TemporaryLibAndDB(files))
            using (var analyzer = libDb.Analyzer) {
                libDb.DeleteDatabase(files);

                Assert.IsTrue(await analyzer.Prepare(true));

                Assert.AreEqual(0, analyzer._analyzeFileGroups.Count);
                Assert.AreEqual(1, analyzer._scrapeFileGroups.Count);
                Assert.AreEqual(2, analyzer._scrapeFileGroups[0].Count);
            }
        }

        [TestMethod, Priority(0)]
        public async Task ChangeAllToTrueOnSecondGroup() {
            var files = new[] {
                "a.py",
                "site-packages\\b.py",
                "site-packages\\C\\__init__.py"
            };

            using (var libDb = new TemporaryLibAndDB(files))
            using (var analyzer = libDb.Analyzer) {
                Assert.IsTrue(analyzer.SkipUnchanged);

                Assert.IsTrue(await analyzer.Prepare(true));

                Assert.IsFalse(analyzer.SkipUnchanged);
                Assert.AreEqual(3, analyzer._analyzeFileGroups.Count);
            }
        }

        [TestMethod, Priority(0)]
        public async Task SitePackagesInPthFile() {
            var files = new[] {
                "a.py",
                "site-packages\\b.py",
                "site-packages\\C\\__init__.py",
                "site-packages\\D\\__init__.py"
            };

            using (var libDb = new TemporaryLibAndDB(files)) {
                libDb.AddFileToLibrary("site-packages\\self.pth", ".");

                using (var analyzer = libDb.Analyzer) {
                    Assert.IsTrue(await analyzer.Prepare(true));

                    // Expect four groups, whereas if self.pth was allowed we'd
                    // only see three.
                    Assert.AreEqual(4, analyzer._analyzeFileGroups.Count);
                }
            }
        }

        /// <summary>
        /// Creates a temporary 'library' and 'database' on disk for testing the
        /// analyzer's change detection.
        /// 
        /// By default, the library was last modified 7 days ago and the
        /// database was last modifies 1 day ago.
        /// 
        /// Use the TouchLibrary() or DeleteLibrary() methods to refresh or
        /// remove files from the library.
        /// 
        /// Use the TouchDatabase() or DeleteDatabase() methods to refresh or
        /// remove files from the database. The original filename should be
        /// passed to these functions.
        /// </summary>
        class TemporaryLibAndDB : IDisposable {
            public readonly string Database;
            public readonly string Library;

            public TemporaryLibAndDB(params string[] pyFiles) {
                var path = Path.GetTempFileName();
                File.Delete(path);
                path = Path.ChangeExtension(path, null);
                Directory.CreateDirectory(path);

                Database = Path.Combine(path, "Database");
                Directory.CreateDirectory(Database);

                Library = Path.Combine(path, "Library");
                Directory.CreateDirectory(Library);

                File.WriteAllText(
                    Path.Combine(Database, "database.ver"),
                    PythonTypeDatabase.CurrentVersion.ToString()
                );

                var yesterday = DateTime.Now.Subtract(TimeSpan.FromDays(1));
                var lastWeek = DateTime.Now.Subtract(TimeSpan.FromDays(7));

                foreach (var file in pyFiles) {
                    path = Path.Combine(Database, GetIdbName(file));
                    Directory.CreateDirectory(Path.GetDirectoryName(path));
                    File.WriteAllText(path, "Not really a database file");
                    File.SetLastWriteTime(path, yesterday);

                    path = Path.Combine(Library, file);
                    Directory.CreateDirectory(Path.GetDirectoryName(path));
                    File.WriteAllText(path, "Not really a Python file");
                    File.SetLastWriteTime(path, lastWeek);
                }

                PrintFiles();
            }

            public void PrintFiles() {
                foreach (var p in FilesInDatabase) {
                    Console.WriteLine(p);
                }

                foreach (var p in FilesInLibrary) {
                    Console.WriteLine(p);
                }
                Console.WriteLine();
            }

            public PyLibAnalyzer Analyzer {
                get {
                    return new PyLibAnalyzer(Guid.Empty,
                        new Version(2, 7),
                        null,
                        new [] {
                            new PythonLibraryPath(Library, true, null),
                            new PythonLibraryPath(Path.Combine(Library, "site-packages"), false, null),
                        },
                        null,
                        Database,
                        null,
                        null,
                        null,
                        false,
                        false,
                        null,
                        1
                    );
                }
            }

            private static string GetIdbName(string pyFile) {
                var file = Path.ChangeExtension(pyFile.Replace('\\', '.'), ".idb");
                if (file.StartsWith("site-packages.")) {
                    int firstDot = file.IndexOf('.'),
                        secondDot = file.IndexOf('.', firstDot + 1),
                        lastDot = file.LastIndexOf('.');
                    if (firstDot != lastDot) {
                        file = Path.Combine(
                            file.Substring(firstDot + 1, secondDot - firstDot),
                            file.Substring(firstDot + 1)
                        );
                    }
                }
                int lastInit = file.LastIndexOf(".__init__.idb");
                if (lastInit > 0) {
                    file = file.Remove(lastInit) + ".idb";
                }
                return file;
            }

            public IEnumerable<string> FilesInDatabase {
                get {
                    return Directory.EnumerateFiles(Database, "*.idb", SearchOption.AllDirectories);
                }
            }

            public IEnumerable<string> FilesInLibrary {
                get {
                    return Directory.EnumerateFiles(Library, "*.*", SearchOption.AllDirectories);
                }
            }

            public void TouchDatabase(DateTime time, params string[] pyFiles) {
                foreach (var file in pyFiles) {
                    var path = Path.Combine(Database, GetIdbName(file));
                    File.SetLastWriteTime(path, time);
                }
            }

            public void TouchDatabase(params string[] pyFiles) {
                TouchDatabase(DateTime.Now, pyFiles);
            }

            public void TouchLibrary(DateTime time, params string[] pyFiles) {
                foreach (var file in pyFiles) {
                    var path = Path.Combine(Library, file);
                    File.SetLastWriteTime(path, time);
                }
            }

            public void TouchLibrary(params string[] pyFiles) {
                TouchLibrary(DateTime.Now, pyFiles);
            }

            public void DeleteDatabase(params string[] pyFiles) {
                foreach (var file in pyFiles) {
                    var path = Path.Combine(Database, GetIdbName(file));
                    File.Delete(path);
                    Console.WriteLine("Deleted " + path);
                }

                PrintFiles();
            }

            public void DeleteLibrary(params string[] pyFiles) {
                foreach (var file in pyFiles) {
                    var path = Path.Combine(Library, file);
                    File.Delete(path);
                    Console.WriteLine("Deleted " + path);
                }

                PrintFiles();
            }

            public void AddFileToLibrary(string file, string contents) {
                File.WriteAllText(Path.Combine(Library, file), contents);
            }

            public void Dispose() {
                try {
                    Directory.Delete(Database, true);
                } catch (Exception ex) {
                    Console.WriteLine("Error while tidying " + Database);
                    Console.WriteLine(ex);
                }

                try {
                    Directory.Delete(Library, true);
                } catch (Exception ex) {
                    Console.WriteLine("Error while tidying " + Library);
                    Console.WriteLine(ex);
                }
            }
        }
    }
}
=======
﻿extern alias analysis;
/* ****************************************************************************
*
* Copyright (c) Microsoft Corporation. 
*
* This source code is subject to terms and conditions of the Apache License, Version 2.0. A 
* copy of the license can be found in the License.html file at the root of this distribution. If 
* you cannot locate the Apache License, Version 2.0, please send an email to 
* vspython@microsoft.com. By using this source code in any fashion, you are agreeing to be bound 
* by the terms of the Apache License, Version 2.0.
*
* You must not remove this notice, or any other, from this software.
*
* ***************************************************************************/

using System;
using System.Collections.Generic;
using System.IO;
using System.Linq;
using System.Text;
using System.Text.RegularExpressions;
using System.Threading.Tasks;
using analysis::Microsoft.PythonTools.Parsing;
using Microsoft.PythonTools.Analysis;
using Microsoft.PythonTools.Interpreter;
using Microsoft.VisualStudio.TestTools.UnitTesting;
using TestUtilities;
using TestUtilities.Python;

namespace AnalysisTests {
    [TestClass]
    public class AnalyzerTests {
        [ClassInitialize]
        public static void DoDeployment(TestContext context) {
            AssertListener.Initialize();
            PythonTestData.Deploy(includeTestData: false);
        }

        [TestMethod, Priority(0)]
        public async Task LogFileEncoding() {
            // Ensure that log messages round-trip correctly.

            const string TEST = "Abc \u01FA\u0299\uFB3B";
            var log1 = Path.GetTempFileName();
            var log2 = Path.GetTempFileName();

            try {
                using (var analyzer = new PyLibAnalyzer(
                    Guid.Empty,
                    PythonLanguageVersion.None,
                    null,
                    null,
                    null,
                    null,
                    log1,
                    log2,
                    null,
                    false,
                    false,
                    null,
                    1
                )) {
                    await analyzer.StartTraceListener();
                    analyzer.TraceError(TEST);
                    analyzer.TraceWarning(TEST);
                    analyzer.TraceInformation(TEST);
                    analyzer.TraceVerbose(TEST);

                    analyzer.LogToGlobal(TEST);
                }

                var content1 = File.ReadLines(log1, Encoding.UTF8)
                    .Where(line => !string.IsNullOrWhiteSpace(line))
                    .Skip(1)    // Skip the header
                    .Select(line => line.Trim())
                    .ToArray();
                Console.WriteLine(string.Join(Environment.NewLine, content1));
                Console.WriteLine();
                Assert.IsTrue(Regex.IsMatch(content1[0], @"^\d\d\d\d-\d\d-\d\dT\d\d:\d\d:\d\d: \[ERROR\] " + TEST + "$"), content1[0]);
                Assert.IsTrue(Regex.IsMatch(content1[1], @"^\d\d\d\d-\d\d-\d\dT\d\d:\d\d:\d\d: \[WARNING\] " + TEST + "$"), content1[1]);
                Assert.IsTrue(Regex.IsMatch(content1[2], @"^\d\d\d\d-\d\d-\d\dT\d\d:\d\d:\d\d: " + TEST + "$"), content1[2]);
#if DEBUG
                Assert.IsTrue(Regex.IsMatch(content1[3], @"^\d\d\d\d-\d\d-\d\dT\d\d:\d\d:\d\d: \[VERBOSE\] " + TEST + "$"), content1[3]);
#endif

                var content2 = File.ReadAllText(log2, Encoding.UTF8);
                Console.WriteLine(content2);
                Assert.IsTrue(Regex.IsMatch(content2, @"\d\d\d\d-\d\d-\d\dT\d\d:\d\d:\d\d " + TEST + " .+$"), content2);
            } finally {
                File.Delete(log1);
                File.Delete(log2);
            }
        }

        private static DateTime LastWeek {
            get {
                return DateTime.Now.Subtract(TimeSpan.FromDays(7));
            }
        }

        private static DateTime Yesterday {
            get {
                return DateTime.Now.Subtract(TimeSpan.FromDays(1));
            }
        }

        [TestMethod, Priority(0)]
        public void TemporaryLibTest() {
            string libPath = "C:\\", dbPath = "C:\\";

            using (var libDb = new TemporaryLibAndDB(
                "a.py",
                "b.pyd",
                "A1\\__init__.py",
                "A1\\a.py",
                "A2\\__init__.py",
                "A2\\a.py",
                "site-packages\\B\\__init__.py",
                "site-packages\\B\\b.py"
            )) {
                libPath = libDb.Library;
                dbPath = libDb.Database;

                Assert.AreEqual(8, libDb.FilesInDatabase.Count());
                Assert.AreEqual(8, libDb.FilesInLibrary.Count());

                foreach (var p in libDb.FilesInDatabase) {
                    Console.WriteLine(p);
                }

                foreach (var p in libDb.FilesInLibrary) {
                    Console.WriteLine(p);
                }

                Assert.IsTrue(File.Exists(Path.Combine(libDb.Database, "database.ver")));
                Assert.AreEqual(
                    PythonTypeDatabase.CurrentVersion,
                    int.Parse(File.ReadAllText(Path.Combine(libDb.Database, "database.ver")))
                );

                var path = Path.Combine(libDb.Library, "a.py");
                Assert.IsTrue(File.Exists(path), path);
                path = Path.Combine(libDb.Library, "b.pyd");
                Assert.IsTrue(File.Exists(path), path);
                path = Path.Combine(libDb.Library, "A1\\a.py");
                Assert.IsTrue(File.Exists(path), path);
                path = Path.Combine(libDb.Library, "A2\\a.py");
                Assert.IsTrue(File.Exists(path), path);
                path = Path.Combine(libDb.Library, "site-packages\\B\\__init__.py");
                Assert.IsTrue(File.Exists(path), path);
                path = Path.Combine(libDb.Library, "site-packages\\B\\b.py");
                Assert.IsTrue(File.Exists(path), path);

                path = Path.Combine(libDb.Database, "a.idb");
                Assert.IsTrue(File.Exists(path), path);
                path = Path.Combine(libDb.Database, "b.idb");
                Assert.IsTrue(File.Exists(path), path);
                path = Path.Combine(libDb.Database, "A1.a.idb");
                Assert.IsTrue(File.Exists(path), path);
                path = Path.Combine(libDb.Database, "A2.a.idb");
                Assert.IsTrue(File.Exists(path), path);
                path = Path.Combine(libDb.Database, "B", "B.idb");
                Assert.IsTrue(File.Exists(path), path);
                path = Path.Combine(libDb.Database, "B", "B.b.idb");
                Assert.IsTrue(File.Exists(path), path);

                var path1 = Path.Combine(libDb.Library, "a.py");
                var path2 = Path.Combine(libDb.Database, "a.idb");
                libDb.TouchLibrary(LastWeek, "a.py");
                libDb.TouchDatabase("a.py");
                Assert.IsTrue(File.GetLastWriteTime(path1) < File.GetLastWriteTime(path2));
                libDb.TouchDatabase(LastWeek, "a.py");
                libDb.TouchLibrary("a.py");
                Assert.IsTrue(File.GetLastWriteTime(path1) > File.GetLastWriteTime(path2));
            }

            Assert.IsFalse(Directory.Exists(libPath), libPath);
            Assert.IsFalse(Directory.Exists(dbPath), dbPath);
        }

        private static readonly string[] BasicFiles = new[] {
            "a.py",
            "b.pyd",
            "A1\\__init__.py",
            "A1\\a.py",
            "A2\\__init__.py",
            "A2\\a.py",
            "site-packages\\B\\__init__.py",
            "site-packages\\B\\b.py"
        };

        [TestMethod, Priority(0)]
        public async Task NoFilesOutOfDate() {
            var files = BasicFiles;
            using (var libDb = new TemporaryLibAndDB(files))
            using (var analyzer = libDb.Analyzer) {
                libDb.TouchLibrary(LastWeek, files);
                libDb.TouchDatabase(Yesterday, files);
                Assert.IsFalse(await analyzer.Prepare(true));

                Assert.AreEqual(files.Count(), libDb.FilesInDatabase.Count());
                Assert.AreEqual(0, analyzer._analyzeFileGroups.Count);
                Assert.AreEqual(0, analyzer._scrapeFileGroups.Count);
            }
        }


        [TestMethod, Priority(0)]
        public async Task AllFilesOutOfDate() {
            var files = BasicFiles;
            using (var libDb = new TemporaryLibAndDB(files))
            using (var analyzer = libDb.Analyzer) {
                libDb.TouchLibrary(files);
                Assert.IsTrue(await analyzer.Prepare(true));

                Assert.AreEqual(0, libDb.FilesInDatabase.Count());
                Assert.AreEqual(2, analyzer._analyzeFileGroups.Count);
                Assert.AreEqual(files.Count() - 1, analyzer._analyzeFileGroups.SelectMany(i => i).Count());
                Assert.AreEqual(1, analyzer._scrapeFileGroups.Count);
                Assert.AreEqual(1, analyzer._scrapeFileGroups.SelectMany(i => i).Count());
            }
        }

        [TestMethod, Priority(0)]
        public async Task FileInStdLibMissing() {
            var files = BasicFiles;
            using (var libDb = new TemporaryLibAndDB(files))
            using (var analyzer = libDb.Analyzer) {
                libDb.DeleteLibrary("a.py");

                Assert.IsFalse(await analyzer.Prepare(true));

                // This is the result we'd expect.
                //Assert.AreEqual(files.Count() - 1, libDb.FilesInDatabase.Count())

                // But because we don't provide an interpreter here, no files
                // from the top-level database directory will ever be deleted.
                // Otherwise, sys.builtin_module_names is used to determine
                // which files to keep.
                Assert.AreEqual(files.Count(), libDb.FilesInDatabase.Count());

                Assert.AreEqual(0, analyzer._analyzeFileGroups.Count);
                Assert.AreEqual(0, analyzer._scrapeFileGroups.Count);
            }
        }

        [TestMethod, Priority(0)]
        public async Task FileInSitePackageMissing() {
            var files = BasicFiles;
            using (var libDb = new TemporaryLibAndDB(files))
            using (var analyzer = libDb.Analyzer) {
                libDb.DeleteLibrary("site-packages\\B\\b.py");

                Assert.IsFalse(await analyzer.Prepare(true));

                Assert.AreEqual(files.Count() - 1, libDb.FilesInDatabase.Count());
                Assert.AreEqual(0, analyzer._analyzeFileGroups.Count);
                Assert.AreEqual(0, analyzer._scrapeFileGroups.Count);
            }
        }

        [TestMethod, Priority(0)]
        public async Task FileInStdLibOutOfDate() {
            var files = BasicFiles;
            using (var libDb = new TemporaryLibAndDB(files))
            using (var analyzer = libDb.Analyzer) {
                libDb.TouchLibrary("a.py");

                Assert.IsTrue(await analyzer.Prepare(true));

                Assert.AreEqual(0, libDb.FilesInDatabase.Count());
                Assert.AreEqual(2, analyzer._analyzeFileGroups.Count);
                Assert.AreEqual(files.Count() - 1, analyzer._analyzeFileGroups.SelectMany(i => i).Count());
                Assert.AreEqual(1, analyzer._scrapeFileGroups.Count);
                Assert.AreEqual(1, analyzer._scrapeFileGroups.SelectMany(i => i).Count());
            }
        }

        [TestMethod, Priority(0)]
        public async Task FileInSitePackageOutOfDate() {
            var files = BasicFiles;
            using (var libDb = new TemporaryLibAndDB(files))
            using (var analyzer = libDb.Analyzer) {
                libDb.TouchLibrary("site-packages\\B\\__init__.py");

                Assert.IsTrue(await analyzer.Prepare(true));

                Assert.AreEqual(files.Count() - 2, libDb.FilesInDatabase.Count());
                Assert.AreEqual(1, analyzer._analyzeFileGroups.Count);
                Assert.AreEqual(2, analyzer._analyzeFileGroups.SelectMany(i => i).Count());
                Assert.AreEqual(0, analyzer._scrapeFileGroups.Count);
            }
        }

        [TestMethod, Priority(0)]
        public async Task IdbInStdLibMissing() {
            var files = BasicFiles;
            using (var libDb = new TemporaryLibAndDB(files))
            using (var analyzer = libDb.Analyzer) {
                libDb.DeleteDatabase("a.py");

                Assert.IsTrue(await analyzer.Prepare(true));

                Assert.AreEqual(0, libDb.FilesInDatabase.Count());
                Assert.AreEqual(2, analyzer._analyzeFileGroups.Count);
                Assert.AreEqual(files.Count() - 1, analyzer._analyzeFileGroups.SelectMany(i => i).Count());
                Assert.AreEqual(1, analyzer._scrapeFileGroups.Count);
                Assert.AreEqual(1, analyzer._scrapeFileGroups.SelectMany(i => i).Count());
            }
        }

        [TestMethod, Priority(0)]
        public async Task IdbInSitePackageMissing() {
            var files = BasicFiles;
            using (var libDb = new TemporaryLibAndDB(files))
            using (var analyzer = libDb.Analyzer) {
                libDb.DeleteDatabase("site-packages\\B\\__init__.py");

                Assert.IsTrue(await analyzer.Prepare(true));

                Assert.AreEqual(files.Count() - 2, libDb.FilesInDatabase.Count());
                Assert.AreEqual(1, analyzer._analyzeFileGroups.Count);
                Assert.AreEqual(2, analyzer._analyzeFileGroups.SelectMany(i => i).Count());
                Assert.AreEqual(0, analyzer._scrapeFileGroups.Count);
            }
        }

        [TestMethod, Priority(0)]
        public async Task SitePackageAdded() {
            var files = BasicFiles;
            using (var libDb = new TemporaryLibAndDB(files))
            using (var analyzer = libDb.Analyzer) {
                var path = Path.Combine(libDb.Library, "site-packages", "newPackage");
                Directory.CreateDirectory(path);
                File.WriteAllText(Path.Combine(path, "__init__.py"), "Not a real .py file");
                File.WriteAllText(Path.Combine(path, "newMod.py"), "Not a real .py file");

                Assert.IsTrue(await analyzer.Prepare(true));

                // Nothing deleted, and only one analysis group queued.
                Assert.AreEqual(files.Count(), libDb.FilesInDatabase.Count());
                Assert.AreEqual(1, analyzer._analyzeFileGroups.Count);
                Assert.AreEqual(2, analyzer._analyzeFileGroups.SelectMany(i => i).Count());
                Assert.AreEqual(0, analyzer._scrapeFileGroups.Count);
            }
        }

        [TestMethod, Priority(0)]
        public async Task SitePackageRemoved() {
            var files = BasicFiles;
            using (var libDb = new TemporaryLibAndDB(files))
            using (var analyzer = libDb.Analyzer) {
                var path = Path.Combine(libDb.Library, "site-packages", "B");
                Directory.Delete(path, true);

                Assert.IsFalse(await analyzer.Prepare(true));

                // Two files deleted and nothing queued.
                Assert.AreEqual(files.Count() - 2, libDb.FilesInDatabase.Count());
                Assert.AreEqual(0, analyzer._analyzeFileGroups.Count);
                Assert.AreEqual(0, analyzer._scrapeFileGroups.Count);
            }
        }


        [TestMethod, Priority(0)]
        public async Task ConflictingPyAndPyd() {
            var files = new[] {
                "a.py",
                "a.pyd",
                "b.pyd",
                "b.pyw"
            };
            using (var libDb = new TemporaryLibAndDB(files))
            using (var analyzer = libDb.Analyzer) {
                libDb.DeleteDatabase(files);

                Assert.IsTrue(await analyzer.Prepare(true));

                Assert.AreEqual(0, analyzer._analyzeFileGroups.Count);
                Assert.AreEqual(1, analyzer._scrapeFileGroups.Count);
                Assert.AreEqual(2, analyzer._scrapeFileGroups[0].Count);
            }
        }

        [TestMethod, Priority(0)]
        public async Task ChangeAllToTrueOnSecondGroup() {
            var files = new[] {
                "a.py",
                "site-packages\\b.py",
                "site-packages\\C\\__init__.py"
            };

            using (var libDb = new TemporaryLibAndDB(files))
            using (var analyzer = libDb.Analyzer) {
                Assert.IsTrue(analyzer.SkipUnchanged);

                Assert.IsTrue(await analyzer.Prepare(true));

                Assert.IsFalse(analyzer.SkipUnchanged);
                Assert.AreEqual(3, analyzer._analyzeFileGroups.Count);
            }
        }

        [TestMethod, Priority(0)]
        public async Task SitePackagesInPthFile() {
            var files = new[] {
                "a.py",
                "site-packages\\b.py",
                "site-packages\\C\\__init__.py",
                "site-packages\\D\\__init__.py"
            };

            using (var libDb = new TemporaryLibAndDB(files)) {
                libDb.AddFileToLibrary("site-packages\\self.pth", ".");

                using (var analyzer = libDb.Analyzer) {
                    Assert.IsTrue(await analyzer.Prepare(true));

                    // Expect four groups, whereas if self.pth was allowed we'd
                    // only see three.
                    Assert.AreEqual(4, analyzer._analyzeFileGroups.Count);
                }
            }
        }

        /// <summary>
        /// Creates a temporary 'library' and 'database' on disk for testing the
        /// analyzer's change detection.
        /// 
        /// By default, the library was last modified 7 days ago and the
        /// database was last modifies 1 day ago.
        /// 
        /// Use the TouchLibrary() or DeleteLibrary() methods to refresh or
        /// remove files from the library.
        /// 
        /// Use the TouchDatabase() or DeleteDatabase() methods to refresh or
        /// remove files from the database. The original filename should be
        /// passed to these functions.
        /// </summary>
        class TemporaryLibAndDB : IDisposable {
            public readonly string Database;
            public readonly string Library;

            public TemporaryLibAndDB(params string[] pyFiles) {
                var path = Path.GetTempFileName();
                File.Delete(path);
                path = Path.ChangeExtension(path, null);
                Directory.CreateDirectory(path);

                Database = Path.Combine(path, "Database");
                Directory.CreateDirectory(Database);

                Library = Path.Combine(path, "Library");
                Directory.CreateDirectory(Library);

                File.WriteAllText(
                    Path.Combine(Database, "database.ver"),
                    PythonTypeDatabase.CurrentVersion.ToString()
                );

                var yesterday = DateTime.Now.Subtract(TimeSpan.FromDays(1));
                var lastWeek = DateTime.Now.Subtract(TimeSpan.FromDays(7));

                foreach (var file in pyFiles) {
                    path = Path.Combine(Database, GetIdbName(file));
                    Directory.CreateDirectory(Path.GetDirectoryName(path));
                    File.WriteAllText(path, "Not really a database file");
                    File.SetLastWriteTime(path, yesterday);

                    path = Path.Combine(Library, file);
                    Directory.CreateDirectory(Path.GetDirectoryName(path));
                    File.WriteAllText(path, "Not really a Python file");
                    File.SetLastWriteTime(path, lastWeek);
                }

                PrintFiles();
            }

            public void PrintFiles() {
                foreach (var p in FilesInDatabase) {
                    Console.WriteLine(p);
                }

                foreach (var p in FilesInLibrary) {
                    Console.WriteLine(p);
                }
                Console.WriteLine();
            }

            public PyLibAnalyzer Analyzer {
                get {
                    return new PyLibAnalyzer(Guid.Empty,
                        PythonLanguageVersion.V27,
                        null,
                        new [] {
                            new PythonLibraryPath(Library, true, null),
                            new PythonLibraryPath(Path.Combine(Library, "site-packages"), false, null),
                        },
                        null,
                        Database,
                        null,
                        null,
                        null,
                        false,
                        false,
                        null,
                        1
                    );
                }
            }

            private static string GetIdbName(string pyFile) {
                var file = Path.ChangeExtension(pyFile.Replace('\\', '.'), ".idb");
                if (file.StartsWith("site-packages.")) {
                    int firstDot = file.IndexOf('.'),
                        secondDot = file.IndexOf('.', firstDot + 1),
                        lastDot = file.LastIndexOf('.');
                    if (firstDot != lastDot) {
                        file = Path.Combine(
                            file.Substring(firstDot + 1, secondDot - firstDot),
                            file.Substring(firstDot + 1)
                        );
                    }
                }
                int lastInit = file.LastIndexOf(".__init__.idb");
                if (lastInit > 0) {
                    file = file.Remove(lastInit) + ".idb";
                }
                return file;
            }

            public IEnumerable<string> FilesInDatabase {
                get {
                    return Directory.EnumerateFiles(Database, "*.idb", SearchOption.AllDirectories);
                }
            }

            public IEnumerable<string> FilesInLibrary {
                get {
                    return Directory.EnumerateFiles(Library, "*.*", SearchOption.AllDirectories);
                }
            }

            public void TouchDatabase(DateTime time, params string[] pyFiles) {
                foreach (var file in pyFiles) {
                    var path = Path.Combine(Database, GetIdbName(file));
                    File.SetLastWriteTime(path, time);
                }
            }

            public void TouchDatabase(params string[] pyFiles) {
                TouchDatabase(DateTime.Now, pyFiles);
            }

            public void TouchLibrary(DateTime time, params string[] pyFiles) {
                foreach (var file in pyFiles) {
                    var path = Path.Combine(Library, file);
                    File.SetLastWriteTime(path, time);
                }
            }

            public void TouchLibrary(params string[] pyFiles) {
                TouchLibrary(DateTime.Now, pyFiles);
            }

            public void DeleteDatabase(params string[] pyFiles) {
                foreach (var file in pyFiles) {
                    var path = Path.Combine(Database, GetIdbName(file));
                    File.Delete(path);
                    Console.WriteLine("Deleted " + path);
                }

                PrintFiles();
            }

            public void DeleteLibrary(params string[] pyFiles) {
                foreach (var file in pyFiles) {
                    var path = Path.Combine(Library, file);
                    File.Delete(path);
                    Console.WriteLine("Deleted " + path);
                }

                PrintFiles();
            }

            public void AddFileToLibrary(string file, string contents) {
                File.WriteAllText(Path.Combine(Library, file), contents);
            }

            public void Dispose() {
                try {
                    Directory.Delete(Database, true);
                } catch (Exception ex) {
                    Console.WriteLine("Error while tidying " + Database);
                    Console.WriteLine(ex);
                }

                try {
                    Directory.Delete(Library, true);
                } catch (Exception ex) {
                    Console.WriteLine("Error while tidying " + Library);
                    Console.WriteLine(ex);
                }
            }
        }
    }
}
>>>>>>> e9928cba
<|MERGE_RESOLUTION|>--- conflicted
+++ resolved
@@ -1,613 +1,4 @@
-<<<<<<< HEAD
-/* ****************************************************************************
- *
- * Copyright (c) Microsoft Corporation. 
- *
- * This source code is subject to terms and conditions of the Apache License, Version 2.0. A 
- * copy of the license can be found in the License.html file at the root of this distribution. If 
- * you cannot locate the Apache License, Version 2.0, please send an email to 
- * vspython@microsoft.com. By using this source code in any fashion, you are agreeing to be bound 
- * by the terms of the Apache License, Version 2.0.
- *
- * You must not remove this notice, or any other, from this software.
- *
- * ***************************************************************************/
-
-using System;
-using System.Collections.Generic;
-using System.IO;
-using System.Linq;
-using System.Text;
-using System.Text.RegularExpressions;
-using System.Threading.Tasks;
-using Microsoft.PythonTools.Analysis;
-using Microsoft.PythonTools.Interpreter;
-using Microsoft.VisualStudio.TestTools.UnitTesting;
-using TestUtilities;
-using TestUtilities.Python;
-
-namespace AnalysisTests {
-    [TestClass]
-    public class AnalyzerTests {
-        [ClassInitialize]
-        public static void DoDeployment(TestContext context) {
-            AssertListener.Initialize();
-            PythonTestData.Deploy(includeTestData: false);
-        }
-
-        [TestMethod, Priority(0)]
-        public async Task LogFileEncoding() {
-            // Ensure that log messages round-trip correctly.
-
-            const string TEST = "Abc \u01FA\u0299\uFB3B";
-            var log1 = Path.GetTempFileName();
-            var log2 = Path.GetTempFileName();
-
-            try {
-                using (var analyzer = new PyLibAnalyzer(
-                    Guid.Empty,
-                    new Version(),
-                    null,
-                    null,
-                    null,
-                    null,
-                    log1,
-                    log2,
-                    null,
-                    false,
-                    false,
-                    null,
-                    1
-                )) {
-                    await analyzer.StartTraceListener();
-                    analyzer.TraceError(TEST);
-                    analyzer.TraceWarning(TEST);
-                    analyzer.TraceInformation(TEST);
-                    analyzer.TraceVerbose(TEST);
-
-                    analyzer.LogToGlobal(TEST);
-                }
-
-                var content1 = File.ReadLines(log1, Encoding.UTF8)
-                    .Where(line => !string.IsNullOrWhiteSpace(line))
-                    .Skip(1)    // Skip the header
-                    .Select(line => line.Trim())
-                    .ToArray();
-                Console.WriteLine(string.Join(Environment.NewLine, content1));
-                Console.WriteLine();
-                Assert.IsTrue(Regex.IsMatch(content1[0], @"^\d\d\d\d-\d\d-\d\dT\d\d:\d\d:\d\d: \[ERROR\] " + TEST + "$"), content1[0]);
-                Assert.IsTrue(Regex.IsMatch(content1[1], @"^\d\d\d\d-\d\d-\d\dT\d\d:\d\d:\d\d: \[WARNING\] " + TEST + "$"), content1[1]);
-                Assert.IsTrue(Regex.IsMatch(content1[2], @"^\d\d\d\d-\d\d-\d\dT\d\d:\d\d:\d\d: " + TEST + "$"), content1[2]);
-#if DEBUG
-                Assert.IsTrue(Regex.IsMatch(content1[3], @"^\d\d\d\d-\d\d-\d\dT\d\d:\d\d:\d\d: \[VERBOSE\] " + TEST + "$"), content1[3]);
-#endif
-
-                var content2 = File.ReadAllText(log2, Encoding.UTF8);
-                Console.WriteLine(content2);
-                Assert.IsTrue(Regex.IsMatch(content2, @"\d\d\d\d-\d\d-\d\dT\d\d:\d\d:\d\d " + TEST + " .+$"), content2);
-            } finally {
-                File.Delete(log1);
-                File.Delete(log2);
-            }
-        }
-
-        private static DateTime LastWeek {
-            get {
-                return DateTime.Now.Subtract(TimeSpan.FromDays(7));
-            }
-        }
-
-        private static DateTime Yesterday {
-            get {
-                return DateTime.Now.Subtract(TimeSpan.FromDays(1));
-            }
-        }
-
-        [TestMethod, Priority(0)]
-        public void TemporaryLibTest() {
-            string libPath = "C:\\", dbPath = "C:\\";
-
-            using (var libDb = new TemporaryLibAndDB(
-                "a.py",
-                "b.pyd",
-                "A1\\__init__.py",
-                "A1\\a.py",
-                "A2\\__init__.py",
-                "A2\\a.py",
-                "site-packages\\B\\__init__.py",
-                "site-packages\\B\\b.py"
-            )) {
-                libPath = libDb.Library;
-                dbPath = libDb.Database;
-
-                Assert.AreEqual(8, libDb.FilesInDatabase.Count());
-                Assert.AreEqual(8, libDb.FilesInLibrary.Count());
-
-                foreach (var p in libDb.FilesInDatabase) {
-                    Console.WriteLine(p);
-                }
-
-                foreach (var p in libDb.FilesInLibrary) {
-                    Console.WriteLine(p);
-                }
-
-                Assert.IsTrue(File.Exists(Path.Combine(libDb.Database, "database.ver")));
-                Assert.AreEqual(
-                    PythonTypeDatabase.CurrentVersion,
-                    int.Parse(File.ReadAllText(Path.Combine(libDb.Database, "database.ver")))
-                );
-
-                var path = Path.Combine(libDb.Library, "a.py");
-                Assert.IsTrue(File.Exists(path), path);
-                path = Path.Combine(libDb.Library, "b.pyd");
-                Assert.IsTrue(File.Exists(path), path);
-                path = Path.Combine(libDb.Library, "A1\\a.py");
-                Assert.IsTrue(File.Exists(path), path);
-                path = Path.Combine(libDb.Library, "A2\\a.py");
-                Assert.IsTrue(File.Exists(path), path);
-                path = Path.Combine(libDb.Library, "site-packages\\B\\__init__.py");
-                Assert.IsTrue(File.Exists(path), path);
-                path = Path.Combine(libDb.Library, "site-packages\\B\\b.py");
-                Assert.IsTrue(File.Exists(path), path);
-
-                path = Path.Combine(libDb.Database, "a.idb");
-                Assert.IsTrue(File.Exists(path), path);
-                path = Path.Combine(libDb.Database, "b.idb");
-                Assert.IsTrue(File.Exists(path), path);
-                path = Path.Combine(libDb.Database, "A1.a.idb");
-                Assert.IsTrue(File.Exists(path), path);
-                path = Path.Combine(libDb.Database, "A2.a.idb");
-                Assert.IsTrue(File.Exists(path), path);
-                path = Path.Combine(libDb.Database, "B", "B.idb");
-                Assert.IsTrue(File.Exists(path), path);
-                path = Path.Combine(libDb.Database, "B", "B.b.idb");
-                Assert.IsTrue(File.Exists(path), path);
-
-                var path1 = Path.Combine(libDb.Library, "a.py");
-                var path2 = Path.Combine(libDb.Database, "a.idb");
-                libDb.TouchLibrary(LastWeek, "a.py");
-                libDb.TouchDatabase("a.py");
-                Assert.IsTrue(File.GetLastWriteTime(path1) < File.GetLastWriteTime(path2));
-                libDb.TouchDatabase(LastWeek, "a.py");
-                libDb.TouchLibrary("a.py");
-                Assert.IsTrue(File.GetLastWriteTime(path1) > File.GetLastWriteTime(path2));
-            }
-
-            Assert.IsFalse(Directory.Exists(libPath), libPath);
-            Assert.IsFalse(Directory.Exists(dbPath), dbPath);
-        }
-
-        private static readonly string[] BasicFiles = new[] {
-            "a.py",
-            "b.pyd",
-            "A1\\__init__.py",
-            "A1\\a.py",
-            "A2\\__init__.py",
-            "A2\\a.py",
-            "site-packages\\B\\__init__.py",
-            "site-packages\\B\\b.py"
-        };
-
-        [TestMethod, Priority(0)]
-        public async Task NoFilesOutOfDate() {
-            var files = BasicFiles;
-            using (var libDb = new TemporaryLibAndDB(files))
-            using (var analyzer = libDb.Analyzer) {
-                libDb.TouchLibrary(LastWeek, files);
-                libDb.TouchDatabase(Yesterday, files);
-                Assert.IsFalse(await analyzer.Prepare(true));
-
-                Assert.AreEqual(files.Count(), libDb.FilesInDatabase.Count());
-                Assert.AreEqual(0, analyzer._analyzeFileGroups.Count);
-                Assert.AreEqual(0, analyzer._scrapeFileGroups.Count);
-            }
-        }
-
-
-        [TestMethod, Priority(0)]
-        public async Task AllFilesOutOfDate() {
-            var files = BasicFiles;
-            using (var libDb = new TemporaryLibAndDB(files))
-            using (var analyzer = libDb.Analyzer) {
-                libDb.TouchLibrary(files);
-                Assert.IsTrue(await analyzer.Prepare(true));
-
-                Assert.AreEqual(0, libDb.FilesInDatabase.Count());
-                Assert.AreEqual(2, analyzer._analyzeFileGroups.Count);
-                Assert.AreEqual(files.Count() - 1, analyzer._analyzeFileGroups.SelectMany(i => i).Count());
-                Assert.AreEqual(1, analyzer._scrapeFileGroups.Count);
-                Assert.AreEqual(1, analyzer._scrapeFileGroups.SelectMany(i => i).Count());
-            }
-        }
-
-        [TestMethod, Priority(0)]
-        public async Task FileInStdLibMissing() {
-            var files = BasicFiles;
-            using (var libDb = new TemporaryLibAndDB(files))
-            using (var analyzer = libDb.Analyzer) {
-                libDb.DeleteLibrary("a.py");
-
-                Assert.IsFalse(await analyzer.Prepare(true));
-
-                // This is the result we'd expect.
-                //Assert.AreEqual(files.Count() - 1, libDb.FilesInDatabase.Count())
-
-                // But because we don't provide an interpreter here, no files
-                // from the top-level database directory will ever be deleted.
-                // Otherwise, sys.builtin_module_names is used to determine
-                // which files to keep.
-                Assert.AreEqual(files.Count(), libDb.FilesInDatabase.Count());
-
-                Assert.AreEqual(0, analyzer._analyzeFileGroups.Count);
-                Assert.AreEqual(0, analyzer._scrapeFileGroups.Count);
-            }
-        }
-
-        [TestMethod, Priority(0)]
-        public async Task FileInSitePackageMissing() {
-            var files = BasicFiles;
-            using (var libDb = new TemporaryLibAndDB(files))
-            using (var analyzer = libDb.Analyzer) {
-                libDb.DeleteLibrary("site-packages\\B\\b.py");
-
-                Assert.IsFalse(await analyzer.Prepare(true));
-
-                Assert.AreEqual(files.Count() - 1, libDb.FilesInDatabase.Count());
-                Assert.AreEqual(0, analyzer._analyzeFileGroups.Count);
-                Assert.AreEqual(0, analyzer._scrapeFileGroups.Count);
-            }
-        }
-
-        [TestMethod, Priority(0)]
-        public async Task FileInStdLibOutOfDate() {
-            var files = BasicFiles;
-            using (var libDb = new TemporaryLibAndDB(files))
-            using (var analyzer = libDb.Analyzer) {
-                libDb.TouchLibrary("a.py");
-
-                Assert.IsTrue(await analyzer.Prepare(true));
-
-                Assert.AreEqual(0, libDb.FilesInDatabase.Count());
-                Assert.AreEqual(2, analyzer._analyzeFileGroups.Count);
-                Assert.AreEqual(files.Count() - 1, analyzer._analyzeFileGroups.SelectMany(i => i).Count());
-                Assert.AreEqual(1, analyzer._scrapeFileGroups.Count);
-                Assert.AreEqual(1, analyzer._scrapeFileGroups.SelectMany(i => i).Count());
-            }
-        }
-
-        [TestMethod, Priority(0)]
-        public async Task FileInSitePackageOutOfDate() {
-            var files = BasicFiles;
-            using (var libDb = new TemporaryLibAndDB(files))
-            using (var analyzer = libDb.Analyzer) {
-                libDb.TouchLibrary("site-packages\\B\\__init__.py");
-
-                Assert.IsTrue(await analyzer.Prepare(true));
-
-                Assert.AreEqual(files.Count() - 2, libDb.FilesInDatabase.Count());
-                Assert.AreEqual(1, analyzer._analyzeFileGroups.Count);
-                Assert.AreEqual(2, analyzer._analyzeFileGroups.SelectMany(i => i).Count());
-                Assert.AreEqual(0, analyzer._scrapeFileGroups.Count);
-            }
-        }
-
-        [TestMethod, Priority(0)]
-        public async Task IdbInStdLibMissing() {
-            var files = BasicFiles;
-            using (var libDb = new TemporaryLibAndDB(files))
-            using (var analyzer = libDb.Analyzer) {
-                libDb.DeleteDatabase("a.py");
-
-                Assert.IsTrue(await analyzer.Prepare(true));
-
-                Assert.AreEqual(0, libDb.FilesInDatabase.Count());
-                Assert.AreEqual(2, analyzer._analyzeFileGroups.Count);
-                Assert.AreEqual(files.Count() - 1, analyzer._analyzeFileGroups.SelectMany(i => i).Count());
-                Assert.AreEqual(1, analyzer._scrapeFileGroups.Count);
-                Assert.AreEqual(1, analyzer._scrapeFileGroups.SelectMany(i => i).Count());
-            }
-        }
-
-        [TestMethod, Priority(0)]
-        public async Task IdbInSitePackageMissing() {
-            var files = BasicFiles;
-            using (var libDb = new TemporaryLibAndDB(files))
-            using (var analyzer = libDb.Analyzer) {
-                libDb.DeleteDatabase("site-packages\\B\\__init__.py");
-
-                Assert.IsTrue(await analyzer.Prepare(true));
-
-                Assert.AreEqual(files.Count() - 2, libDb.FilesInDatabase.Count());
-                Assert.AreEqual(1, analyzer._analyzeFileGroups.Count);
-                Assert.AreEqual(2, analyzer._analyzeFileGroups.SelectMany(i => i).Count());
-                Assert.AreEqual(0, analyzer._scrapeFileGroups.Count);
-            }
-        }
-
-        [TestMethod, Priority(0)]
-        public async Task SitePackageAdded() {
-            var files = BasicFiles;
-            using (var libDb = new TemporaryLibAndDB(files))
-            using (var analyzer = libDb.Analyzer) {
-                var path = Path.Combine(libDb.Library, "site-packages", "newPackage");
-                Directory.CreateDirectory(path);
-                File.WriteAllText(Path.Combine(path, "__init__.py"), "Not a real .py file");
-                File.WriteAllText(Path.Combine(path, "newMod.py"), "Not a real .py file");
-
-                Assert.IsTrue(await analyzer.Prepare(true));
-
-                // Nothing deleted, and only one analysis group queued.
-                Assert.AreEqual(files.Count(), libDb.FilesInDatabase.Count());
-                Assert.AreEqual(1, analyzer._analyzeFileGroups.Count);
-                Assert.AreEqual(2, analyzer._analyzeFileGroups.SelectMany(i => i).Count());
-                Assert.AreEqual(0, analyzer._scrapeFileGroups.Count);
-            }
-        }
-
-        [TestMethod, Priority(0)]
-        public async Task SitePackageRemoved() {
-            var files = BasicFiles;
-            using (var libDb = new TemporaryLibAndDB(files))
-            using (var analyzer = libDb.Analyzer) {
-                var path = Path.Combine(libDb.Library, "site-packages", "B");
-                Directory.Delete(path, true);
-
-                Assert.IsFalse(await analyzer.Prepare(true));
-
-                // Two files deleted and nothing queued.
-                Assert.AreEqual(files.Count() - 2, libDb.FilesInDatabase.Count());
-                Assert.AreEqual(0, analyzer._analyzeFileGroups.Count);
-                Assert.AreEqual(0, analyzer._scrapeFileGroups.Count);
-            }
-        }
-
-
-        [TestMethod, Priority(0)]
-        public async Task ConflictingPyAndPyd() {
-            var files = new[] {
-                "a.py",
-                "a.pyd",
-                "b.pyd",
-                "b.pyw"
-            };
-            using (var libDb = new TemporaryLibAndDB(files))
-            using (var analyzer = libDb.Analyzer) {
-                libDb.DeleteDatabase(files);
-
-                Assert.IsTrue(await analyzer.Prepare(true));
-
-                Assert.AreEqual(0, analyzer._analyzeFileGroups.Count);
-                Assert.AreEqual(1, analyzer._scrapeFileGroups.Count);
-                Assert.AreEqual(2, analyzer._scrapeFileGroups[0].Count);
-            }
-        }
-
-        [TestMethod, Priority(0)]
-        public async Task ChangeAllToTrueOnSecondGroup() {
-            var files = new[] {
-                "a.py",
-                "site-packages\\b.py",
-                "site-packages\\C\\__init__.py"
-            };
-
-            using (var libDb = new TemporaryLibAndDB(files))
-            using (var analyzer = libDb.Analyzer) {
-                Assert.IsTrue(analyzer.SkipUnchanged);
-
-                Assert.IsTrue(await analyzer.Prepare(true));
-
-                Assert.IsFalse(analyzer.SkipUnchanged);
-                Assert.AreEqual(3, analyzer._analyzeFileGroups.Count);
-            }
-        }
-
-        [TestMethod, Priority(0)]
-        public async Task SitePackagesInPthFile() {
-            var files = new[] {
-                "a.py",
-                "site-packages\\b.py",
-                "site-packages\\C\\__init__.py",
-                "site-packages\\D\\__init__.py"
-            };
-
-            using (var libDb = new TemporaryLibAndDB(files)) {
-                libDb.AddFileToLibrary("site-packages\\self.pth", ".");
-
-                using (var analyzer = libDb.Analyzer) {
-                    Assert.IsTrue(await analyzer.Prepare(true));
-
-                    // Expect four groups, whereas if self.pth was allowed we'd
-                    // only see three.
-                    Assert.AreEqual(4, analyzer._analyzeFileGroups.Count);
-                }
-            }
-        }
-
-        /// <summary>
-        /// Creates a temporary 'library' and 'database' on disk for testing the
-        /// analyzer's change detection.
-        /// 
-        /// By default, the library was last modified 7 days ago and the
-        /// database was last modifies 1 day ago.
-        /// 
-        /// Use the TouchLibrary() or DeleteLibrary() methods to refresh or
-        /// remove files from the library.
-        /// 
-        /// Use the TouchDatabase() or DeleteDatabase() methods to refresh or
-        /// remove files from the database. The original filename should be
-        /// passed to these functions.
-        /// </summary>
-        class TemporaryLibAndDB : IDisposable {
-            public readonly string Database;
-            public readonly string Library;
-
-            public TemporaryLibAndDB(params string[] pyFiles) {
-                var path = Path.GetTempFileName();
-                File.Delete(path);
-                path = Path.ChangeExtension(path, null);
-                Directory.CreateDirectory(path);
-
-                Database = Path.Combine(path, "Database");
-                Directory.CreateDirectory(Database);
-
-                Library = Path.Combine(path, "Library");
-                Directory.CreateDirectory(Library);
-
-                File.WriteAllText(
-                    Path.Combine(Database, "database.ver"),
-                    PythonTypeDatabase.CurrentVersion.ToString()
-                );
-
-                var yesterday = DateTime.Now.Subtract(TimeSpan.FromDays(1));
-                var lastWeek = DateTime.Now.Subtract(TimeSpan.FromDays(7));
-
-                foreach (var file in pyFiles) {
-                    path = Path.Combine(Database, GetIdbName(file));
-                    Directory.CreateDirectory(Path.GetDirectoryName(path));
-                    File.WriteAllText(path, "Not really a database file");
-                    File.SetLastWriteTime(path, yesterday);
-
-                    path = Path.Combine(Library, file);
-                    Directory.CreateDirectory(Path.GetDirectoryName(path));
-                    File.WriteAllText(path, "Not really a Python file");
-                    File.SetLastWriteTime(path, lastWeek);
-                }
-
-                PrintFiles();
-            }
-
-            public void PrintFiles() {
-                foreach (var p in FilesInDatabase) {
-                    Console.WriteLine(p);
-                }
-
-                foreach (var p in FilesInLibrary) {
-                    Console.WriteLine(p);
-                }
-                Console.WriteLine();
-            }
-
-            public PyLibAnalyzer Analyzer {
-                get {
-                    return new PyLibAnalyzer(Guid.Empty,
-                        new Version(2, 7),
-                        null,
-                        new [] {
-                            new PythonLibraryPath(Library, true, null),
-                            new PythonLibraryPath(Path.Combine(Library, "site-packages"), false, null),
-                        },
-                        null,
-                        Database,
-                        null,
-                        null,
-                        null,
-                        false,
-                        false,
-                        null,
-                        1
-                    );
-                }
-            }
-
-            private static string GetIdbName(string pyFile) {
-                var file = Path.ChangeExtension(pyFile.Replace('\\', '.'), ".idb");
-                if (file.StartsWith("site-packages.")) {
-                    int firstDot = file.IndexOf('.'),
-                        secondDot = file.IndexOf('.', firstDot + 1),
-                        lastDot = file.LastIndexOf('.');
-                    if (firstDot != lastDot) {
-                        file = Path.Combine(
-                            file.Substring(firstDot + 1, secondDot - firstDot),
-                            file.Substring(firstDot + 1)
-                        );
-                    }
-                }
-                int lastInit = file.LastIndexOf(".__init__.idb");
-                if (lastInit > 0) {
-                    file = file.Remove(lastInit) + ".idb";
-                }
-                return file;
-            }
-
-            public IEnumerable<string> FilesInDatabase {
-                get {
-                    return Directory.EnumerateFiles(Database, "*.idb", SearchOption.AllDirectories);
-                }
-            }
-
-            public IEnumerable<string> FilesInLibrary {
-                get {
-                    return Directory.EnumerateFiles(Library, "*.*", SearchOption.AllDirectories);
-                }
-            }
-
-            public void TouchDatabase(DateTime time, params string[] pyFiles) {
-                foreach (var file in pyFiles) {
-                    var path = Path.Combine(Database, GetIdbName(file));
-                    File.SetLastWriteTime(path, time);
-                }
-            }
-
-            public void TouchDatabase(params string[] pyFiles) {
-                TouchDatabase(DateTime.Now, pyFiles);
-            }
-
-            public void TouchLibrary(DateTime time, params string[] pyFiles) {
-                foreach (var file in pyFiles) {
-                    var path = Path.Combine(Library, file);
-                    File.SetLastWriteTime(path, time);
-                }
-            }
-
-            public void TouchLibrary(params string[] pyFiles) {
-                TouchLibrary(DateTime.Now, pyFiles);
-            }
-
-            public void DeleteDatabase(params string[] pyFiles) {
-                foreach (var file in pyFiles) {
-                    var path = Path.Combine(Database, GetIdbName(file));
-                    File.Delete(path);
-                    Console.WriteLine("Deleted " + path);
-                }
-
-                PrintFiles();
-            }
-
-            public void DeleteLibrary(params string[] pyFiles) {
-                foreach (var file in pyFiles) {
-                    var path = Path.Combine(Library, file);
-                    File.Delete(path);
-                    Console.WriteLine("Deleted " + path);
-                }
-
-                PrintFiles();
-            }
-
-            public void AddFileToLibrary(string file, string contents) {
-                File.WriteAllText(Path.Combine(Library, file), contents);
-            }
-
-            public void Dispose() {
-                try {
-                    Directory.Delete(Database, true);
-                } catch (Exception ex) {
-                    Console.WriteLine("Error while tidying " + Database);
-                    Console.WriteLine(ex);
-                }
-
-                try {
-                    Directory.Delete(Library, true);
-                } catch (Exception ex) {
-                    Console.WriteLine("Error while tidying " + Library);
-                    Console.WriteLine(ex);
-                }
-            }
-        }
-    }
-}
-=======
-﻿extern alias analysis;
-/* ****************************************************************************
+﻿/* ****************************************************************************
 *
 * Copyright (c) Microsoft Corporation. 
 *
@@ -621,6 +12,7 @@
 *
 * ***************************************************************************/
 
+extern alias analysis;
 using System;
 using System.Collections.Generic;
 using System.IO;
@@ -1213,5 +605,4 @@
             }
         }
     }
-}
->>>>>>> e9928cba
+}