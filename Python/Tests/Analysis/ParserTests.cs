<<<<<<< HEAD
/* ****************************************************************************
 *
 * Copyright (c) Microsoft Corporation. 
 *
 * This source code is subject to terms and conditions of the Apache License, Version 2.0. A 
 * copy of the license can be found in the License.html file at the root of this distribution. If 
 * you cannot locate the Apache License, Version 2.0, please send an email to 
 * vspython@microsoft.com. By using this source code in any fashion, you are agreeing to be bound 
 * by the terms of the Apache License, Version 2.0.
 *
 * You must not remove this notice, or any other, from this software.
 *
 * ***************************************************************************/

using System;
using System.Collections.Generic;
using System.Diagnostics;
using System.IO;
using System.Linq;
using System.Numerics;
using System.Text;
using System.Threading.Tasks;
using Microsoft.PythonTools.Parsing;
using Microsoft.PythonTools.Parsing.Ast;
using Microsoft.VisualStudio.TestTools.UnitTesting;
using TestUtilities;
using TestUtilities.Python;

namespace AnalysisTests {
    /// <summary>
    /// Test cases for parser written in a continuation passing style.
    /// </summary>
    [TestClass]
    public class ParserTests {
        [ClassInitialize]
        public static void DoDeployment(TestContext context) {
            AssertListener.Initialize();
            PythonTestData.Deploy();
        }

        internal static readonly PythonLanguageVersion[] AllVersions = new[] { PythonLanguageVersion.V24, PythonLanguageVersion.V25, PythonLanguageVersion.V26, PythonLanguageVersion.V27, PythonLanguageVersion.V30, PythonLanguageVersion.V31, PythonLanguageVersion.V32, PythonLanguageVersion.V33, PythonLanguageVersion.V34, PythonLanguageVersion.V35 };
        internal static readonly PythonLanguageVersion[] V25AndUp = AllVersions.Where(v => v >= PythonLanguageVersion.V25).ToArray();
        internal static readonly PythonLanguageVersion[] V26AndUp = AllVersions.Where(v => v >= PythonLanguageVersion.V26).ToArray();
        internal static readonly PythonLanguageVersion[] V27AndUp = AllVersions.Where(v => v >= PythonLanguageVersion.V27).ToArray();
        internal static readonly PythonLanguageVersion[] V2Versions = AllVersions.Where(v => v <= PythonLanguageVersion.V27).ToArray();
        internal static readonly PythonLanguageVersion[] V24_V26Versions = AllVersions.Where(v => v <= PythonLanguageVersion.V26).ToArray();
        internal static readonly PythonLanguageVersion[] V24_V25Versions = AllVersions.Where(v => v <= PythonLanguageVersion.V25).ToArray();
        internal static readonly PythonLanguageVersion[] V25_V27Versions = AllVersions.Where(v => v >= PythonLanguageVersion.V25 && v <= PythonLanguageVersion.V27).ToArray();
        internal static readonly PythonLanguageVersion[] V26_V27Versions = AllVersions.Where(v => v >= PythonLanguageVersion.V26 && v <= PythonLanguageVersion.V27).ToArray();
        internal static readonly PythonLanguageVersion[] V30_V32Versions = AllVersions.Where(v => v >= PythonLanguageVersion.V30 && v <= PythonLanguageVersion.V32).ToArray();
        internal static readonly PythonLanguageVersion[] V3Versions = AllVersions.Where(v => v >= PythonLanguageVersion.V30).ToArray();
        internal static readonly PythonLanguageVersion[] V33AndUp = AllVersions.Where(v => v >= PythonLanguageVersion.V33).ToArray();
        internal static readonly PythonLanguageVersion[] V35AndUp = AllVersions.Where(v => v >= PythonLanguageVersion.V35).ToArray();

        #region Test Cases

        [TestMethod, Priority(0)]
        public void MixedWhiteSpace() {
            // mixed, but in different blocks, which is ok
            ParseErrors("MixedWhitespace1.py", PythonLanguageVersion.V27, Severity.Error);

            // mixed in the same block, tabs first
            ParseErrors("MixedWhitespace2.py", PythonLanguageVersion.V27, Severity.Error, new ErrorInfo("inconsistent whitespace", 293, 13, 32, 302, 14, 9));

            // mixed in same block, spaces first
            ParseErrors("MixedWhitespace3.py", PythonLanguageVersion.V27, Severity.Error, new ErrorInfo("inconsistent whitespace", 285, 13, 24, 287, 14, 2));

            // mixed on same line, spaces first
            ParseErrors("MixedWhitespace4.py", PythonLanguageVersion.V27, Severity.Error);

            // mixed on same line, tabs first
            ParseErrors("MixedWhitespace5.py", PythonLanguageVersion.V27, Severity.Error);

            // mixed on a comment line - should not crash
            ParseErrors("MixedWhitespace6.py", PythonLanguageVersion.V27, Severity.Error, new ErrorInfo("inconsistent whitespace", 126, 8, 17, 128, 9, 2));
        }

        [TestMethod, Priority(0)]
        public void Errors() {
            foreach (var version in V30_V32Versions) {
                ParseErrors("Errors3x.py",
                    version,
                    new ErrorInfo("no binding for nonlocal '__class__' found", 23, 2, 14, 32, 2, 23)
                );
            }

            ParseErrors("AllErrors.py",
                PythonLanguageVersion.V24,
                new ErrorInfo("future statement does not support import *", 0, 1, 1, 24, 1, 25),
                new ErrorInfo("future feature is not defined: *", 0, 1, 1, 24, 1, 25),
                new ErrorInfo("not a chance", 26, 2, 1, 55, 2, 30),
                new ErrorInfo("future feature is not defined: unknown", 57, 3, 1, 87, 3, 31),
                new ErrorInfo("default value must be specified here", 106, 5, 16, 107, 5, 17),
                new ErrorInfo("non-keyword arg after keyword arg", 134, 8, 12, 135, 8, 13),
                new ErrorInfo("only one * allowed", 147, 9, 10, 149, 9, 12),
                new ErrorInfo("only one ** allowed", 162, 10, 11, 165, 10, 14),
                new ErrorInfo("keywords must come before ** args", 180, 11, 13, 186, 11, 19),
                new ErrorInfo("unexpected token 'pass'", 197, 14, 1, 201, 14, 5),
                new ErrorInfo("unexpected token '42'", 217, 17, 11, 219, 17, 13),
                new ErrorInfo("unexpected token '42'", 251, 20, 10, 253, 20, 12),
                new ErrorInfo("'break' outside loop", 278, 25, 1, 283, 25, 6),
                new ErrorInfo("'continue' not properly in loop", 285, 26, 1, 293, 26, 9),
                new ErrorInfo("print statement expected expression to be printed", 297, 28, 1, 311, 28, 15),
                new ErrorInfo("'continue' not supported inside 'finally' clause", 374, 34, 9, 382, 34, 17),
                new ErrorInfo("expected expression after del", 386, 36, 1, 389, 36, 4),
                new ErrorInfo("can't delete binary operator", 396, 37, 5, 399, 37, 8),
                new ErrorInfo("can't delete unary operator", 405, 38, 5, 407, 38, 7),
                new ErrorInfo("can't delete or expression", 413, 39, 5, 421, 39, 13),
                new ErrorInfo("can't delete and expression", 427, 40, 5, 436, 40, 14),
                new ErrorInfo("can't delete dictionary display", 442, 41, 5, 444, 41, 7),
                new ErrorInfo("can't delete literal", 450, 42, 5, 454, 42, 9),
                new ErrorInfo("can't delete literal", 460, 43, 5, 464, 43, 9),
                new ErrorInfo("can't assign to literal", 468, 45, 1, 472, 45, 5),
                new ErrorInfo("can't assign to literal", 482, 46, 1, 486, 46, 5),
                new ErrorInfo("'return' outside function", 498, 48, 1, 504, 48, 7),
                new ErrorInfo("'return' with argument inside generator", 539, 53, 5, 548, 53, 14),
                new ErrorInfo("misplaced yield", 552, 55, 1, 557, 55, 6),
                new ErrorInfo("'return' with argument inside generator", 581, 59, 5, 590, 59, 14),
                new ErrorInfo("'return' with argument inside generator", 596, 60, 5, 606, 60, 15),
                new ErrorInfo("invalid syntax", 657, 68, 5, 658, 68, 6),
                new ErrorInfo("invalid syntax", 661, 68, 9, 662, 68, 10),
                new ErrorInfo("illegal expression for augmented assignment", 674, 70, 1, 676, 70, 3),
                new ErrorInfo("missing module name", 692, 72, 6, 698, 72, 12),
                new ErrorInfo("from __future__ imports must occur at the beginning of the file", 749, 78, 1, 780, 78, 32),
                new ErrorInfo("unexpected token 'blazzz'", 797, 82, 10, 803, 82, 16),
                new ErrorInfo("invalid syntax, from cause not allowed in 2.x.", 837, 87, 11, 845, 87, 19),
                new ErrorInfo("invalid syntax, class decorators require 2.6 or later.", 861, 93, 1, 866, 93, 6),
                new ErrorInfo("invalid syntax, parameter annotations require 3.x", 890, 96, 8, 894, 96, 12),
                new ErrorInfo("default value must be specified here", 924, 99, 15, 925, 99, 16),
                new ErrorInfo("positional parameter after * args not allowed", 953, 102, 13, 959, 102, 19),
                new ErrorInfo("duplicate * args arguments", 987, 105, 13, 988, 105, 14),
                new ErrorInfo("duplicate * args arguments", 1017, 108, 13, 1018, 108, 14),
                new ErrorInfo("unexpected token ','", 1045, 111, 11, 1046, 111, 12),
                new ErrorInfo("unexpected token '42'", 1107, 117, 11, 1109, 117, 13),
                new ErrorInfo("duplicate argument 'abc' in function definition", 1143, 120, 12, 1146, 120, 15),
                new ErrorInfo("duplicate argument 'abc' in function definition", 1177, 123, 16, 1180, 123, 19),
                new ErrorInfo("unexpected token '42'", 1208, 127, 7, 1210, 127, 9),
                new ErrorInfo("default 'except' must be last", 1242, 132, 1, 1248, 132, 7),
                new ErrorInfo("'as' requires Python 2.6 or later", 1328, 139, 18, 1330, 139, 20),
                new ErrorInfo("invalid syntax", 1398, 147, 2, 1403, 147, 7),
                new ErrorInfo("invalid syntax", 1404, 147, 8, 1409, 147, 13),
                new ErrorInfo("unexpected token 'b'", 1417, 148, 7, 1418, 148, 8),
                new ErrorInfo("invalid syntax", 1431, 149, 7, 1433, 149, 9),
                new ErrorInfo("invalid syntax", 1431, 149, 7, 1433, 149, 9),
                new ErrorInfo("invalid syntax", 1436, 150, 2, 1441, 150, 7),
                new ErrorInfo("invalid syntax", 1442, 150, 8, 1444, 150, 10),
                new ErrorInfo("invalid syntax", 1451, 152, 4, 1453, 152, 6),
                new ErrorInfo("expected name", 1459, 154, 3, 1461, 154, 5),
                new ErrorInfo("unexpected token '42'", 1476, 156, 7, 1478, 156, 9),
                new ErrorInfo("invalid syntax, set literals require Python 2.7 or later.", 1511, 160, 12, 1512, 160, 13),
                new ErrorInfo("invalid syntax, set literals require Python 2.7 or later.", 1521, 161, 7, 1522, 161, 8)
            );

            ParseErrors("AllErrors.py",
                PythonLanguageVersion.V25,
                new ErrorInfo("future statement does not support import *", 0, 1, 1, 24, 1, 25),
                new ErrorInfo("future feature is not defined: *", 0, 1, 1, 24, 1, 25),
                new ErrorInfo("not a chance", 26, 2, 1, 55, 2, 30),
                new ErrorInfo("future feature is not defined: unknown", 57, 3, 1, 87, 3, 31),
                new ErrorInfo("default value must be specified here", 106, 5, 16, 107, 5, 17),
                new ErrorInfo("non-keyword arg after keyword arg", 134, 8, 12, 135, 8, 13),
                new ErrorInfo("only one * allowed", 147, 9, 10, 149, 9, 12),
                new ErrorInfo("only one ** allowed", 162, 10, 11, 165, 10, 14),
                new ErrorInfo("keywords must come before ** args", 180, 11, 13, 186, 11, 19),
                new ErrorInfo("unexpected token 'pass'", 197, 14, 1, 201, 14, 5),
                new ErrorInfo("unexpected token '42'", 217, 17, 11, 219, 17, 13),
                new ErrorInfo("unexpected token '42'", 251, 20, 10, 253, 20, 12),
                new ErrorInfo("'break' outside loop", 278, 25, 1, 283, 25, 6),
                new ErrorInfo("'continue' not properly in loop", 285, 26, 1, 293, 26, 9),
                new ErrorInfo("print statement expected expression to be printed", 297, 28, 1, 311, 28, 15),
                new ErrorInfo("'continue' not supported inside 'finally' clause", 374, 34, 9, 382, 34, 17),
                new ErrorInfo("expected expression after del", 386, 36, 1, 389, 36, 4),
                new ErrorInfo("can't delete binary operator", 396, 37, 5, 399, 37, 8),
                new ErrorInfo("can't delete unary operator", 405, 38, 5, 407, 38, 7),
                new ErrorInfo("can't delete or expression", 413, 39, 5, 421, 39, 13),
                new ErrorInfo("can't delete and expression", 427, 40, 5, 436, 40, 14),
                new ErrorInfo("can't delete dictionary display", 442, 41, 5, 444, 41, 7),
                new ErrorInfo("can't delete literal", 450, 42, 5, 454, 42, 9),
                new ErrorInfo("can't delete literal", 460, 43, 5, 464, 43, 9),
                new ErrorInfo("can't assign to literal", 468, 45, 1, 472, 45, 5),
                new ErrorInfo("can't assign to literal", 482, 46, 1, 486, 46, 5),
                new ErrorInfo("'return' outside function", 498, 48, 1, 504, 48, 7),
                new ErrorInfo("'return' with argument inside generator", 539, 53, 5, 548, 53, 14),
                new ErrorInfo("misplaced yield", 552, 55, 1, 557, 55, 6),
                new ErrorInfo("'return' with argument inside generator", 581, 59, 5, 590, 59, 14),
                new ErrorInfo("'return' with argument inside generator", 596, 60, 5, 606, 60, 15),
                new ErrorInfo("invalid syntax", 657, 68, 5, 658, 68, 6),
                new ErrorInfo("invalid syntax", 661, 68, 9, 662, 68, 10),
                new ErrorInfo("illegal expression for augmented assignment", 674, 70, 1, 676, 70, 3),
                new ErrorInfo("missing module name", 692, 72, 6, 698, 72, 12),
                new ErrorInfo("from __future__ imports must occur at the beginning of the file", 749, 78, 1, 780, 78, 32),
                new ErrorInfo("unexpected token 'blazzz'", 797, 82, 10, 803, 82, 16),
                new ErrorInfo("invalid syntax, from cause not allowed in 2.x.", 837, 87, 11, 845, 87, 19),
                new ErrorInfo("invalid syntax, class decorators require 2.6 or later.", 861, 93, 1, 866, 93, 6),
                new ErrorInfo("invalid syntax, parameter annotations require 3.x", 890, 96, 8, 894, 96, 12),
                new ErrorInfo("default value must be specified here", 924, 99, 15, 925, 99, 16),
                new ErrorInfo("positional parameter after * args not allowed", 953, 102, 13, 959, 102, 19),
                new ErrorInfo("duplicate * args arguments", 987, 105, 13, 988, 105, 14),
                new ErrorInfo("duplicate * args arguments", 1017, 108, 13, 1018, 108, 14),
                new ErrorInfo("unexpected token ','", 1045, 111, 11, 1046, 111, 12),
                new ErrorInfo("unexpected token '42'", 1107, 117, 11, 1109, 117, 13),
                new ErrorInfo("duplicate argument 'abc' in function definition", 1143, 120, 12, 1146, 120, 15),
                new ErrorInfo("duplicate argument 'abc' in function definition", 1177, 123, 16, 1180, 123, 19),
                new ErrorInfo("unexpected token '42'", 1208, 127, 7, 1210, 127, 9),
                new ErrorInfo("default 'except' must be last", 1242, 132, 1, 1248, 132, 7),
                new ErrorInfo("'as' requires Python 2.6 or later", 1328, 139, 18, 1330, 139, 20),
                new ErrorInfo("invalid syntax", 1398, 147, 2, 1403, 147, 7),
                new ErrorInfo("invalid syntax", 1404, 147, 8, 1409, 147, 13),
                new ErrorInfo("unexpected token 'b'", 1417, 148, 7, 1418, 148, 8),
                new ErrorInfo("invalid syntax", 1431, 149, 7, 1433, 149, 9),
                new ErrorInfo("invalid syntax", 1431, 149, 7, 1433, 149, 9),
                new ErrorInfo("invalid syntax", 1436, 150, 2, 1441, 150, 7),
                new ErrorInfo("invalid syntax", 1442, 150, 8, 1444, 150, 10),
                new ErrorInfo("invalid syntax", 1451, 152, 4, 1453, 152, 6),
                new ErrorInfo("expected name", 1459, 154, 3, 1461, 154, 5),
                new ErrorInfo("unexpected token '42'", 1476, 156, 7, 1478, 156, 9),
                new ErrorInfo("invalid syntax, set literals require Python 2.7 or later.", 1511, 160, 12, 1512, 160, 13),
                new ErrorInfo("invalid syntax, set literals require Python 2.7 or later.", 1521, 161, 7, 1522, 161, 8)
            );

            ParseErrors("AllErrors.py",
                PythonLanguageVersion.V26,
                new ErrorInfo("future statement does not support import *", 0, 1, 1, 24, 1, 25),
                new ErrorInfo("future feature is not defined: *", 0, 1, 1, 24, 1, 25),
                new ErrorInfo("not a chance", 26, 2, 1, 55, 2, 30),
                new ErrorInfo("future feature is not defined: unknown", 57, 3, 1, 87, 3, 31),
                new ErrorInfo("default value must be specified here", 106, 5, 16, 107, 5, 17),
                new ErrorInfo("non-keyword arg after keyword arg", 134, 8, 12, 135, 8, 13),
                new ErrorInfo("only one * allowed", 147, 9, 10, 149, 9, 12),
                new ErrorInfo("only one ** allowed", 162, 10, 11, 165, 10, 14),
                new ErrorInfo("keywords must come before ** args", 180, 11, 13, 186, 11, 19),
                new ErrorInfo("unexpected token 'pass'", 197, 14, 1, 201, 14, 5),
                new ErrorInfo("unexpected token '42'", 217, 17, 11, 219, 17, 13),
                new ErrorInfo("unexpected token '42'", 251, 20, 10, 253, 20, 12),
                new ErrorInfo("'break' outside loop", 278, 25, 1, 283, 25, 6),
                new ErrorInfo("'continue' not properly in loop", 285, 26, 1, 293, 26, 9),
                new ErrorInfo("print statement expected expression to be printed", 297, 28, 1, 311, 28, 15),
                new ErrorInfo("'continue' not supported inside 'finally' clause", 374, 34, 9, 382, 34, 17),
                new ErrorInfo("expected expression after del", 386, 36, 1, 389, 36, 4),
                new ErrorInfo("can't delete binary operator", 396, 37, 5, 399, 37, 8),
                new ErrorInfo("can't delete unary operator", 405, 38, 5, 407, 38, 7),
                new ErrorInfo("can't delete or expression", 413, 39, 5, 421, 39, 13),
                new ErrorInfo("can't delete and expression", 427, 40, 5, 436, 40, 14),
                new ErrorInfo("can't delete dictionary display", 442, 41, 5, 444, 41, 7),
                new ErrorInfo("can't delete literal", 450, 42, 5, 454, 42, 9),
                new ErrorInfo("can't delete literal", 460, 43, 5, 464, 43, 9),
                new ErrorInfo("can't assign to literal", 468, 45, 1, 472, 45, 5),
                new ErrorInfo("can't assign to literal", 482, 46, 1, 486, 46, 5),
                new ErrorInfo("'return' outside function", 498, 48, 1, 504, 48, 7),
                new ErrorInfo("'return' with argument inside generator", 539, 53, 5, 548, 53, 14),
                new ErrorInfo("misplaced yield", 552, 55, 1, 557, 55, 6),
                new ErrorInfo("'return' with argument inside generator", 581, 59, 5, 590, 59, 14),
                new ErrorInfo("'return' with argument inside generator", 596, 60, 5, 606, 60, 15),
                new ErrorInfo("invalid syntax", 657, 68, 5, 658, 68, 6),
                new ErrorInfo("invalid syntax", 661, 68, 9, 662, 68, 10),
                new ErrorInfo("illegal expression for augmented assignment", 674, 70, 1, 676, 70, 3),
                new ErrorInfo("missing module name", 692, 72, 6, 698, 72, 12),
                new ErrorInfo("from __future__ imports must occur at the beginning of the file", 749, 78, 1, 780, 78, 32),
                new ErrorInfo("unexpected token 'blazzz'", 797, 82, 10, 803, 82, 16),
                new ErrorInfo("invalid syntax, from cause not allowed in 2.x.", 837, 87, 11, 845, 87, 19),
                new ErrorInfo("invalid syntax, parameter annotations require 3.x", 890, 96, 8, 894, 96, 12),
                new ErrorInfo("default value must be specified here", 924, 99, 15, 925, 99, 16),
                new ErrorInfo("positional parameter after * args not allowed", 953, 102, 13, 959, 102, 19),
                new ErrorInfo("duplicate * args arguments", 987, 105, 13, 988, 105, 14),
                new ErrorInfo("duplicate * args arguments", 1017, 108, 13, 1018, 108, 14),
                new ErrorInfo("unexpected token ','", 1045, 111, 11, 1046, 111, 12),
                new ErrorInfo("unexpected token '42'", 1107, 117, 11, 1109, 117, 13),
                new ErrorInfo("duplicate argument 'abc' in function definition", 1143, 120, 12, 1146, 120, 15),
                new ErrorInfo("duplicate argument 'abc' in function definition", 1177, 123, 16, 1180, 123, 19),
                new ErrorInfo("unexpected token '42'", 1208, 127, 7, 1210, 127, 9),
                new ErrorInfo("default 'except' must be last", 1242, 132, 1, 1248, 132, 7),
                new ErrorInfo("invalid syntax", 1431, 149, 7, 1433, 149, 9),
                new ErrorInfo("invalid syntax", 1431, 149, 7, 1433, 149, 9),
                new ErrorInfo("invalid syntax", 1442, 150, 8, 1444, 150, 10),
                new ErrorInfo("invalid syntax", 1442, 150, 8, 1444, 150, 10),
                new ErrorInfo("invalid syntax", 1451, 152, 4, 1453, 152, 6),
                new ErrorInfo("expected name", 1459, 154, 3, 1461, 154, 5),
                new ErrorInfo("unexpected token '42'", 1476, 156, 7, 1478, 156, 9),
                new ErrorInfo("invalid syntax, set literals require Python 2.7 or later.", 1511, 160, 12, 1512, 160, 13),
                new ErrorInfo("invalid syntax, set literals require Python 2.7 or later.", 1521, 161, 7, 1522, 161, 8)
            );

            ParseErrors("AllErrors.py",
                PythonLanguageVersion.V27,
                new ErrorInfo("future statement does not support import *", 0, 1, 1, 24, 1, 25),
                new ErrorInfo("future feature is not defined: *", 0, 1, 1, 24, 1, 25),
                new ErrorInfo("not a chance", 26, 2, 1, 55, 2, 30),
                new ErrorInfo("future feature is not defined: unknown", 57, 3, 1, 87, 3, 31),
                new ErrorInfo("default value must be specified here", 106, 5, 16, 107, 5, 17),
                new ErrorInfo("non-keyword arg after keyword arg", 134, 8, 12, 135, 8, 13),
                new ErrorInfo("only one * allowed", 147, 9, 10, 149, 9, 12),
                new ErrorInfo("only one ** allowed", 162, 10, 11, 165, 10, 14),
                new ErrorInfo("keywords must come before ** args", 180, 11, 13, 186, 11, 19),
                new ErrorInfo("unexpected token 'pass'", 197, 14, 1, 201, 14, 5),
                new ErrorInfo("unexpected token '42'", 217, 17, 11, 219, 17, 13),
                new ErrorInfo("unexpected token '42'", 251, 20, 10, 253, 20, 12),
                new ErrorInfo("'break' outside loop", 278, 25, 1, 283, 25, 6),
                new ErrorInfo("'continue' not properly in loop", 285, 26, 1, 293, 26, 9),
                new ErrorInfo("print statement expected expression to be printed", 297, 28, 1, 311, 28, 15),
                new ErrorInfo("'continue' not supported inside 'finally' clause", 374, 34, 9, 382, 34, 17),
                new ErrorInfo("expected expression after del", 386, 36, 1, 389, 36, 4),
                new ErrorInfo("can't delete binary operator", 396, 37, 5, 399, 37, 8),
                new ErrorInfo("can't delete unary operator", 405, 38, 5, 407, 38, 7),
                new ErrorInfo("can't delete or expression", 413, 39, 5, 421, 39, 13),
                new ErrorInfo("can't delete and expression", 427, 40, 5, 436, 40, 14),
                new ErrorInfo("can't delete dictionary display", 442, 41, 5, 444, 41, 7),
                new ErrorInfo("can't delete literal", 450, 42, 5, 454, 42, 9),
                new ErrorInfo("can't delete literal", 460, 43, 5, 464, 43, 9),
                new ErrorInfo("can't assign to literal", 468, 45, 1, 472, 45, 5),
                new ErrorInfo("can't assign to literal", 482, 46, 1, 486, 46, 5),
                new ErrorInfo("'return' outside function", 498, 48, 1, 504, 48, 7),
                new ErrorInfo("'return' with argument inside generator", 539, 53, 5, 548, 53, 14),
                new ErrorInfo("misplaced yield", 552, 55, 1, 557, 55, 6),
                new ErrorInfo("'return' with argument inside generator", 581, 59, 5, 590, 59, 14),
                new ErrorInfo("'return' with argument inside generator", 596, 60, 5, 606, 60, 15),
                new ErrorInfo("invalid syntax", 657, 68, 5, 658, 68, 6),
                new ErrorInfo("invalid syntax", 661, 68, 9, 662, 68, 10),
                new ErrorInfo("illegal expression for augmented assignment", 674, 70, 1, 676, 70, 3),
                new ErrorInfo("missing module name", 692, 72, 6, 698, 72, 12),
                new ErrorInfo("from __future__ imports must occur at the beginning of the file", 749, 78, 1, 780, 78, 32),
                new ErrorInfo("unexpected token 'blazzz'", 797, 82, 10, 803, 82, 16),
                new ErrorInfo("invalid syntax, from cause not allowed in 2.x.", 837, 87, 11, 845, 87, 19),
                new ErrorInfo("invalid syntax, parameter annotations require 3.x", 890, 96, 8, 894, 96, 12),
                new ErrorInfo("default value must be specified here", 924, 99, 15, 925, 99, 16),
                new ErrorInfo("positional parameter after * args not allowed", 953, 102, 13, 959, 102, 19),
                new ErrorInfo("duplicate * args arguments", 987, 105, 13, 988, 105, 14),
                new ErrorInfo("duplicate * args arguments", 1017, 108, 13, 1018, 108, 14),
                new ErrorInfo("unexpected token ','", 1045, 111, 11, 1046, 111, 12),
                new ErrorInfo("unexpected token '42'", 1107, 117, 11, 1109, 117, 13),
                new ErrorInfo("duplicate argument 'abc' in function definition", 1143, 120, 12, 1146, 120, 15),
                new ErrorInfo("duplicate argument 'abc' in function definition", 1177, 123, 16, 1180, 123, 19),
                new ErrorInfo("unexpected token '42'", 1208, 127, 7, 1210, 127, 9),
                new ErrorInfo("default 'except' must be last", 1242, 132, 1, 1248, 132, 7),
                new ErrorInfo("invalid syntax", 1431, 149, 7, 1433, 149, 9),
                new ErrorInfo("invalid syntax", 1431, 149, 7, 1433, 149, 9),
                new ErrorInfo("invalid syntax", 1442, 150, 8, 1444, 150, 10),
                new ErrorInfo("invalid syntax", 1442, 150, 8, 1444, 150, 10),
                new ErrorInfo("invalid syntax", 1451, 152, 4, 1453, 152, 6),
                new ErrorInfo("expected name", 1459, 154, 3, 1461, 154, 5),
                new ErrorInfo("unexpected token '42'", 1476, 156, 7, 1478, 156, 9),
                new ErrorInfo("invalid syntax", 1511, 160, 12, 1512, 160, 13),
                new ErrorInfo("invalid syntax", 1524, 161, 10, 1527, 161, 13)
            );

            foreach (var version in V30_V32Versions) {
                ParseErrors("AllErrors.py",
                    version,
                    new ErrorInfo("future statement does not support import *", 0, 1, 1, 24, 1, 25),
                    new ErrorInfo("future feature is not defined: *", 0, 1, 1, 24, 1, 25),
                    new ErrorInfo("not a chance", 26, 2, 1, 55, 2, 30),
                    new ErrorInfo("future feature is not defined: unknown", 57, 3, 1, 87, 3, 31),
                    new ErrorInfo("default value must be specified here", 106, 5, 16, 107, 5, 17),
                    new ErrorInfo("non-keyword arg after keyword arg", 134, 8, 12, 135, 8, 13),
                    new ErrorInfo("only one * allowed", 147, 9, 10, 149, 9, 12),
                    new ErrorInfo("only one ** allowed", 162, 10, 11, 165, 10, 14),
                    new ErrorInfo("keywords must come before ** args", 180, 11, 13, 186, 11, 19),
                    new ErrorInfo("unexpected token 'pass'", 197, 14, 1, 201, 14, 5),
                    new ErrorInfo("unexpected token '42'", 217, 17, 11, 219, 17, 13),
                    new ErrorInfo("sublist parameters are not supported in 3.x", 216, 17, 10, 222, 17, 16),
                    new ErrorInfo("unexpected token '42'", 251, 20, 10, 253, 20, 12),
                    new ErrorInfo("'break' outside loop", 278, 25, 1, 283, 25, 6),
                    new ErrorInfo("'continue' not properly in loop", 285, 26, 1, 293, 26, 9),
                    new ErrorInfo("'continue' not supported inside 'finally' clause", 374, 34, 9, 382, 34, 17),
                    new ErrorInfo("expected expression after del", 386, 36, 1, 389, 36, 4),
                    new ErrorInfo("can't delete binary operator", 396, 37, 5, 399, 37, 8),
                    new ErrorInfo("can't delete unary operator", 405, 38, 5, 407, 38, 7),
                    new ErrorInfo("can't delete or expression", 413, 39, 5, 421, 39, 13),
                    new ErrorInfo("can't delete and expression", 427, 40, 5, 436, 40, 14),
                    new ErrorInfo("can't delete dictionary display", 442, 41, 5, 444, 41, 7),
                    new ErrorInfo("can't delete literal", 450, 42, 5, 454, 42, 9),
                    new ErrorInfo("can't delete literal", 460, 43, 5, 464, 43, 9),
                    new ErrorInfo("can't assign to literal", 468, 45, 1, 472, 45, 5),
                    new ErrorInfo("can't assign to literal", 482, 46, 1, 486, 46, 5),
                    new ErrorInfo("'return' outside function", 498, 48, 1, 504, 48, 7),
                    new ErrorInfo("'return' with argument inside generator", 539, 53, 5, 548, 53, 14),
                    new ErrorInfo("misplaced yield", 552, 55, 1, 557, 55, 6),
                    new ErrorInfo("'return' with argument inside generator", 581, 59, 5, 590, 59, 14),
                    new ErrorInfo("'return' with argument inside generator", 596, 60, 5, 606, 60, 15),
                    new ErrorInfo("two starred expressions in assignment", 660, 68, 8, 662, 68, 10),
                    new ErrorInfo("illegal expression for augmented assignment", 674, 70, 1, 676, 70, 3),
                    new ErrorInfo("missing module name", 692, 72, 6, 698, 72, 12),
                    new ErrorInfo("import * only allowed at module level", 720, 75, 5, 735, 75, 20),
                    new ErrorInfo("from __future__ imports must occur at the beginning of the file", 749, 78, 1, 780, 78, 32),
                    new ErrorInfo("nonlocal declaration not allowed at module level", 788, 82, 1, 796, 82, 9),
                    new ErrorInfo("invalid syntax, only exception value is allowed in 3.x.", 814, 83, 10, 819, 83, 15),
                    new ErrorInfo("default value must be specified here", 924, 99, 15, 925, 99, 16),
                    new ErrorInfo("duplicate * args arguments", 987, 105, 13, 988, 105, 14),
                    new ErrorInfo("duplicate * args arguments", 1017, 108, 13, 1018, 108, 14),
                    new ErrorInfo("named arguments must follow bare *", 1044, 111, 10, 1048, 111, 14),
                    new ErrorInfo("sublist parameters are not supported in 3.x", 1072, 114, 10, 1077, 114, 15),
                    new ErrorInfo("unexpected token '42'", 1107, 117, 11, 1109, 117, 13),
                    new ErrorInfo("sublist parameters are not supported in 3.x", 1106, 117, 10, 1112, 117, 16),
                    new ErrorInfo("duplicate argument 'abc' in function definition", 1143, 120, 12, 1146, 120, 15),
                    new ErrorInfo("duplicate argument 'abc' in function definition", 1177, 123, 16, 1180, 123, 19),
                    new ErrorInfo("sublist parameters are not supported in 3.x", 1171, 123, 10, 1180, 123, 19),
                    new ErrorInfo("unexpected token '42'", 1208, 127, 7, 1210, 127, 9),
                    new ErrorInfo("\", variable\" not allowed in 3.x - use \"as variable\" instead.", 1277, 134, 17, 1280, 134, 20),
                    new ErrorInfo("default 'except' must be last", 1242, 132, 1, 1248, 132, 7),
                    new ErrorInfo("\", variable\" not allowed in 3.x - use \"as variable\" instead.", 1379, 144, 17, 1382, 144, 20),
                    new ErrorInfo("cannot mix bytes and nonbytes literals", 1404, 147, 8, 1409, 147, 13),
                    new ErrorInfo("cannot mix bytes and nonbytes literals", 1417, 148, 7, 1423, 148, 13),
                    new ErrorInfo("invalid syntax", 1431, 149, 7, 1433, 149, 9),
                    new ErrorInfo("invalid syntax", 1431, 149, 7, 1433, 149, 9),
                    new ErrorInfo("invalid syntax", 1442, 150, 8, 1444, 150, 10),
                    new ErrorInfo("invalid syntax", 1442, 150, 8, 1444, 150, 10),
                    new ErrorInfo("invalid syntax", 1451, 152, 4, 1453, 152, 6),
                    new ErrorInfo("expected name", 1459, 154, 3, 1461, 154, 5),
                    new ErrorInfo("unexpected token '42'", 1476, 156, 7, 1478, 156, 9),
                    new ErrorInfo("invalid syntax", 1511, 160, 12, 1512, 160, 13),
                    new ErrorInfo("invalid syntax", 1524, 161, 10, 1527, 161, 13)
                );
            }

            foreach (var version in V33AndUp) {
                ParseErrors("AllErrors.py",
                    version,
                    new ErrorInfo("future statement does not support import *", 0, 1, 1, 24, 1, 25),
                    new ErrorInfo("future feature is not defined: *", 0, 1, 1, 24, 1, 25),
                    new ErrorInfo("not a chance", 26, 2, 1, 55, 2, 30),
                    new ErrorInfo("future feature is not defined: unknown", 57, 3, 1, 87, 3, 31),
                    new ErrorInfo("default value must be specified here", 106, 5, 16, 107, 5, 17),
                    new ErrorInfo("non-keyword arg after keyword arg", 134, 8, 12, 135, 8, 13),
                    new ErrorInfo("only one * allowed", 147, 9, 10, 149, 9, 12),
                    new ErrorInfo("only one ** allowed", 162, 10, 11, 165, 10, 14),
                    new ErrorInfo("keywords must come before ** args", 180, 11, 13, 186, 11, 19),
                    new ErrorInfo("unexpected token 'pass'", 197, 14, 1, 201, 14, 5),
                    new ErrorInfo("unexpected token '42'", 217, 17, 11, 219, 17, 13),
                    new ErrorInfo("sublist parameters are not supported in 3.x", 216, 17, 10, 222, 17, 16),
                    new ErrorInfo("unexpected token '42'", 251, 20, 10, 253, 20, 12),
                    new ErrorInfo("'break' outside loop", 278, 25, 1, 283, 25, 6),
                    new ErrorInfo("'continue' not properly in loop", 285, 26, 1, 293, 26, 9),
                    new ErrorInfo("'continue' not supported inside 'finally' clause", 374, 34, 9, 382, 34, 17),
                    new ErrorInfo("expected expression after del", 386, 36, 1, 389, 36, 4),
                    new ErrorInfo("can't delete binary operator", 396, 37, 5, 399, 37, 8),
                    new ErrorInfo("can't delete unary operator", 405, 38, 5, 407, 38, 7),
                    new ErrorInfo("can't delete or expression", 413, 39, 5, 421, 39, 13),
                    new ErrorInfo("can't delete and expression", 427, 40, 5, 436, 40, 14),
                    new ErrorInfo("can't delete dictionary display", 442, 41, 5, 444, 41, 7),
                    new ErrorInfo("can't delete literal", 450, 42, 5, 454, 42, 9),
                    new ErrorInfo("can't delete literal", 460, 43, 5, 464, 43, 9),
                    new ErrorInfo("can't assign to literal", 468, 45, 1, 472, 45, 5),
                    new ErrorInfo("can't assign to literal", 482, 46, 1, 486, 46, 5),
                    new ErrorInfo("'return' outside function", 498, 48, 1, 504, 48, 7),
                    new ErrorInfo("misplaced yield", 552, 55, 1, 557, 55, 6),
                    new ErrorInfo("two starred expressions in assignment", 660, 68, 8, 662, 68, 10),
                    new ErrorInfo("illegal expression for augmented assignment", 674, 70, 1, 676, 70, 3),
                    new ErrorInfo("missing module name", 692, 72, 6, 698, 72, 12),
                    new ErrorInfo("import * only allowed at module level", 720, 75, 5, 735, 75, 20),
                    new ErrorInfo("from __future__ imports must occur at the beginning of the file", 749, 78, 1, 780, 78, 32),
                    new ErrorInfo("nonlocal declaration not allowed at module level", 788, 82, 1, 796, 82, 9),
                    new ErrorInfo("invalid syntax, only exception value is allowed in 3.x.", 814, 83, 10, 819, 83, 15),
                    new ErrorInfo("default value must be specified here", 924, 99, 15, 925, 99, 16),
                    new ErrorInfo("duplicate * args arguments", 987, 105, 13, 988, 105, 14),
                    new ErrorInfo("duplicate * args arguments", 1017, 108, 13, 1018, 108, 14),
                    new ErrorInfo("named arguments must follow bare *", 1044, 111, 10, 1048, 111, 14),
                    new ErrorInfo("sublist parameters are not supported in 3.x", 1072, 114, 10, 1077, 114, 15),
                    new ErrorInfo("unexpected token '42'", 1107, 117, 11, 1109, 117, 13),
                    new ErrorInfo("sublist parameters are not supported in 3.x", 1106, 117, 10, 1112, 117, 16),
                    new ErrorInfo("duplicate argument 'abc' in function definition", 1143, 120, 12, 1146, 120, 15),
                    new ErrorInfo("duplicate argument 'abc' in function definition", 1177, 123, 16, 1180, 123, 19),
                    new ErrorInfo("sublist parameters are not supported in 3.x", 1171, 123, 10, 1180, 123, 19),
                    new ErrorInfo("unexpected token '42'", 1208, 127, 7, 1210, 127, 9),
                    new ErrorInfo("\", variable\" not allowed in 3.x - use \"as variable\" instead.", 1277, 134, 17, 1280, 134, 20),
                    new ErrorInfo("default 'except' must be last", 1242, 132, 1, 1248, 132, 7),
                    new ErrorInfo("\", variable\" not allowed in 3.x - use \"as variable\" instead.", 1379, 144, 17, 1382, 144, 20),
                    new ErrorInfo("cannot mix bytes and nonbytes literals", 1404, 147, 8, 1409, 147, 13),
                    new ErrorInfo("cannot mix bytes and nonbytes literals", 1417, 148, 7, 1423, 148, 13),
                    new ErrorInfo("invalid syntax", 1431, 149, 7, 1433, 149, 9),
                    new ErrorInfo("invalid syntax", 1431, 149, 7, 1433, 149, 9),
                    new ErrorInfo("invalid syntax", 1442, 150, 8, 1444, 150, 10),
                    new ErrorInfo("invalid syntax", 1442, 150, 8, 1444, 150, 10),
                    new ErrorInfo("invalid syntax", 1451, 152, 4, 1453, 152, 6),
                    new ErrorInfo("expected name", 1459, 154, 3, 1461, 154, 5),
                    new ErrorInfo("unexpected token '42'", 1476, 156, 7, 1478, 156, 9),
                    new ErrorInfo("invalid syntax", 1511, 160, 12, 1512, 160, 13),
                    new ErrorInfo("invalid syntax", 1524, 161, 10, 1527, 161, 13)
                );
            }
        }

        [TestMethod, Priority(0)]
        public void InvalidUnicodeLiteral() {
            foreach (var version in V26AndUp) {
                ParseErrors("InvalidUnicodeLiteral26Up.py",
                    version,
                    new ErrorInfo("'unicodeescape' codec can't decode bytes in position 44: truncated \\uXXXX escape", 41, 2, 1, 49, 2, 9)
                );
            }

            foreach (var version in V2Versions) {
                ParseErrors("InvalidUnicodeLiteral2x.py",
                    version,
                    new ErrorInfo("'unicodeescape' codec can't decode bytes in position 4: truncated \\uXXXX escape", 0, 1, 1, 9, 1, 10)
                );
            }

            foreach (var version in V3Versions) {
                ParseErrors("InvalidUnicodeLiteral.py",
                    version,
                    new ErrorInfo("'unicodeescape' codec can't decode bytes in position 3: truncated \\uXXXX escape", 0, 1, 1, 8, 1, 9)
                );
            }
        }


        [TestMethod, Priority(0)]
        public void DedentError() {
            foreach (var version in AllVersions) {
                ParseErrors("DedentError.py",
                    version,
                    new ErrorInfo("unindent does not match any outer indentation level", 63, 4, 1, 68, 4, 6)
                );
            }
        }

        [TestMethod, Priority(0)]
        public void DedentErrorLargeFile() {
            foreach (var version in AllVersions) {
                ParseErrors("DedentErrorLargeFile.py",
                    version,
                    new ErrorInfo("unindent does not match any outer indentation level", 3037, 10, 1, 3043, 10, 7)
                );
            }
        }

        [TestMethod, Priority(0)]
        public void Literals() {
            foreach (var version in AllVersions) {
                CheckAst(
                    ParseFile("Literals.py", ErrorSink.Null, version),
                    CheckSuite(
                        CheckStrOrBytesStmt(version, "abc"),
                        CheckStrOrBytesStmt(version, "raw string"),
                        CheckStrOrBytesStmt(version, "raw string"),
                        CheckStrOrBytesStmt(version, "abc"),
                        CheckStrOrBytesStmt(version, "raw string"),
                        CheckStrOrBytesStmt(version, "raw string"),
                        CheckStrOrBytesStmt(version, "abc"),
                        CheckStrOrBytesStmt(version, "raw string"),
                        CheckStrOrBytesStmt(version, "raw string"),
                        CheckStrOrBytesStmt(version, "abc"),
                        CheckStrOrBytesStmt(version, "raw string"),
                        CheckStrOrBytesStmt(version, "raw string"),
                        CheckConstantStmtAndRepr(1000, "1000", version),
                        CheckConstantStmtAndRepr(2147483647, "2147483647", version),
                        CheckConstantStmtAndRepr(3.14, "3.14", version),
                        CheckConstantStmtAndRepr(10.0, "10.0", version),
                        CheckConstantStmtAndRepr(.001, "0.001", version),
                        CheckConstantStmtAndRepr(1e100, "1e+100", version),
                        CheckConstantStmtAndRepr(3.14e-10, "3.14e-10", version),
                        CheckConstantStmtAndRepr(0e0, "0.0", version),
                        CheckConstantStmtAndRepr(new Complex(0, 3.14), "3.14j", version),
                        CheckConstantStmtAndRepr(new Complex(0, 10), "10j", version),
                        CheckConstantStmt(new Complex(0, 10)),
                        CheckConstantStmtAndRepr(new Complex(0, .001), "0.001j", version),
                        CheckConstantStmtAndRepr(new Complex(0, 1e100), "1e+100j", version),
                        CheckConstantStmtAndRepr(new Complex(0, 3.14e-10), "3.14e-10j", version),
                        CheckConstantStmtAndRepr(-2147483648, "-2147483648", version),
                        CheckUnaryStmt(PythonOperator.Negate, CheckConstant(100))
                    )
                );
            }

            foreach (var version in V2Versions) {
                CheckAst(
                    ParseFile("LiteralsV2.py", ErrorSink.Null, version),
                    CheckSuite(
                        CheckConstantStmtAndRepr((BigInteger)1000, "1000L", version),
                        CheckConstantStmtAndRepr("unicode string", "u'unicode string'", version),
                        CheckConstantStmt("unicode string"),
                        CheckConstantStmt("raw unicode"),
                        CheckConstantStmt("raw unicode"),
                        CheckConstantStmt("raw unicode"),
                        CheckConstantStmt("raw unicode"),
                        CheckConstantStmt("unicode string"),
                        CheckConstantStmt("unicode string"),
                        CheckConstantStmt("raw unicode"),
                        CheckConstantStmt("raw unicode"),
                        CheckConstantStmt("raw unicode"),
                        CheckConstantStmt("raw unicode"),
                        CheckConstantStmt("unicode string"),
                        CheckConstantStmt("unicode string"),
                        CheckConstantStmt("raw unicode"),
                        CheckConstantStmt("raw unicode"),
                        CheckConstantStmt("raw unicode"),
                        CheckConstantStmt("raw unicode"),
                        CheckConstantStmt("unicode string"),
                        CheckConstantStmt("unicode string"),
                        CheckConstantStmt("raw unicode"),
                        CheckConstantStmt("raw unicode"),
                        CheckConstantStmt("raw unicode"),
                        CheckConstantStmt("raw unicode"),
                        CheckConstantStmtAndRepr("\\\'\"\a\b\f\n\r\t\u2026\v\x2A\x2A", "u'\\\\\\\'\"\\x07\\x08\\x0c\\n\\r\\t\\u2026\\x0b**'", PythonLanguageVersion.V27),
                        IgnoreStmt(), // u'\N{COLON}',
                        CheckUnaryStmt(PythonOperator.Negate, CheckConstant(new BigInteger(2147483648))),
                        CheckUnaryStmt(PythonOperator.Negate, CheckConstant(new BigInteger(2147483648))),
                        CheckConstantStmt(464),
                        CheckUnaryStmt(PythonOperator.Negate, CheckConstant(new BigInteger(100)))
                    )
                );
            }

            foreach (var version in V30_V32Versions) {
                ParseErrors("LiteralsV2.py",
                    version,
                    new ErrorInfo("invalid token", 4, 1, 5, 5, 1, 6),
                    new ErrorInfo("invalid syntax", 8, 2, 2, 24, 2, 18),
                    new ErrorInfo("invalid syntax", 27, 3, 2, 43, 3, 18),
                    new ErrorInfo("invalid syntax", 47, 4, 3, 60, 4, 16),
                    new ErrorInfo("invalid syntax", 64, 5, 3, 77, 5, 16),
                    new ErrorInfo("invalid syntax", 81, 6, 3, 94, 6, 16),
                    new ErrorInfo("invalid syntax", 98, 7, 3, 111, 7, 16),
                    new ErrorInfo("invalid syntax", 114, 8, 2, 134, 8, 22),
                    new ErrorInfo("invalid syntax", 137, 9, 2, 157, 9, 22),
                    new ErrorInfo("invalid syntax", 161, 10, 3, 178, 10, 20),
                    new ErrorInfo("invalid syntax", 182, 11, 3, 199, 11, 20),
                    new ErrorInfo("invalid syntax", 203, 12, 3, 220, 12, 20),
                    new ErrorInfo("invalid syntax", 224, 13, 3, 241, 13, 20),
                    new ErrorInfo("invalid syntax", 244, 14, 2, 260, 14, 18),
                    new ErrorInfo("invalid syntax", 263, 15, 2, 279, 15, 18),
                    new ErrorInfo("invalid syntax", 283, 16, 3, 296, 16, 16),
                    new ErrorInfo("invalid syntax", 300, 17, 3, 313, 17, 16),
                    new ErrorInfo("invalid syntax", 317, 18, 3, 330, 18, 16),
                    new ErrorInfo("invalid syntax", 334, 19, 3, 347, 19, 16),
                    new ErrorInfo("invalid syntax", 350, 20, 2, 370, 20, 22),
                    new ErrorInfo("invalid syntax", 373, 21, 2, 393, 21, 22),
                    new ErrorInfo("invalid syntax", 397, 22, 3, 414, 22, 20),
                    new ErrorInfo("invalid syntax", 418, 23, 3, 435, 23, 20),
                    new ErrorInfo("invalid syntax", 439, 24, 3, 456, 24, 20),
                    new ErrorInfo("invalid syntax", 460, 25, 3, 477, 25, 20),
                    new ErrorInfo("invalid syntax", 480, 26, 2, 519, 27, 36),
                    new ErrorInfo("invalid syntax", 522, 28, 2, 533, 28, 13),
                    new ErrorInfo("invalid token", 546, 29, 12, 547, 29, 13),
                    new ErrorInfo("invalid token", 560, 30, 12, 561, 30, 13),
                    new ErrorInfo("invalid token", 563, 31, 1, 567, 31, 5),
                    new ErrorInfo("invalid token", 573, 32, 5, 574, 32, 6)
                );
            }

            foreach (var version in V33AndUp) {
                ParseErrors("LiteralsV2.py",
                    version,
                    new ErrorInfo("invalid token", 4, 1, 5, 5, 1, 6),
                    new ErrorInfo("invalid token", 546, 29, 12, 547, 29, 13),
                    new ErrorInfo("invalid token", 560, 30, 12, 561, 30, 13),
                    new ErrorInfo("invalid token", 563, 31, 1, 567, 31, 5),
                    new ErrorInfo("invalid token", 573, 32, 5, 574, 32, 6)
                );
                CheckAst(
                    ParseFile("LiteralsV3.py", ErrorSink.Null, version),
                    CheckSuite(
                        CheckConstantStmtAndRepr(true, "True", version),
                        CheckConstantStmtAndRepr(false, "False", version),
                        CheckConstantStmtAndRepr(new BigInteger(111222333444), "111222333444", version),
                        CheckConstantStmt("unicode string"),
                        CheckConstantStmt("unicode string"),
                        CheckConstantStmt("raw unicode"),
                        CheckConstantStmt("raw unicode"),
                        CheckConstantStmt("raw unicode"),
                        CheckConstantStmt("raw unicode"),
                        CheckConstantStmt("unicode string"),
                        CheckConstantStmt("unicode string"),
                        CheckConstantStmt("raw unicode"),
                        CheckConstantStmt("raw unicode"),
                        CheckConstantStmt("raw unicode"),
                        CheckConstantStmt("raw unicode"),
                        CheckConstantStmt("unicode string"),
                        CheckConstantStmt("unicode string"),
                        CheckConstantStmt("raw unicode"),
                        CheckConstantStmt("raw unicode"),
                        CheckConstantStmt("raw unicode"),
                        CheckConstantStmt("raw unicode"),
                        CheckConstantStmt("unicode string"),
                        CheckConstantStmt("unicode string"),
                        CheckConstantStmt("raw unicode"),
                        CheckConstantStmt("raw unicode"),
                        CheckConstantStmt("raw unicode"),
                        CheckConstantStmt("raw unicode"),
                        CheckConstantStmtAndRepr("\\\'\"\a\b\f\n\r\t\u2026\v\x2A\x2A", "'\\\\\\'\"\\x07\\x08\\x0c\\n\\r\\t\\u2026\\x0b**'", PythonLanguageVersion.V33),
                        IgnoreStmt()  // u'\N{COLON}'
                    )
                );
            }
        }

        [TestMethod, Priority(0)]
        public void Literals26() {
            foreach (var version in V26AndUp) {
                CheckAst(
                    ParseFile("Literals26.py", ErrorSink.Null, version),
                    CheckSuite(
                        CheckConstantStmt(464),
                        CheckConstantStmt(4)
                    )
                );
            }

            foreach (var version in V24_V25Versions) {
                ParseErrors("Literals26.py",
                    version,
                    new ErrorInfo("unexpected token 'o720'", 1, 1, 2, 5, 1, 6),
                    new ErrorInfo("unexpected token 'b100'", 8, 2, 2, 12, 2, 6)
                );
            }
        }

        [TestMethod, Priority(0)]
        public void Keywords25() {
            foreach (var version in V24_V25Versions) {
                CheckAst(
                    ParseFile("Keywords25.py", ErrorSink.Null, version),
                    CheckSuite(
                        CheckAssignment(CheckNameExpr("with"), One),
                        CheckAssignment(CheckNameExpr("as"), Two)
                    )
                );
            }

            foreach (var version in V26AndUp) {
                ParseErrors("Keywords25.py",
                    version,
                    new ErrorInfo("unexpected token '='", 5, 1, 6, 6, 1, 7),
                    new ErrorInfo("invalid syntax", 7, 1, 8, 8, 1, 9),
                    new ErrorInfo("unexpected token '<newline>'", 8, 1, 9, 10, 2, 1),
                    new ErrorInfo("unexpected token 'as'", 10, 2, 1, 12, 2, 3),
                    new ErrorInfo("can't assign to ErrorExpression", 10, 2, 1, 12, 2, 3)
                );
            }
        }

        [TestMethod, Priority(0)]
        public void Keywords2x() {
            foreach (var version in V2Versions) {
                CheckAst(
                    ParseFile("Keywords2x.py", ErrorSink.Null, version),
                    CheckSuite(
                        CheckAssignment(CheckNameExpr("True"), One),
                        CheckAssignment(CheckNameExpr("False"), Zero)
                    )
                );
            }

            foreach (var version in V3Versions) {
                ParseErrors("Keywords2x.py",
                    version,
                    new ErrorInfo("can't assign to literal", 0, 1, 1, 4, 1, 5),
                    new ErrorInfo("can't assign to literal", 10, 2, 1, 15, 2, 6)
                );
            }
        }

        [TestMethod, Priority(0)]
        public void Keywords30() {
            foreach (var version in V3Versions) {
                CheckAst(
                    ParseFile("Keywords30.py", ErrorSink.Null, version),
                    CheckSuite(
                        CheckAssignment(Fob, CheckConstant(true)),
                        CheckAssignment(Oar, CheckConstant(false))
                    )
                );
            }

            foreach (var version in V2Versions) {
                CheckAst(
                     ParseFile("Keywords30.py", ErrorSink.Null, version),
                     CheckSuite(
                         CheckAssignment(Fob, CheckNameExpr("True")),
                         CheckAssignment(Oar, CheckNameExpr("False"))
                     )
                 );
            }
        }

        [TestMethod, Priority(0)]
        public void BinaryOperators() {
            foreach (var version in AllVersions) {

                CheckAst(
                    ParseFile("BinaryOperators.py", ErrorSink.Null, version),
                    CheckSuite(
                        CheckBinaryStmt(One, PythonOperator.Add, Two),
                        CheckBinaryStmt(One, PythonOperator.Subtract, Two),
                        CheckBinaryStmt(One, PythonOperator.Multiply, Two),
                        CheckBinaryStmt(One, PythonOperator.Power, Two),
                        CheckBinaryStmt(One, PythonOperator.Divide, Two),
                        CheckBinaryStmt(One, PythonOperator.FloorDivide, Two),
                        CheckBinaryStmt(One, PythonOperator.Mod, Two),
                        CheckBinaryStmt(One, PythonOperator.LeftShift, Two),
                        CheckBinaryStmt(One, PythonOperator.RightShift, Two),
                        CheckBinaryStmt(One, PythonOperator.BitwiseAnd, Two),
                        CheckBinaryStmt(One, PythonOperator.BitwiseOr, Two),
                        CheckBinaryStmt(One, PythonOperator.Xor, Two),
                        CheckBinaryStmt(One, PythonOperator.LessThan, Two),
                        CheckBinaryStmt(One, PythonOperator.GreaterThan, Two),
                        CheckBinaryStmt(One, PythonOperator.LessThanOrEqual, Two),
                        CheckBinaryStmt(One, PythonOperator.GreaterThanOrEqual, Two),
                        CheckBinaryStmt(One, PythonOperator.Equal, Two),
                        CheckBinaryStmt(One, PythonOperator.NotEqual, Two),
                        CheckBinaryStmt(One, PythonOperator.Is, Two),
                        CheckBinaryStmt(One, PythonOperator.IsNot, Two),
                        CheckExprStmt(CheckOrExpression(One, Two)),
                        CheckExprStmt(CheckAndExpression(One, Two)),
                        CheckBinaryStmt(One, PythonOperator.In, Two),
                        CheckBinaryStmt(One, PythonOperator.NotIn, Two)
                    )
                );
            }
        }

        [TestMethod, Priority(0)]
        public void BinaryOperatorsV2() {
            foreach (var version in V2Versions) {
                CheckAst(
                    ParseFile("BinaryOperatorsV2.py", ErrorSink.Null, version),
                    CheckSuite(
                        CheckBinaryStmt(One, PythonOperator.NotEqual, Two)
                    )
                );
            }

            foreach (var version in V3Versions) {
                ParseErrors("BinaryOperatorsV2.py", version, new[] { 
                    new ErrorInfo("unexpected token '>'", 3, 1, 4, 4, 1, 5),
                    new ErrorInfo("invalid syntax", 5, 1, 6, 6, 1, 7)
                });
            }
        }

        [TestMethod, Priority(0)]
        public void MatMulOperator() {
            foreach (var version in V35AndUp) {
                CheckAst(
                    ParseFile("MatMulOperator.py", ErrorSink.Null, version),
                    CheckSuite(
                        CheckBinaryStmt(One, PythonOperator.MatMultiply, Two)
                    )
                );
            }

            foreach (var version in V3Versions.Except(V35AndUp)) {
                ParseErrors("MatMulOperator.py", version, new[] { 
                    new ErrorInfo("unexpected token '@'", 2, 1, 3, 3, 1, 4)
                });
            }
        }

        [TestMethod, Priority(0)]
        public void GroupingRecovery() {
            foreach (var version in AllVersions) {
                CheckAst(
                    ParseFile("GroupingRecovery.py", ErrorSink.Null, version),
                    CheckSuite(
                        CheckAssignment(Fob, CheckParenExpr(CheckErrorExpr())),
                        CheckFuncDef("f", new Action<Parameter>[] {
                            p => {
                                Assert.AreEqual("a", p.Name);
                                Assert.AreEqual(15, p.StartIndex);
                            }
                        }, CheckSuite(Pass))
                    )
                );
            }
        }

        [TestMethod, Priority(0)]
        public void UnaryOperators() {
            foreach (var version in AllVersions) {
                CheckAst(
                    ParseFile("UnaryOperators.py", ErrorSink.Null, version),
                    CheckSuite(
                        CheckUnaryStmt(PythonOperator.Negate, One),
                        CheckUnaryStmt(PythonOperator.Invert, One),
                        CheckUnaryStmt(PythonOperator.Pos, One),
                        CheckUnaryStmt(PythonOperator.Not, One)
                    )
                );
            }
        }

        [TestMethod, Priority(0)]
        public void StringPlus() {
            foreach (var version in AllVersions) {
                CheckAst(
                    ParseFile("StringPlus.py", ErrorSink.Null, version),
                    CheckSuite(
                        CheckStrOrBytesStmt(version, "hello again")
                    )
                );
            }
        }

        [TestMethod, Priority(0)]
        public void BytesPlus() {
            foreach (var version in V26AndUp) {
                CheckAst(
                    ParseFile("BytesPlus.py", ErrorSink.Null, version),
                    CheckSuite(
                        CheckExprStmt(CheckConstant(ToBytes("hello again")))
                    )
                );
            }

            foreach (var version in V24_V25Versions) {
                ParseErrors("BytesPlus.py", version,
                    new ErrorInfo("invalid syntax", 1, 1, 2, 8, 1, 9),
                    new ErrorInfo("unexpected token 'b'", 9, 1, 10, 10, 1, 11)
                );
            }
        }

        [TestMethod, Priority(0)]
        public void UnicodePlus() {
            foreach (var version in V2Versions.Concat(V33AndUp)) {
                CheckAst(
                    ParseFile("UnicodePlus.py", ErrorSink.Null, version),
                    CheckSuite(
                        CheckExprStmt(CheckConstant("hello again"))
                    )
                );
            }

            foreach (var version in V30_V32Versions) {
                ParseErrors("UnicodePlus.py", version,
                    new ErrorInfo("invalid syntax", 1, 1, 2, 8, 1, 9),
                    new ErrorInfo("unexpected token 'u'", 9, 1, 10, 10, 1, 11)
                );

            }
        }

        [TestMethod, Priority(0)]
        public void RawBytes() {
            foreach (var version in V33AndUp) {
                CheckAst(
                    ParseFile("RawBytes.py", ErrorSink.Null, version),
                    CheckSuite(
                        CheckExprStmt(CheckConstant(ToBytes("\\fob"))),
                        CheckExprStmt(CheckConstant(ToBytes("\\fob"))),
                        CheckExprStmt(CheckConstant(ToBytes("\\fob"))),
                        CheckExprStmt(CheckConstant(ToBytes("\\fob"))),
                        CheckExprStmt(CheckConstant(ToBytes("\\fob"))),
                        CheckExprStmt(CheckConstant(ToBytes("\\fob"))),
                        CheckExprStmt(CheckConstant(ToBytes("\\fob"))),
                        CheckExprStmt(CheckConstant(ToBytes("\\fob"))),
                        CheckExprStmt(CheckConstant(ToBytes("\\fob"))),
                        CheckExprStmt(CheckConstant(ToBytes("\\fob"))),
                        CheckExprStmt(CheckConstant(ToBytes("\\fob"))),
                        CheckExprStmt(CheckConstant(ToBytes("\\fob"))),
                        CheckExprStmt(CheckConstant(ToBytes("\\fob"))),
                        CheckExprStmt(CheckConstant(ToBytes("\\fob"))),
                        CheckExprStmt(CheckConstant(ToBytes("\\fob"))),
                        CheckExprStmt(CheckConstant(ToBytes("\\fob")))
                    )
                );
            }

            foreach (var version in AllVersions.Except(V33AndUp)) {
                ParseErrors("RawBytes.py", version,
                    new ErrorInfo("invalid syntax", 2, 1, 3, 8, 1, 9),
                    new ErrorInfo("invalid syntax", 12, 2, 3, 22, 2, 13),
                    new ErrorInfo("invalid syntax", 26, 3, 3, 32, 3, 9),
                    new ErrorInfo("invalid syntax", 36, 4, 3, 46, 4, 13),
                    new ErrorInfo("invalid syntax", 50, 5, 3, 56, 5, 9),
                    new ErrorInfo("invalid syntax", 60, 6, 3, 70, 6, 13),
                    new ErrorInfo("invalid syntax", 74, 7, 3, 80, 7, 9),
                    new ErrorInfo("invalid syntax", 84, 8, 3, 94, 8, 13),
                    new ErrorInfo("invalid syntax", 98, 9, 3, 104, 9, 9),
                    new ErrorInfo("invalid syntax", 108, 10, 3, 118, 10, 13),
                    new ErrorInfo("invalid syntax", 122, 11, 3, 128, 11, 9),
                    new ErrorInfo("invalid syntax", 132, 12, 3, 142, 12, 13),
                    new ErrorInfo("invalid syntax", 146, 13, 3, 152, 13, 9),
                    new ErrorInfo("invalid syntax", 156, 14, 3, 166, 14, 13),
                    new ErrorInfo("invalid syntax", 170, 15, 3, 176, 15, 9),
                    new ErrorInfo("invalid syntax", 180, 16, 3, 190, 16, 13)
                );
            }
        }

        [TestMethod, Priority(0)]
        public void Delimiters() {
            foreach (var version in AllVersions) {
                CheckAst(
                    ParseFile("Delimiters.py", ErrorSink.Null, version),
                    CheckSuite(
                        CheckCallStmt(One, PositionalArg(Two)),
                        CheckIndexStmt(One, Two),
                        CheckDictionaryStmt(DictItem(One, Two)),
                        CheckTupleStmt(One, Two, Three),
                        CheckIndexStmt(One, CheckSlice(Two, Three)),
                        CheckIndexStmt(One, CheckSlice(Two, Three, Four)),
                        CheckIndexStmt(One, CheckSlice(Two, null, Four)),
                        CheckIndexStmt(One, CheckSlice(null, null, Four)),
                        CheckIndexStmt(One, Ellipsis),
                        CheckIndexStmt(One, CheckTupleExpr(CheckSlice(null, null))),
                        CheckMemberStmt(Fob, "oar"),
                        CheckAssignment(Fob, One),
                        CheckAssignment(Fob, PythonOperator.Add, One),
                        CheckAssignment(Fob, PythonOperator.Subtract, One),
                        CheckAssignment(Fob, PythonOperator.Multiply, One),
                        CheckAssignment(Fob, PythonOperator.Divide, One),
                        CheckAssignment(Fob, PythonOperator.FloorDivide, One),
                        CheckAssignment(Fob, PythonOperator.Mod, One),
                        CheckAssignment(Fob, PythonOperator.BitwiseAnd, One),
                        CheckAssignment(Fob, PythonOperator.BitwiseOr, One),
                        CheckAssignment(Fob, PythonOperator.Xor, One),
                        CheckAssignment(Fob, PythonOperator.RightShift, One),
                        CheckAssignment(Fob, PythonOperator.LeftShift, One),
                        CheckAssignment(Fob, PythonOperator.Power, One)
                    )
                );
            }
        }

        [TestMethod, Priority(0)]
        public void DelimitersV2() {
            foreach (var version in V2Versions) {
                CheckAst(
                    ParseFile("DelimitersV2.py", ErrorSink.Null, version),
                    CheckSuite(
                        CheckBackquoteStmt(Fob)
                    )
                );
            }

            foreach (var version in V3Versions) {
                ParseErrors(
                    "DelimitersV2.py",
                    version,
                    new[] { 
                        new ErrorInfo("unexpected token '`'", 0, 1, 1, 1, 1, 2),
                        new ErrorInfo("unexpected token 'fob'", 1, 1, 2, 4, 1, 5),
                        new ErrorInfo("unexpected token '`'", 4, 1, 5, 5, 1, 6)
                   }
                );
            }
        }

        [TestMethod, Priority(0)]
        public void ForStmt() {
            foreach (var version in AllVersions) {
                CheckAst(
                    ParseFile("ForStmt.py", ErrorSink.Null, version),
                    CheckSuite(
                        CheckForStmt(Fob, Oar, CheckSuite(Pass)),
                        CheckForStmt(CheckTupleExpr(Fob, Oar), Baz, CheckSuite(Pass)),
                        CheckForStmt(Fob, Oar, CheckSuite(Pass), CheckSuite(Pass)),
                        CheckForStmt(Fob, Oar, CheckSuite(Break)),
                        CheckForStmt(Fob, Oar, CheckSuite(Continue)),
                        CheckForStmt(CheckListExpr(CheckListExpr(Fob), CheckListExpr(Oar)), Baz, CheckSuite(Pass)),
                        CheckForStmt(CheckTupleExpr(CheckParenExpr(Fob), CheckParenExpr(Oar)), Baz, CheckSuite(Pass))
                    )
                );
            }
        }

        [TestMethod, Priority(0)]
        public void WithStmt() {
            foreach (var version in V26AndUp) {
                CheckAst(
                    ParseFile("WithStmt.py", ErrorSink.Null, version),
                    CheckSuite(
                        CheckWithStmt(Fob, CheckSuite(Pass)),
                        CheckWithStmt(Fob, Oar, CheckSuite(Pass)),
                        CheckWithStmt(new[] { Fob, Oar }, CheckSuite(Pass)),
                        CheckWithStmt(new[] { Fob, Baz }, new[] { Oar, Quox }, CheckSuite(Pass))
                    )
                );
            }

            foreach (var version in V24_V25Versions) {
                ParseErrors("WithStmt.py", version,
                    new ErrorInfo("unexpected token 'fob'", 5, 1, 6, 8, 1, 9),
                    new ErrorInfo("unexpected token ':'", 8, 1, 9, 9, 1, 10),
                    new ErrorInfo("unexpected token 'pass'", 10, 1, 11, 14, 1, 15),
                    new ErrorInfo("unexpected token 'fob'", 23, 3, 6, 26, 3, 9),
                    new ErrorInfo("unexpected token 'oar'", 30, 3, 13, 33, 3, 16),
                    new ErrorInfo("unexpected token ':'", 33, 3, 16, 34, 3, 17),
                    new ErrorInfo("unexpected token 'pass'", 35, 3, 18, 39, 3, 22),
                    new ErrorInfo("unexpected token 'fob'", 48, 5, 6, 51, 5, 9),
                    new ErrorInfo("unexpected token ','", 51, 5, 9, 52, 5, 10),
                    new ErrorInfo("unexpected token 'oar'", 53, 5, 11, 56, 5, 14),
                    new ErrorInfo("unexpected token ':'", 56, 5, 14, 57, 5, 15),
                    new ErrorInfo("unexpected token 'pass'", 58, 5, 16, 62, 5, 20),
                    new ErrorInfo("unexpected token 'fob'", 71, 7, 6, 74, 7, 9),
                    new ErrorInfo("unexpected token 'oar'", 78, 7, 13, 81, 7, 16),
                    new ErrorInfo("unexpected token ','", 81, 7, 16, 82, 7, 17),
                    new ErrorInfo("unexpected token 'baz'", 83, 7, 18, 86, 7, 21),
                    new ErrorInfo("unexpected token 'quox'", 90, 7, 25, 94, 7, 29),
                    new ErrorInfo("unexpected token ':'", 94, 7, 29, 95, 7, 30),
                    new ErrorInfo("unexpected token 'pass'", 96, 7, 31, 100, 7, 35)
                );
            }
        }

        [TestMethod, Priority(0)]
        public void Semicolon() {
            foreach (var version in V26AndUp) {
                CheckAst(
                    ParseFile("Semicolon.py", ErrorSink.Null, version),
                    CheckSuite(
                        CheckSuite(
                            CheckConstantStmt(1),
                            CheckConstantStmt(2),
                            CheckConstantStmt(3)
                        ),
                        CheckSuite(
                            CheckNameStmt("fob"),
                            CheckNameStmt("oar"),
                            CheckNameStmt("baz")
                        )
                    )
                );
            }
        }

        [TestMethod, Priority(0)]
        public void DelStmt() {
            foreach (var version in AllVersions) {
                CheckAst(
                    ParseFile("DelStmt.py", ErrorSink.Null, version),
                    CheckSuite(
                        CheckDelStmt(Fob),
                        CheckDelStmt(Fob, Oar),
                        CheckDelStmt(CheckMemberExpr(Fob, "oar")),
                        CheckDelStmt(CheckIndexExpression(Fob, Oar)),
                        CheckDelStmt(CheckTupleExpr(Fob, Oar)),
                        CheckDelStmt(CheckListExpr(Fob, Oar)),
                        CheckDelStmt(CheckParenExpr(Fob))
                    )
                );
            }
        }

        [TestMethod, Priority(0)]
        public void IndexExpr() {
            foreach (var version in AllVersions) {
                CheckAst(
                    ParseFile("IndexExpr.py", ErrorSink.Null, version),
                    CheckSuite(
                        CheckExprStmt(CheckIndexExpression(Fob, CheckConstant(.2)))
                    )
                );
            }
        }

        [TestMethod, Priority(0)]
        public void DelStmtIllegal() {
            foreach (var version in AllVersions) {
                ParseErrors("DelStmtIllegal.py", version,
                    new ErrorInfo("can't delete literal", 4, 1, 5, 5, 1, 6),
                    new ErrorInfo("can't delete generator expression", 11, 2, 5, 31, 2, 25),
                    new ErrorInfo("can't delete function call", 37, 3, 5, 45, 3, 13)
                );
            }
        }

        [TestMethod, Priority(0)]
        public void YieldStmt() {
            foreach (var version in AllVersions) {
                CheckAst(
                    ParseFile("YieldStmt.py", ErrorSink.Null, version),
                    CheckSuite(
                        CheckFuncDef("f", NoParameters,
                            CheckSuite(
                                CheckYieldStmt(One),
                                CheckYieldStmt(CheckTupleExpr(One, Two))
                            )
                        )
                    )
                );
            }
        }

        [TestMethod, Priority(0)]
        public void YieldExpr() {
            foreach (var version in V25AndUp) {
                CheckAst(
                    ParseFile("YieldExpr.py", ErrorSink.Null, version),
                    CheckSuite(
                        CheckFuncDef("f", NoParameters, CheckSuite(
                            CheckYieldStmt(None)
                        )),
                        CheckFuncDef("f", NoParameters, CheckSuite(
                            CheckAssignment(Fob, CheckYieldExpr(None))
                        )),
                        CheckFuncDef("f", NoParameters, CheckSuite(
                            CheckAssignment(Baz, CheckListComp(CheckYieldExpr(Oar), CompFor(Oar, Fob)))
                        ))
                    )
                );
            }

            ParseErrors("YieldExpr.py", PythonLanguageVersion.V24,
                new ErrorInfo("invalid syntax", 19, 2, 10, 21, 3, 1),
                new ErrorInfo("unexpected token 'yield'", 43, 5, 11, 48, 5, 16)
                // [(yield oar) for ...] should be an error, but it is not raised.
                // V24 is not supported by PTVS, so don't fail the test because of this.
                //new ErrorInfo("unexpected token 'yield'", 74, 8, 13, 79, 8, 18)
            );
        }

        [TestMethod, Priority(0)]
        public void YieldStmtIllegal() {
            foreach (var version in V2Versions.Concat(V30_V32Versions)) {
                ParseErrors("YieldStmtIllegal.py", version,
                    new ErrorInfo("misplaced yield", 0, 1, 1, 5, 1, 6),
                    new ErrorInfo("'return' with argument inside generator", 25, 4, 5, 34, 4, 14),
                    new ErrorInfo("'return' with argument inside generator", 78, 9, 5, 87, 9, 14)
                );
            }

            // return inside generator is legal as of 3.3
            foreach (var version in V33AndUp) {
                ParseErrors("YieldStmtIllegal.py", version,
                    new ErrorInfo("misplaced yield", 0, 1, 1, 5, 1, 6)
                );
            }
        }

        [TestMethod, Priority(0)]
        public void YieldFromStmt() {
            foreach (var version in V33AndUp) {
                CheckAst(
                    ParseFile("YieldFromStmt.py", ErrorSink.Null, version),
                    CheckSuite(
                        CheckFuncDef("f", NoParameters,
                            CheckSuite(
                                CheckYieldFromStmt(Fob)
                            )
                        )
                    )
                );
            }
        }

        [TestMethod, Priority(0)]
        public void YieldFromExpr() {
            foreach (var version in V33AndUp) {
                CheckAst(
                    ParseFile("YieldFromExpr.py", ErrorSink.Null, version),
                    CheckSuite(
                        CheckFuncDef("f", NoParameters,
                            CheckSuite(
                                CheckYieldFromStmt(Fob),
                                CheckAssignment(Oar, CheckYieldFromExpr(Fob)),
                                CheckAssignment(Baz, CheckListComp(CheckYieldFromExpr(Oar), CompFor(Oar, Fob)))
                            )
                        )
                    )
                );
            }

            foreach (var version in V25_V27Versions.Concat(V30_V32Versions)) {
                ParseErrors("YieldFromExpr.py", version,
                    new ErrorInfo("invalid syntax", 20, 2, 11, 24, 2, 15),
                    new ErrorInfo("invalid syntax", 46, 3, 17, 50, 3, 21),
                    new ErrorInfo("invalid syntax", 74, 4, 19, 78, 4, 23)
                );
            }
        }

        [TestMethod, Priority(0)]
        public void YieldFromStmtIllegal() {
            foreach (var version in V25_V27Versions.Concat(V30_V32Versions)) {
                if (version == PythonLanguageVersion.V24) {
                    continue;
                }
                ParseErrors("YieldFromStmtIllegal.py", version,
                    new ErrorInfo("misplaced yield", 0, 1, 1, 5, 1, 6),
                    new ErrorInfo("invalid syntax", 6, 1, 7, 10, 1, 11),
                    new ErrorInfo("'return' with argument inside generator", 30, 4, 5, 39, 4, 14),
                    new ErrorInfo("invalid syntax", 51, 5, 11, 55, 5, 15),
                    new ErrorInfo("invalid syntax", 81, 8, 11, 85, 8, 15),
                    new ErrorInfo("'return' with argument inside generator", 93, 9, 5, 102, 9, 14),
                    new ErrorInfo("invalid syntax", 126, 12, 11, 130, 12, 15),
                    new ErrorInfo("invalid syntax", 154, 15, 11, 158, 15, 15)
                );
            }

            foreach (var version in V33AndUp) {
                ParseErrors("YieldFromStmtIllegal.py", version,
                    new ErrorInfo("misplaced yield", 0, 1, 1, 5, 1, 6),
                    new ErrorInfo("invalid syntax", 130, 12, 15, 132, 13, 1),
                    new ErrorInfo("invalid syntax", 159, 15, 16, 166, 15, 23)
                );
            }
        }

        [TestMethod, Priority(0)]
        public void ImportStmt() {
            foreach (var version in AllVersions) {
                CheckAst(
                    ParseFile("ImportStmt.py", ErrorSink.Null, version),
                    CheckSuite(
                        CheckImport(new[] { "sys" }),
                        CheckImport(new[] { "sys", "fob" }),
                        CheckImport(new[] { "sys" }, new[] { "oar" }),
                        CheckImport(new[] { "sys", "fob" }, new[] { "oar", "baz" }),
                        CheckImport(new[] { "sys.fob" }),
                        CheckImport(new[] { "sys.fob" }, new[] { "oar" })
                    )
                );
            }

            foreach (var version in AllVersions) {
                ParseErrors("ImportStmtIllegal.py", version,
                    new ErrorInfo("unexpected token '('", 17, 1, 18, 18, 1, 19),
                    new ErrorInfo("unexpected token '('", 17, 1, 18, 18, 1, 19),
                    new ErrorInfo("unexpected token '('", 17, 1, 18, 18, 1, 19),
                    new ErrorInfo("unexpected token ')'", 24, 1, 25, 25, 1, 26),
                    new ErrorInfo("unexpected token ')'", 25, 1, 26, 26, 1, 27)
                );
            }
        }

        [TestMethod, Priority(0)]
        public void GlobalStmt() {
            foreach (var version in AllVersions) {
                CheckAst(
                    ParseFile("GlobalStmt.py", ErrorSink.Null, version),
                    CheckSuite(
                        CheckFuncDef("f", NoParameters,
                            CheckSuite(
                                CheckGlobal("a"),
                                CheckGlobal("a", "b")
                            )
                        )
                    )
                );
            }
        }

        [TestMethod, Priority(0)]
        public void NonlocalStmt() {
            foreach (var version in V3Versions) {
                CheckAst(
                    ParseFile("NonlocalStmt.py", ErrorSink.Null, version),
                    CheckSuite(
                        CheckFuncDef("g", NoParameters,
                            CheckSuite(
                                CheckAssignment(Fob, One),
                                CheckAssignment(Oar, One),
                                CheckFuncDef("f", NoParameters,
                                    CheckSuite(
                                        CheckNonlocal("fob"),
                                        CheckNonlocal("fob", "oar")
                                    )
                                )
                            )
                        ),
                        CheckFuncDef("g", NoParameters,
                            CheckSuite(
                                CheckFuncDef("f", NoParameters,
                                    CheckSuite(
                                        CheckNonlocal("fob")
                                    )
                                ),
                                CheckAssignment(Fob, One)
                            )
                        ),
                        CheckFuncDef("f", NoParameters,
                            CheckSuite(
                                CheckClassDef("C",
                                    CheckSuite(
                                        CheckNonlocal("fob"),
                                        CheckAssignment(Fob, One)
                                    )
                                ),
                                CheckAssignment(Fob, Two)
                            )
                        ),
                        CheckClassDef("X",
                            CheckSuite(
                                CheckFuncDef("f", new[] { CheckParameter("x") },
                                    CheckSuite(
                                        CheckNonlocal("__class__")
                                    )
                                )
                            )
                        )
                    )
                );
            }

            foreach (var version in V2Versions) {
                ParseErrors("NonlocalStmt.py", version,
                    new ErrorInfo("unexpected token 'fob'", 67, 5, 18, 70, 5, 21),
                    new ErrorInfo("unexpected token '<newline>'", 70, 5, 21, 80, 6, 9),
                    new ErrorInfo("unexpected token 'nonlocal'", 80, 6, 9, 88, 6, 17),
                    new ErrorInfo("unexpected token 'fob'", 144, 11, 18, 147, 11, 21),
                    new ErrorInfo("unexpected token '<newline>'", 147, 11, 21, 149, 12, 1),
                    new ErrorInfo("unexpected token '<NL>'", 149, 12, 1, 155, 13, 5),
                    new ErrorInfo("unexpected token 'fob'", 209, 18, 18, 212, 18, 21),
                    new ErrorInfo("unexpected token '<newline>'", 212, 18, 21, 222, 19, 9),
                    new ErrorInfo("unexpected token 'fob'", 222, 19, 9, 225, 19, 12),
                    new ErrorInfo("unexpected token '='", 226, 19, 13, 227, 19, 14),
                    new ErrorInfo("unexpected token '1'", 228, 19, 15, 229, 19, 16),
                    new ErrorInfo("unexpected token '<newline>'", 229, 19, 16, 235, 20, 5),
                    new ErrorInfo("unexpected token '<dedent>'", 229, 19, 16, 235, 20, 5),
                    new ErrorInfo("unexpected token '__class__'", 288, 24, 18, 297, 24, 27),
                    new ErrorInfo("unexpected token '<newline>'", 297, 24, 27, 299, 25, 1),
                    new ErrorInfo("unexpected token '<dedent>'", 297, 24, 27, 299, 25, 1),
                    new ErrorInfo("unexpected end of file", 299, 25, 1, 299, 25, 1),
                    new ErrorInfo("unexpected end of file", 299, 25, 1, 299, 25, 1)
                );
            }
        }

        [TestMethod, Priority(0)]
        public void NonlocalStmtIllegal() {
            foreach (var version in V3Versions) {
                ParseErrors("NonlocalStmtIllegal.py", version,
                    new ErrorInfo("nonlocal declaration not allowed at module level", 195, 17, 1, 203, 17, 9),
                    new ErrorInfo("name 'x' is nonlocal and global", 118, 10, 13, 128, 10, 23),
                    new ErrorInfo("name 'x' is a parameter and nonlocal", 181, 15, 13, 191, 15, 23),
                    new ErrorInfo("no binding for nonlocal 'x' found", 406, 35, 22, 407, 35, 23),
                    new ErrorInfo("no binding for nonlocal 'x' found", 306, 27, 12, 307, 27, 13),
                    new ErrorInfo("no binding for nonlocal 'globalvar' found", 250, 21, 14, 259, 21, 23),
                    new ErrorInfo("no binding for nonlocal 'a' found", 41, 3, 18, 42, 3, 19)
                );
            }

        }

        [TestMethod, Priority(0)]
        public void WhileStmt() {
            foreach (var version in AllVersions) {
                CheckAst(
                    ParseFile("WhileStmt.py", ErrorSink.Null, version),
                    CheckSuite(
                        CheckWhileStmt(One, CheckSuite(Pass)),
                        CheckWhileStmt(One, CheckSuite(Pass), CheckSuite(Pass))
                    )
                );
            }
        }

        [TestMethod, Priority(0)]
        public void TryStmt() {
            foreach (var version in AllVersions) {
                CheckAst(
                    ParseFile("TryStmt.py", ErrorSink.Null, version),
                    CheckSuite(
                        CheckTryStmt(
                            CheckSuite(Pass),
                            new[] { CheckHandler(null, null, CheckSuite(Pass)) }
                        ),
                        CheckTryStmt(
                            CheckSuite(Pass),
                            new[] { CheckHandler(Exception, null, CheckSuite(Pass)) }
                        )
                    )
                );
            }

            // execpt Exception as e: vs except Exception, e:
            // comma supported in 2.4/2.5, both supported in 2.6 - 2.7, as supported in 3.x
            foreach (var version in V24_V25Versions) {
                TryStmtV2(version);

                ParseErrors(
                    "TryStmtV3.py", version,
                    new ErrorInfo("'as' requires Python 2.6 or later", 33, 3, 18, 35, 3, 20)
                );
            }

            foreach (var version in V26_V27Versions) {
                TryStmtV2(version);
                TryStmtV3(version);
            }

            foreach (var version in V3Versions) {
                TryStmtV3(version);

                ParseErrors(
                    "TryStmtV2.py", version,
                    new ErrorInfo("\", variable\" not allowed in 3.x - use \"as variable\" instead.", 32, 3, 17, 35, 3, 20)
                );
            }
        }

        private void TryStmtV3(PythonLanguageVersion version) {
            CheckAst(
                ParseFile("TryStmtV3.py", ErrorSink.Null, version),
                CheckSuite(
                    CheckTryStmt(
                        CheckSuite(Pass),
                        new[] { CheckHandler(Exception, CheckNameExpr("e"), CheckSuite(Pass)) }
                    )
                )
            );
        }

        private void TryStmtV2(PythonLanguageVersion version) {
            CheckAst(
                ParseFile("TryStmtV2.py", ErrorSink.Null, version),
                CheckSuite(
                    CheckTryStmt(
                        CheckSuite(Pass),
                        new[] { CheckHandler(Exception, CheckNameExpr("e"), CheckSuite(Pass)) }
                    )
                )
            );
        }

        [TestMethod, Priority(0)]
        public void RaiseStmt() {
            foreach (var version in AllVersions) {
                CheckAst(
                    ParseFile("RaiseStmt.py", ErrorSink.Null, version),
                    CheckSuite(
                        CheckRaiseStmt(),
                        CheckRaiseStmt(Fob)
                    )
                );
            }

            foreach (var version in V2Versions) {
                CheckAst(
                    ParseFile("RaiseStmtV2.py", ErrorSink.Null, version),
                    CheckSuite(
                        CheckRaiseStmt(Fob, Oar),
                        CheckRaiseStmt(Fob, Oar, Baz)
                    )
                );

                ParseErrors(
                    "RaiseStmtV3.py", version,
                    new ErrorInfo("invalid syntax, from cause not allowed in 2.x.", 10, 1, 11, 18, 1, 19)
                );
            }

            foreach (var version in V3Versions) {
                CheckAst(
                    ParseFile("RaiseStmtV3.py", ErrorSink.Null, version),
                    CheckSuite(
                        CheckRaiseStmt(Fob, cause: Oar)
                    )
                );

                ParseErrors(
                    "RaiseStmtV2.py", version,
                    new ErrorInfo("invalid syntax, only exception value is allowed in 3.x.", 9, 1, 10, 14, 1, 15),
                    new ErrorInfo("invalid syntax, only exception value is allowed in 3.x.", 25, 2, 10, 30, 2, 15)
                );
            }
        }

        [TestMethod, Priority(0)]
        public void PrintStmt() {
            foreach (var version in V2Versions) {
                CheckAst(
                    ParseFile("PrintStmt.py", ErrorSink.Null, version),
                    CheckSuite(
                        CheckPrintStmt(new Action<Expression>[0]),
                        CheckPrintStmt(new[] { One }),
                        CheckPrintStmt(new[] { One }, trailingComma: true),
                        CheckPrintStmt(new[] { One, Two }),
                        CheckPrintStmt(new[] { One, Two }, trailingComma: true),
                        CheckPrintStmt(new[] { One, Two }, Fob),
                        CheckPrintStmt(new[] { One, Two }, Fob, trailingComma: true),
                        CheckPrintStmt(new Action<Expression>[0], Fob),
                        CheckPrintStmt(new[] { CheckBinaryExpression(One, PythonOperator.Equal, Two) }),
                        CheckPrintStmt(new[] { CheckLambda(new Action<Parameter>[0], One) })
                    )
                );
            }

            foreach (var version in V3Versions) {
                ParseErrors(
                    "PrintStmt.py", version,
                    new ErrorInfo("invalid syntax", 13, 2, 7, 14, 2, 8),
                    new ErrorInfo("invalid syntax", 22, 3, 7, 23, 3, 8),
                    new ErrorInfo("invalid syntax", 32, 4, 7, 33, 4, 8),
                    new ErrorInfo("invalid syntax", 44, 5, 7, 45, 5, 8),
                    new ErrorInfo("invalid syntax", 110, 9, 7, 111, 9, 8),
                    new ErrorInfo("unexpected token 'lambda'", 124, 10, 7, 130, 10, 13),
                    new ErrorInfo("unexpected token ':'", 130, 10, 13, 131, 10, 14),
                    new ErrorInfo("unexpected token '1'", 132, 10, 15, 133, 10, 16)
                );
            }
        }

        [TestMethod, Priority(0)]
        public void AssertStmt() {
            foreach (var version in AllVersions) {
                CheckAst(
                    ParseFile("AssertStmt.py", ErrorSink.Null, version),
                    CheckSuite(
                        CheckAssertStmt(One),
                        CheckAssertStmt(One, Fob)
                    )
                );
            }
        }

        [TestMethod, Priority(0)]
        public void ListComp() {
            foreach (var version in AllVersions) {
                CheckAst(
                    ParseFile("ListComp.py", ErrorSink.Null, version),
                    CheckSuite(
                        CheckExprStmt(CheckListComp(Fob, CompFor(Fob, Oar))),
                        CheckExprStmt(CheckListComp(Fob, CompFor(Fob, Oar), CompIf(Baz))),
                        CheckExprStmt(CheckListComp(Fob, CompFor(Fob, Oar), CompFor(Baz, Quox)))
                    )
                );
            }
        }

        [TestMethod, Priority(0)]
        public void ListComp2x() {
            foreach (var version in V2Versions) {
                CheckAst(
                    ParseFile("ListComp2x.py", ErrorSink.Null, version),
                    CheckSuite(
                        CheckExprStmt(CheckListComp(Fob, CompFor(Fob, CheckTupleExpr(Oar, Baz))))
                    )
                );
            }

            foreach (var version in V3Versions) {
                ParseErrors("ListComp2x.py", version,
                    new ErrorInfo("unexpected token ','", 19, 1, 20, 20, 1, 21),
                    new ErrorInfo("unexpected token ']'", 24, 1, 25, 25, 1, 26)
                );
            }
        }

        [TestMethod, Priority(0)]
        public void GenComp() {
            foreach (var version in AllVersions) {
                CheckAst(
                    ParseFile("GenComp.py", ErrorSink.Null, version),
                    CheckSuite(
                        CheckExprStmt(CheckGeneratorComp(Fob, CompFor(Fob, Oar))),
                        CheckExprStmt(CheckGeneratorComp(Fob, CompFor(Fob, Oar), CompIf(Baz))),
                        CheckExprStmt(CheckGeneratorComp(Fob, CompFor(Fob, Oar), CompFor(Baz, Quox))),
                        CheckCallStmt(Baz, PositionalArg(CheckGeneratorComp(Fob, CompFor(Fob, Oar))))
                    )
                );
            }
        }

        [TestMethod, Priority(0)]
        public void DictComp() {
            foreach (var version in V27AndUp) {
                CheckAst(
                    ParseFile("DictComp.py", ErrorSink.Null, version),
                    CheckSuite(
                        CheckExprStmt(CheckDictComp(Fob, Oar, CompFor(CheckTupleExpr(Fob, Oar), Baz))),
                        CheckExprStmt(CheckDictComp(Fob, Oar, CompFor(CheckTupleExpr(Fob, Oar), Baz), CompIf(Quox))),
                        CheckExprStmt(CheckDictComp(Fob, Oar, CompFor(CheckTupleExpr(Fob, Oar), Baz), CompFor(Quox, Exception)))
                    )
                );
            }

            foreach (var version in V24_V26Versions) {
                ParseErrors("DictComp.py", version,
                    new ErrorInfo("invalid syntax", 9, 1, 10, 12, 1, 13),
                    new ErrorInfo("invalid syntax", 39, 2, 10, 42, 2, 13),
                    new ErrorInfo("invalid syntax", 77, 3, 10, 80, 3, 13)
                );
            }
        }

        [TestMethod, Priority(0)]
        public void SetComp() {
            foreach (var version in V27AndUp) {
                CheckAst(
                    ParseFile("SetComp.py", ErrorSink.Null, version),
                    CheckSuite(
                        CheckExprStmt(CheckSetComp(Fob, CompFor(Fob, Baz))),
                        CheckExprStmt(CheckSetComp(Fob, CompFor(Fob, Baz), CompIf(Quox))),
                        CheckExprStmt(CheckSetComp(Fob, CompFor(Fob, Baz), CompFor(Quox, Exception)))
                    )
                );
            }

            foreach (var version in V24_V26Versions) {
                ParseErrors("SetComp.py", version,
                    new ErrorInfo("invalid syntax, set literals require Python 2.7 or later.", 1, 1, 2, 4, 1, 5),
                    new ErrorInfo("invalid syntax, set literals require Python 2.7 or later.", 23, 2, 2, 26, 2, 5),
                    new ErrorInfo("invalid syntax, set literals require Python 2.7 or later.", 53, 3, 2, 56, 3, 5)
                );
            }
        }

        [TestMethod, Priority(0)]
        public void SetLiteral() {
            foreach (var version in V27AndUp) {
                CheckAst(
                    ParseFile("SetLiteral.py", ErrorSink.Null, version),
                    CheckSuite(
                        CheckExprStmt(CheckSetLiteral(One)),
                        CheckExprStmt(CheckSetLiteral(One, Two))
                    )
                );
            }

            foreach (var version in V24_V26Versions) {
                ParseErrors("SetLiteral.py", version,
                    new ErrorInfo("invalid syntax, set literals require Python 2.7 or later.", 1, 1, 2, 2, 1, 3),
                    new ErrorInfo("invalid syntax, set literals require Python 2.7 or later.", 6, 2, 2, 7, 2, 3)
                );
            }
        }

        [TestMethod, Priority(0)]
        public void IfStmt() {
            foreach (var version in AllVersions) {
                CheckAst(
                    ParseFile("IfStmt.py", ErrorSink.Null, version),
                    CheckSuite(
                        CheckIfStmt(IfTests(IfTest(One, CheckSuite(Pass)))),
                        CheckIfStmt(IfTests(IfTest(One, CheckSuite(Pass)), IfTest(Two, CheckSuite(Pass)))),
                        CheckIfStmt(IfTests(IfTest(One, CheckSuite(Pass))), CheckSuite(Pass))
                    )
                );
            }
        }

        [TestMethod, Priority(0)]
        public void FromImportStmt() {

            foreach (var version in AllVersions) {
                CheckAst(
                    ParseFile("FromImportStmt.py", ErrorSink.Null, version),
                    CheckSuite(
                        CheckFromImport("sys", new[] { "winver" }),
                        CheckFromImport("sys", new[] { "winver" }, new[] { "baz" }),
                        CheckFromImport("sys.fob", new[] { "winver" }),
                        CheckFromImport("sys.fob", new[] { "winver" }, new[] { "baz" }),
                        CheckFromImport("...fob", new[] { "oar" }),
                        CheckFromImport("....fob", new[] { "oar" }),
                        CheckFromImport("......fob", new[] { "oar" }),
                        CheckFromImport(".......fob", new[] { "oar" }),
                        CheckFromImport("fob", new[] { "fob", "baz" }, new string[] { "oar", "quox" })
                    )
                );
            }

            foreach (var version in V2Versions) {
                CheckAst(
                    ParseFile("FromImportStmtV2.py", ErrorSink.Null, version),
                    CheckSuite(
                        CheckFuncDef("f", NoParameters,
                            CheckSuite(CheckFromImport("sys", new[] { "*" }))
                        ),
                        CheckClassDef("C",
                            CheckSuite(CheckFromImport("sys", new[] { "*" }))
                        )
                    )
                );
            }

            foreach (var version in V3Versions) {
                ParseErrors(
                    "FromImportStmtV2.py",
                    version,
                    new ErrorInfo("import * only allowed at module level", 14, 2, 5, 31, 2, 22),
                    new ErrorInfo("import * only allowed at module level", 49, 5, 5, 66, 5, 22)
                );
            }
        }

        [TestMethod, Priority(0)]
        public void FromImportStmtIllegal() {
            foreach (var version in AllVersions) {
                CheckAst(
                    ParseFile("FromImportStmtIllegal.py", ErrorSink.Null, version),
                    CheckSuite(
                        CheckFromImport("", new[] { "fob" })
                    )
                );

                ParseErrors(
                    "FromImportStmtIllegal.py",
                    version,
                    new ErrorInfo("missing module name", 5, 1, 6, 11, 1, 12)
                );
            }
        }

        [TestMethod, Priority(0)]
        public void FromImportStmtIncomplete() {

            foreach (var version in AllVersions) {
                CheckAst(
                    ParseFile("FromImportStmtIncomplete.py", ErrorSink.Null, version),
                    CheckSuite(
                        CheckFuncDef(
                            "f",
                            NoParameters,
                            CheckSuite(
                                CheckFromImport("sys", new[] { "abc", "" })
                            )
                        )
                    )
                );

                ParseErrors(
                    "FromImportStmtIncomplete.py",
                    version,
                    new ErrorInfo("unexpected token '<newline>'", 35, 2, 26, 37, 3, 1)
                );
            }
        }

        [TestMethod, Priority(0)]
        public void DecoratorsFuncDef() {
            foreach (var version in AllVersions) {
                CheckAst(
                    ParseFile("DecoratorsFuncDef.py", ErrorSink.Null, version),
                    CheckSuite(
                        CheckFuncDef("f", NoParameters, CheckSuite(Pass), new[] { Fob }),
                        CheckFuncDef("f", NoParameters, CheckSuite(Pass), new[] { CheckMemberExpr(Fob, "oar") }),
                        CheckFuncDef("f", NoParameters, CheckSuite(Pass), new[] { CheckCallExpression(Fob, PositionalArg(Oar)) }),
                        CheckFuncDef("f", NoParameters, CheckSuite(Pass), new[] { Fob, Oar })
                    )
                );
            }
        }

        [TestMethod, Priority(0)]
        public void DecoratorsAsyncFuncDef() {
            foreach (var version in V35AndUp) {
                CheckAst(
                    ParseFileNoErrors("DecoratorsAsyncFuncDef.py", version),
                    CheckSuite(
                        CheckCoroutineDef(CheckFuncDef("f", NoParameters, CheckSuite(Pass), new[] { Fob })),
                        CheckCoroutineDef(CheckFuncDef("f", NoParameters, CheckSuite(Pass), new[] { CheckMemberExpr(Fob, "oar") })),
                        CheckCoroutineDef(CheckFuncDef("f", NoParameters, CheckSuite(Pass), new[] { CheckCallExpression(Fob, PositionalArg(Oar)) })),
                        CheckCoroutineDef(CheckFuncDef("f", NoParameters, CheckSuite(Pass), new[] { Fob, Oar }))
                    )
                );
            }
        }

        [TestMethod, Priority(0)]
        public void DecoratorsClassDef() {
            foreach (var version in V26AndUp) {
                CheckAst(
                    ParseFile("DecoratorsClassDef.py", ErrorSink.Null, version),
                    CheckSuite(
                        CheckClassDef("C", CheckSuite(Pass), decorators: new[] { Fob }),
                        CheckClassDef("C", CheckSuite(Pass), decorators: new[] { CheckMemberExpr(Fob, "oar") }),
                        CheckClassDef("C", CheckSuite(Pass), decorators: new[] { CheckCallExpression(Fob, PositionalArg(Oar)) }),
                        CheckClassDef("C", CheckSuite(Pass), decorators: new[] { Fob, Oar })
                    )
                );
            }

            foreach (var version in V24_V25Versions) {
                ParseErrors("DecoratorsClassDef.py",
                    version,
                    new ErrorInfo("invalid syntax, class decorators require 2.6 or later.", 6, 2, 1, 11, 2, 6),
                    new ErrorInfo("invalid syntax, class decorators require 2.6 or later.", 33, 5, 1, 38, 5, 6),
                    new ErrorInfo("invalid syntax, class decorators require 2.6 or later.", 63, 9, 1, 68, 9, 6),
                    new ErrorInfo("invalid syntax, class decorators require 2.6 or later.", 92, 13, 1, 97, 13, 6)
                );
            }
        }

        [TestMethod, Priority(0)]
        public void DecoratorsIllegal() {
            foreach (var version in AllVersions) {
                CheckAst(
                    ParseFile("DecoratorsIllegal.py", ErrorSink.Null, version),
                    CheckSuite(
                        CheckErrorStmt(),
                        CheckAssignment(Fob, One)
                    )
                );
            }

            foreach (var version in AllVersions) {
                ParseErrors("DecoratorsIllegal.py",
                    version,
                    new ErrorInfo("unexpected token 'fob'", 6, 2, 1, 9, 2, 4)
                );
            }
        }

        [TestMethod, Priority(0)]
        public void Calls() {
            foreach (var version in AllVersions) {
                CheckAst(
                    ParseFile("Calls.py", ErrorSink.Null, version),
                    CheckSuite(
                        CheckCallStmt(Fob),
                        CheckCallStmt(Fob, PositionalArg(One)),
                        CheckCallStmt(Fob, NamedArg("oar", One)),
                        CheckCallStmt(Fob, ListArg(Oar)),
                        CheckCallStmt(Fob, DictArg(Oar)),
                        CheckCallStmt(Fob, ListArg(Oar), DictArg(Baz)),
                        CheckCallStmt(Fob, NamedArg("oar", One), NamedArg("baz", Two)),
                        CheckCallStmt(Fob, PositionalArg(Oar), PositionalArg(Baz))
                    )
                );
            }
        }

        [TestMethod, Priority(0)]
        public void CallsIllegal() {
            foreach (var version in AllVersions) {
                CheckAst(
                    ParseFile("CallsIllegal.py", ErrorSink.Null, version),
                    CheckSuite(
                        CheckCallStmt(Fob, NamedArg("oar", One), NamedArg("oar", Two)),
                        CheckCallStmt(Fob, NamedArg(null, Two))
                    )
                );
            }

            foreach (var version in AllVersions) {
                ParseErrors("CallsIllegal.py",
                    version,
                    new ErrorInfo("duplicate keyword argument", 20, 1, 21, 21, 1, 22),
                    new ErrorInfo("expected name", 27, 2, 5, 28, 2, 6)
                );
            }
        }

        [TestMethod, Priority(0)]
        public void LambdaExpr() {
            foreach (var version in AllVersions) {
                CheckAst(
                    ParseFile("LambdaExpr.py", ErrorSink.Null, version),
                    CheckSuite(
                        CheckLambdaStmt(new[] { CheckParameter("x") }, One),
                        CheckLambdaStmt(new[] { CheckParameter("x", ParameterKind.List) }, One),
                        CheckLambdaStmt(new[] { CheckParameter("x", ParameterKind.Dictionary) }, One)
                    )
                );
            }
        }

        [TestMethod, Priority(0)]
        public void FuncDef() {
            foreach (var version in AllVersions) {
                CheckAst(
                    ParseFile("FuncDef.py", ErrorSink.Null, version),
                    CheckSuite(
                        CheckFuncDef("f", NoParameters, CheckSuite(Pass)),
                        CheckFuncDef("f", new[] { CheckParameter("a") }, CheckSuite(Pass)),
                        CheckFuncDef("f", new[] { CheckParameter("a"), CheckParameter("b", ParameterKind.List) }, CheckSuite(Pass)),
                        CheckFuncDef("f", new[] { CheckParameter("a"), CheckParameter("b", ParameterKind.List), CheckParameter("c", ParameterKind.Dictionary) }, CheckSuite(Pass)),
                        CheckFuncDef("f", new[] { CheckParameter("a", ParameterKind.List) }, CheckSuite(Pass)),
                        CheckFuncDef("f", new[] { CheckParameter("a", ParameterKind.Dictionary) }, CheckSuite(Pass)),

                        CheckFuncDef("f", NoParameters, CheckSuite(CheckReturnStmt(One))),
                        CheckFuncDef("f", NoParameters, CheckSuite(CheckReturnStmt()))
                    )
                );
            }
        }

        [TestMethod, Priority(0)]
        public void FuncDefV2() {
            foreach (var version in V2Versions) {
                CheckAst(
                    ParseFile("FuncDefV2.py", ErrorSink.Null, version),
                    CheckSuite(
                        CheckFuncDef("f", new[] { CheckParameter("a"), CheckSublistParameter("b", "c"), CheckParameter("d") }, CheckSuite(Pass))
                    )
                );
            }

            foreach (var version in V3Versions) {
                ParseErrors("FuncDefV2.py", version,
                    new ErrorInfo("sublist parameters are not supported in 3.x", 9, 1, 10, 14, 1, 15)
                );
            }
        }

        [TestMethod, Priority(0)]
        public void FuncDefV3() {
            foreach (var version in V3Versions) {
                CheckAst(
                    ParseFile("FuncDefV3.py", ErrorSink.Null, version),
                    CheckSuite(
                        CheckFuncDef("f", new[] { CheckParameter("a", ParameterKind.List), CheckParameter("x", ParameterKind.KeywordOnly) }, CheckSuite(Pass)),
                        CheckFuncDef("f", new[] { CheckParameter("a", ParameterKind.List), CheckParameter("x", ParameterKind.KeywordOnly, defaultValue: One) }, CheckSuite(Pass)),

                        CheckFuncDef("f", new[] { CheckParameter("a", annotation: One) }, CheckSuite(Pass)),
                        CheckFuncDef("f", new[] { CheckParameter("a", ParameterKind.List, annotation: One) }, CheckSuite(Pass)),
                        CheckFuncDef("f", new[] { CheckParameter("a", ParameterKind.Dictionary, annotation: One) }, CheckSuite(Pass)),
                        CheckFuncDef("f", new[] { CheckParameter("a", annotation: Zero), CheckParameter("b", ParameterKind.List, annotation: One), CheckParameter("c", ParameterKind.Dictionary, annotation: Two) }, CheckSuite(Pass)),

                        CheckFuncDef("f", NoParameters, CheckSuite(Pass), returnAnnotation: One),

                        CheckFuncDef("f", new[] { CheckParameter("a", annotation: One) }, CheckSuite(Pass), returnAnnotation: One),

                        CheckFuncDef("f", new[] { CheckParameter("a", defaultValue: Two, annotation: One) }, CheckSuite(Pass)),
                        CheckFuncDef("f", new[] { CheckParameter("a", ParameterKind.KeywordOnly) }, CheckSuite(Pass))

                    )
                );
            }

            foreach (var version in V2Versions) {
                ParseErrors("FuncDefV3.py", version,
                    new ErrorInfo("positional parameter after * args not allowed", 10, 1, 11, 11, 1, 12),
                    new ErrorInfo("positional parameter after * args not allowed", 30, 2, 11, 35, 2, 16),
                    new ErrorInfo("invalid syntax, parameter annotations require 3.x", 53, 4, 8, 56, 4, 11),
                    new ErrorInfo("invalid syntax, parameter annotations require 3.x", 72, 5, 8, 74, 5, 10),
                    new ErrorInfo("invalid syntax, parameter annotations require 3.x", 93, 6, 9, 95, 6, 11),
                    new ErrorInfo("invalid syntax, parameter annotations require 3.x", 113, 7, 8, 116, 7, 11),
                    new ErrorInfo("invalid syntax, parameter annotations require 3.x", 119, 7, 14, 121, 7, 16),
                    new ErrorInfo("invalid syntax, parameter annotations require 3.x", 127, 7, 22, 129, 7, 24),
                    new ErrorInfo("unexpected token '-'", 151, 9, 9, 152, 9, 10),
                    new ErrorInfo("unexpected token '>'", 152, 9, 10, 153, 9, 11),
                    new ErrorInfo("invalid syntax", 154, 9, 12, 155, 9, 13),
                    new ErrorInfo("unexpected token ':'", 155, 9, 13, 156, 9, 14),
                    new ErrorInfo("invalid syntax, parameter annotations require 3.x", 172, 11, 8, 175, 11, 11),
                    new ErrorInfo("unexpected token '-'", 177, 11, 13, 178, 11, 14),
                    new ErrorInfo("unexpected token '>'", 178, 11, 14, 179, 11, 15),
                    new ErrorInfo("invalid syntax", 180, 11, 16, 181, 11, 17),
                    new ErrorInfo("unexpected token ':'", 181, 11, 17, 182, 11, 18),
                    new ErrorInfo("invalid syntax, parameter annotations require 3.x", 198, 13, 8, 201, 13, 11),
                    new ErrorInfo("unexpected token ','", 223, 15, 8, 224, 15, 9),
                    new ErrorInfo("unexpected token 'a'", 225, 15, 10, 226, 15, 11),
                    new ErrorInfo("unexpected token 'a'", 225, 15, 10, 226, 15, 11),
                    new ErrorInfo("unexpected token ')'", 226, 15, 11, 227, 15, 12),
                    new ErrorInfo("unexpected token ':'", 227, 15, 12, 228, 15, 13)
                );
            }
        }

        [TestMethod, Priority(0)]
        public void FuncDefV3Illegal() {
            foreach (var version in V3Versions) {
                ParseErrors("FuncDefV3Illegal.py", version,
                    new ErrorInfo("unexpected token ')'", 7, 1, 8, 8, 1, 9),
                    new ErrorInfo("unexpected token ':'", 8, 1, 9, 9, 1, 10),
                    new ErrorInfo("named arguments must follow bare *", 22, 2, 7, 26, 2, 11)
                );
            }
        }

        [TestMethod, Priority(0)]
        public void CoroutineDef() {
            foreach (var version in V35AndUp) {
                CheckAst(
                    ParseFileNoErrors("CoroutineDef.py", version),
                    CheckSuite(
                        CheckCoroutineDef(CheckFuncDef("f", NoParameters, CheckSuite(
                            CheckAsyncForStmt(CheckForStmt(Fob, Oar, CheckSuite(Pass))),
                            CheckAsyncWithStmt(CheckWithStmt(Baz, CheckSuite(Pass)))
                        )))
                    )
                );

                ParseErrors("CoroutineDefIllegal.py", version,
                    new ErrorInfo("'yield' inside async function", 20, 2, 5, 25, 2, 10),
                    new ErrorInfo("'yield' inside async function", 40, 3, 9, 45, 3, 14),
                    new ErrorInfo("unexpected token 'for'", 74, 6, 11, 77, 6, 14),
                    new ErrorInfo("unexpected token ':'", 88, 6, 25, 89, 6, 26),
                    new ErrorInfo("unexpected token '<newline>'", 89, 6, 26, 99, 7, 9),
                    new ErrorInfo("unexpected token '<indent>'", 89, 6, 26, 99, 7, 9),
                    new ErrorInfo("unexpected token '<dedent>'", 105, 8, 1, 107, 9, 1),
                    new ErrorInfo("unexpected token 'async'", 107, 9, 1, 112, 9, 6),
                    new ErrorInfo("unexpected token 'with'", 162, 13, 11, 166, 13, 15),
                    new ErrorInfo("unexpected token ':'", 170, 13, 19, 171, 13, 20),
                    new ErrorInfo("unexpected token '<newline>'", 171, 13, 20, 181, 14, 9),
                    new ErrorInfo("unexpected token '<indent>'", 171, 13, 20, 181, 14, 9),
                    new ErrorInfo("unexpected token '<dedent>'", 187, 15, 1, 189, 16, 1),
                    new ErrorInfo("unexpected token 'async'", 189, 16, 1, 194, 16, 6)
                );
            }
        }

        [TestMethod, Priority(0)]
        public void ClassDef() {
            foreach (var version in AllVersions) {
                CheckAst(
                    ParseFile("ClassDef.py", ErrorSink.Null, version),
                    CheckSuite(
                        CheckClassDef("C", CheckSuite(Pass)),
                        CheckClassDef("C", CheckSuite(Pass), new[] { CheckArg("object") }),
                        CheckClassDef("C", CheckSuite(Pass), new[] { CheckArg("list"), CheckArg("object") }),
                        CheckClassDef("C",
                            CheckSuite(
                                CheckClassDef("_C__D",
                                    CheckSuite(
                                        CheckClassDef("_D__E",
                                            CheckSuite(Pass)
                                        )
                                    )
                                )
                            )
                        )
                    )
                );
            }
        }

        [TestMethod, Priority(0)]
        public void ClassDef3x() {
            foreach (var version in V3Versions) {
                CheckAst(
                    ParseFile("ClassDef3x.py", ErrorSink.Null, version),
                    CheckSuite(
                        CheckClassDef("C", CheckSuite(Pass), new[] { CheckNamedArg("metaclass", One) }),
                        CheckClassDef("C", CheckSuite(Pass), new[] { CheckArg("object"), CheckNamedArg("metaclass", One) }),
                        CheckClassDef("C", CheckSuite(Pass), new[] { CheckArg("list"), CheckArg("object"), CheckNamedArg("fob", One) })
                    )
                );
            }

            foreach (var version in V2Versions) {
                ParseErrors("ClassDef3x.py", version,
                    new ErrorInfo("unexpected token '='", 17, 1, 18, 18, 1, 19),
                    new ErrorInfo("unexpected token '='", 17, 1, 18, 18, 1, 19),
                    new ErrorInfo("unexpected token ')'", 19, 1, 20, 20, 1, 21),
                    new ErrorInfo("unexpected token ':'", 20, 1, 21, 21, 1, 22),
                    new ErrorInfo("unexpected token 'pass'", 22, 1, 23, 26, 1, 27),
                    new ErrorInfo("unexpected token '='", 53, 2, 26, 54, 2, 27),
                    new ErrorInfo("unexpected token '='", 53, 2, 26, 54, 2, 27),
                    new ErrorInfo("unexpected token ')'", 55, 2, 28, 56, 2, 29),
                    new ErrorInfo("unexpected token ':'", 56, 2, 29, 57, 2, 30),
                    new ErrorInfo("unexpected token 'pass'", 58, 2, 31, 62, 2, 35),
                    new ErrorInfo("unexpected token '='", 89, 3, 26, 90, 3, 27),
                    new ErrorInfo("unexpected token '='", 89, 3, 26, 90, 3, 27),
                    new ErrorInfo("unexpected token ')'", 91, 3, 28, 92, 3, 29),
                    new ErrorInfo("unexpected token ':'", 92, 3, 29, 93, 3, 30),
                    new ErrorInfo("unexpected token 'pass'", 94, 3, 31, 98, 3, 35)
                );
            }
        }

        [TestMethod, Priority(0)]
        public void AssignStmt() {
            foreach (var version in AllVersions) {
                CheckAst(
                    ParseFile("AssignStmt.py", ErrorSink.Null, version),
                    CheckSuite(
                        CheckAssignment(CheckIndexExpression(Fob, One), Two),
                        CheckAssignment(CheckMemberExpr(Fob, "oar"), One),
                        CheckAssignment(Fob, One),
                        CheckAssignment(CheckParenExpr(Fob), One),
                        CheckAssignment(CheckTupleExpr(Fob, Oar), CheckTupleExpr(One, Two)),
                        CheckAssignment(CheckTupleExpr(Fob, Oar), CheckTupleExpr(One, Two)),
                        CheckAssignment(CheckTupleExpr(Fob, Oar), Baz),
                        CheckAssignment(CheckListExpr(Fob, Oar), CheckTupleExpr(One, Two)),
                        CheckAssignment(CheckListExpr(Fob, Oar), Baz),
                        CheckAssignment(new[] { Fob, Oar }, Baz)
                    )
                );
            }
        }

        [TestMethod, Priority(0)]
        public void AssignStmt2x() {
            foreach (var version in V2Versions) {
                CheckAst(
                    ParseFile("AssignStmt2x.py", ErrorSink.Null, version),
                    CheckSuite(
                        CheckAssignment(Fob, CheckUnaryExpression(PythonOperator.Negate, CheckBinaryExpression(CheckConstant((BigInteger)2), PythonOperator.Power, CheckConstant(31))))
                    )
                );
                ParseErrors("AssignStmt2x.py", version);
            }
        }

        [TestMethod, Priority(0)]
        public void AssignStmt25() {
            foreach (var version in V25AndUp) {
                CheckAst(
                    ParseFile("AssignStmt25.py", ErrorSink.Null, version),
                    CheckSuite(
                        CheckFuncDef(
                            "f",
                            NoParameters,
                            CheckSuite(
                                CheckAssignment(Fob, CheckYieldExpr(One)),
                                CheckAssignment(Fob, PythonOperator.Add, CheckYieldExpr(One))
                            )
                        )
                    )
                );
            }

            ParseErrors("AssignStmt25.py", PythonLanguageVersion.V24,
                new ErrorInfo("unexpected token 'yield'", 20, 2, 11, 25, 2, 16),
                new ErrorInfo("invalid syntax", 26, 2, 17, 27, 2, 18),
                new ErrorInfo("unexpected token 'yield'", 40, 3, 12, 45, 3, 17),
                new ErrorInfo("invalid syntax", 46, 3, 18, 47, 3, 19)
            );
        }

        [TestMethod, Priority(0)]
        public void AssignStmtV3() {
            foreach (var version in V3Versions) {
                CheckAst(
                    ParseFile("AssignStmtV3.py", ErrorSink.Null, version),
                    CheckSuite(
                        CheckAssignment(CheckTupleExpr(CheckStarExpr(Fob), Oar, Baz), CheckTupleExpr(One, Two, Three, Four)),
                        CheckAssignment(CheckTupleExpr(Fob, CheckStarExpr(Oar), Baz), CheckTupleExpr(One, Two, Three, Four)),
                        CheckAssignment(CheckListExpr(Fob, CheckStarExpr(Oar), Baz), CheckTupleExpr(One, Two, Three, Four)),
                        CheckAssignment(CheckListExpr(CheckStarExpr(Fob), Oar, Baz), CheckTupleExpr(One, Two, Three, Four))
                    )
                );
            }

            foreach (var version in V2Versions) {
                ParseErrors("AssignStmtV3.py", version,
                    new ErrorInfo("invalid syntax", 1, 1, 2, 4, 1, 5),
                    new ErrorInfo("invalid syntax", 35, 2, 7, 38, 2, 10),
                    new ErrorInfo("invalid syntax", 65, 3, 8, 68, 3, 11),
                    new ErrorInfo("invalid syntax", 91, 4, 3, 94, 4, 6)
                );
            }
        }

        [TestMethod, Priority(0)]
        public void AssignStmtIllegalV3() {
            foreach (var version in V3Versions) {
                CheckAst(
                    ParseFile("AssignStmtIllegalV3.py", ErrorSink.Null, version),
                    CheckSuite(
                        CheckAssignment(CheckTupleExpr(Fob, CheckStarExpr(Oar), CheckStarExpr(Baz)), CheckTupleExpr(One, Two, Three, Four))
                    )
                );
            }

            foreach (var version in V2Versions) {
                ParseErrors("AssignStmtIllegalV3.py", version,
                    new ErrorInfo("invalid syntax", 6, 1, 7, 9, 1, 10),
                    new ErrorInfo("invalid syntax", 12, 1, 13, 15, 1, 16)
                );
            }
        }

        [TestMethod, Priority(0)]
        public void AssignStmtIllegal() {
            foreach (var version in AllVersions) {
                CheckAst(
                    ParseFile("AssignStmtIllegal.py", ErrorSink.Null, version),
                    CheckSuite(
                        CheckAssignment(CheckBinaryExpression(Fob, PythonOperator.Add, Oar), One),
                        CheckAssignment(CheckCallExpression(Fob), One),
                        CheckAssignment(None, One),
                        CheckAssignment(Two, One),
                        CheckAssignment(CheckGeneratorComp(Fob, CompFor(Fob, Oar)), One),
                        CheckAssignment(CheckTupleExpr(Fob, Oar), PythonOperator.Add, One),
                        CheckFuncDef("f", NoParameters,
                            CheckSuite(
                                CheckAssignment(CheckYieldExpr(Fob), One)
                            )
                        )
                    )
                );
            }

            foreach (var version in AllVersions) {
                ParseErrors("AssignStmtIllegal.py", version,
                    new ErrorInfo("can't assign to binary operator", 0, 1, 1, 9, 1, 10),
                    new ErrorInfo("can't assign to function call", 15, 2, 1, 20, 2, 6),
                    new ErrorInfo("assignment to None", 26, 3, 1, 30, 3, 5),
                    new ErrorInfo("can't assign to literal", 36, 4, 1, 37, 4, 2),
                    new ErrorInfo("can't assign to generator expression", 43, 5, 1, 63, 5, 21),
                    new ErrorInfo("illegal expression for augmented assignment", 69, 6, 1, 77, 6, 9),
                    new ErrorInfo("can't assign to yield expression", 98, 8, 5, 109, 8, 16)
                );
            }
        }

        [TestMethod, Priority(0)]
        public void AwaitStmt() {
            var AwaitFob = CheckAwaitExpression(Fob);
            foreach (var version in V35AndUp) {
                CheckAst(
                    ParseFile("AwaitStmt.py", ErrorSink.Null, version),
                    CheckSuite(CheckCoroutineDef(CheckFuncDef("quox", NoParameters, CheckSuite(
                        CheckExprStmt(AwaitFob),
                        CheckExprStmt(CheckAwaitExpression(CheckCallExpression(Fob))),
                        CheckExprStmt(CheckCallExpression(CheckParenExpr(AwaitFob))),
                        CheckBinaryStmt(One, PythonOperator.Add, AwaitFob),
                        CheckBinaryStmt(One, PythonOperator.Power, AwaitFob),
                        CheckBinaryStmt(One, PythonOperator.Power, CheckUnaryExpression(PythonOperator.Negate, AwaitFob))
                    ))))
                );
                ParseErrors("AwaitStmt.py", version);
            }
        }

        [TestMethod, Priority(0)]
        public void AwaitStmtPreV35() {
            foreach (var version in AllVersions.Except(V35AndUp)) {
                ParseErrors("AwaitStmt.py", version,
                    new ErrorInfo("unexpected token 'def'", 6, 1, 7, 9, 1, 10),
                    new ErrorInfo("unexpected token ':'", 16, 1, 17, 17, 1, 18),
                    new ErrorInfo("unexpected indent", 23, 2, 5, 28, 2, 10),
                    new ErrorInfo("unexpected token 'fob'", 29, 2, 11, 32, 2, 14),
                    new ErrorInfo("unexpected token 'fob'", 44, 3, 11, 47, 3, 14),
                    new ErrorInfo("unexpected token 'fob'", 62, 4, 12, 65, 4, 15),
                    new ErrorInfo("unexpected token 'fob'", 62, 4, 12, 65, 4, 15),
                    new ErrorInfo("unexpected token ')'", 65, 4, 15, 66, 4, 16),
                    new ErrorInfo("unexpected token '('", 66, 4, 16, 67, 4, 17),
                    new ErrorInfo("unexpected token ')'", 67, 4, 17, 68, 4, 18),
                    new ErrorInfo("unexpected token 'fob'", 84, 5, 15, 87, 5, 18),
                    new ErrorInfo("unexpected token 'fob'", 104, 6, 16, 107, 6, 19),
                    new ErrorInfo("unexpected token 'fob'", 125, 7, 17, 128, 7, 20),
                    new ErrorInfo("unexpected token '<dedent>'", 128, 7, 20, 130, 8, 1)
                );
            }
        }

        [TestMethod, Priority(0)]
        public void AwaitAsyncNames() {
            var Async = CheckNameExpr("async");
            var Await = CheckNameExpr("await");
            foreach (var version in V35AndUp) {
                var ast = ParseFileNoErrors("AwaitAsyncNames.py", version);
                CheckAst(
                    ast,
                    CheckSuite(
                        CheckExprStmt(Async),
                        CheckExprStmt(Await),
                        CheckAssignment(Async, Fob),
                        CheckAssignment(Await, Fob),
                        CheckAssignment(Fob, Async),
                        CheckAssignment(Fob, Await),
                        CheckFuncDef("async", NoParameters, CheckSuite(Pass)),
                        CheckFuncDef("await", NoParameters, CheckSuite(Pass)),
                        CheckClassDef("async", CheckSuite(Pass)),
                        CheckClassDef("await", CheckSuite(Pass)),
                        CheckCallStmt(Async, CheckArg("fob")),
                        CheckCallStmt(Await, CheckArg("fob")),
                        CheckCallStmt(Fob, CheckArg("async")),
                        CheckCallStmt(Fob, CheckArg("await")),
                        CheckMemberStmt(Fob, "async"),
                        CheckMemberStmt(Fob, "await"),
                        CheckFuncDef("fob", new[] { CheckParameter("async"), CheckParameter("await") }, CheckSuite(Pass))
                    )
                );
                ParseErrors("AwaitAsyncNames.py", version);
            }
        }

        [TestMethod, Priority(0)]
        public void AwaitStmtIllegal() {
            //foreach (var version in V35AndUp) {
            //    CheckAst(
            //        ParseFile("AwaitStmtIllegal.py", ErrorSink.Null, version),
            //        CheckSuite(
            //        )
            //    );
            //}

            foreach (var version in V35AndUp) {
                ParseErrors("AwaitStmtIllegal.py", version,
                    new ErrorInfo("invalid syntax", 6, 1, 7, 10, 1, 11),
                    new ErrorInfo("unexpected token 'fob'", 37, 4, 11, 40, 4, 14),
                    new ErrorInfo("unexpected token '<newline>'", 40, 4, 14, 42, 5, 1),
                    new ErrorInfo("unexpected token '<NL>'", 42, 5, 1, 44, 6, 1),
                    new ErrorInfo("unexpected token 'fob'", 67, 7, 11, 70, 7, 14),
                    new ErrorInfo("unexpected token '<newline>'", 70, 7, 14, 72, 8, 1),
                    new ErrorInfo("unexpected token '<NL>'", 72, 8, 1, 74, 9, 1)
                );
            }
        }

        [TestMethod, Priority(0)]
        public void ConditionalExpr() {
            foreach (var version in AllVersions) {
                CheckAst(
                    ParseFile("ConditionalExpr.py", ErrorSink.Null, version),
                    CheckSuite(
                        CheckExprStmt(CheckConditionalExpression(One, Two, Three)),
                        CheckExprStmt(CheckConditionalExpression(One, Two, Three)),
                        CheckExprStmt(CheckConditionalExpression(One, Two, Three)),
                        CheckExprStmt(CheckConditionalExpression(CheckConstant(1.0), CheckConstant(2e10), Three)),
                        CheckExprStmt(CheckConditionalExpression(One, CheckConstant(2.0), Three))
                    )
                );
            }
        }

        [TestMethod, Priority(0)]
        public void ExecStmt() {
            foreach (var version in V2Versions) {
                CheckAst(
                    ParseFile("ExecStmt.py", ErrorSink.Null, version),
                    CheckSuite(
                        CheckExecStmt(Fob),
                        CheckExecStmt(Fob, Oar),
                        CheckExecStmt(Fob, Oar, Baz)
                    )
                );
            }

            foreach (var version in V3Versions) {
                ParseErrors("ExecStmt.py", version,
                    new ErrorInfo("unexpected token 'fob'", 5, 1, 6, 8, 1, 9),
                    new ErrorInfo("unexpected token 'fob'", 15, 2, 6, 18, 2, 9),
                    new ErrorInfo("unexpected token 'in'", 19, 2, 10, 21, 2, 12),
                    new ErrorInfo("unexpected token 'oar'", 22, 2, 13, 25, 2, 16),
                    new ErrorInfo("unexpected token 'fob'", 32, 3, 6, 35, 3, 9),
                    new ErrorInfo("unexpected token 'in'", 36, 3, 10, 38, 3, 12),
                    new ErrorInfo("unexpected token 'oar'", 39, 3, 13, 42, 3, 16),
                    new ErrorInfo("unexpected token ','", 42, 3, 16, 43, 3, 17),
                    new ErrorInfo("unexpected token 'baz'", 44, 3, 18, 47, 3, 21)
                );
            }

        }

        [TestMethod, Priority(0)]
        public void EllipsisExpr() {
            foreach (var version in V3Versions) {
                CheckAst(
                    ParseFile("Ellipsis.py", ErrorSink.Null, version),
                    CheckSuite(
                        CheckCallStmt(Fob, PositionalArg(Ellipsis)),
                        CheckBinaryStmt(One, PythonOperator.Add, Ellipsis)
                    )
                );
            }

            foreach (var version in V2Versions) {
                ParseErrors("Ellipsis.py", version,
                    new ErrorInfo("unexpected token '.'", 4, 1, 5, 5, 1, 6),
                    new ErrorInfo("syntax error", 6, 1, 7, 7, 1, 8),
                    new ErrorInfo("syntax error", 7, 1, 8, 8, 1, 9),
                    new ErrorInfo("unexpected token '.'", 14, 2, 5, 15, 2, 6),
                    new ErrorInfo("syntax error", 16, 2, 7, 17, 2, 8),
                    new ErrorInfo("syntax error", 17, 2, 8, 19, 3, 1)
                );
            }
        }

        [TestMethod, Priority(0)]
        public void FromFuture() {
            foreach (var version in AllVersions) {
                CheckAst(
                    ParseFileNoErrors("FromFuture24.py", version),
                    CheckSuite(
                        CheckFromImport("__future__", new[] { "division" }),
                        CheckFromImport("__future__", new[] { "generators" })
                    )
                );

                if (version == PythonLanguageVersion.V24) {
                    ParseErrors("FromFuture25.py", version,
                        new ErrorInfo("future feature is not defined: with_statement", 0, 1, 1, 37, 1, 38),
                        new ErrorInfo("future feature is not defined: absolute_import", 39, 2, 1, 77, 2, 39)
                    );
                } else {
                    CheckAst(
                        ParseFileNoErrors("FromFuture25.py", version),
                        CheckSuite(
                            CheckFromImport("__future__", new[] { "with_statement" }),
                            CheckFromImport("__future__", new[] { "absolute_import" })
                        )
                    );
                }

                if (version == PythonLanguageVersion.V24 || version == PythonLanguageVersion.V25) {
                    ParseErrors("FromFuture26.py", version,
                        new ErrorInfo("future feature is not defined: print_function", 0, 1, 1, 37, 1, 38),
                        new ErrorInfo("future feature is not defined: unicode_literals", 39, 2, 1, 78, 2, 40)
                    );
                } else {
                    CheckAst(
                        ParseFileNoErrors("FromFuture26.py", version),
                        CheckSuite(
                            CheckFromImport("__future__", new[] { "print_function" }),
                            CheckFromImport("__future__", new[] { "unicode_literals" })
                        )
                    );
                }

                if (version < PythonLanguageVersion.V35) {
                    ParseErrors("FromFuture35.py", version,
                        new ErrorInfo("future feature is not defined: generator_stop", 0, 1, 1, 37, 1, 38)
                    );
                } else {
                    CheckAst(
                        ParseFileNoErrors("FromFuture35.py", version),
                        CheckSuite(
                            CheckFromImport("__future__", new[] { "generator_stop" })
                        )
                    );
                }
            }
        }

        [TestMethod, Priority(0), Timeout(10 * 60 * 1000)]
        public async Task StdLib() {
            var tasks = new List<KeyValuePair<string, Task<string>>>();

            foreach (var curVersion in PythonPaths.Versions) {
                Console.WriteLine("Starting: {0}", curVersion);
                tasks.Add(new KeyValuePair<string, Task<string>>(
                    curVersion.ToString(),
                    Task.Run(() => StdLibWorker(curVersion))
                ));
            }
            Console.WriteLine("Started {0} tests", tasks.Count);
            Console.WriteLine(new string('=', 80));

            bool anyErrors = false;
            foreach (var task in tasks) {
                string errors = null;
                try {
                    errors = await task.Value;
                } catch (Exception ex) {
                    errors = ex.ToString();
                }

                if (string.IsNullOrEmpty(errors)) {
                    Console.WriteLine("{0} passed", task.Key);
                } else {
                    Console.WriteLine("{0} errors:", task.Key);
                    Console.WriteLine(errors);
                    anyErrors = true;
                }
                Console.WriteLine(new string('=', 80));
            }

            Assert.IsFalse(anyErrors, "Errors occurred. See output trace for details.");
        }

        private static string StdLibWorker(PythonVersion curVersion) {
            var files = new List<string>();
            CollectFiles(curVersion.LibPath, files, new[] { "site-packages" });

            var skippedFiles = new HashSet<string>(new[] {
                    "py3_test_grammar.py",  // included in 2x distributions but includes 3x grammar
                    "py2_test_grammar.py",  // included in 3x distributions but includes 2x grammar
                    "proxy_base.py",        // included in Qt port to Py3k but installed in 2.x distributions
                    "test_pep3131.py"       // we need to update to support this.
                });
            var errorSink = new CollectingErrorSink();
            var errors = new Dictionary<string, List<ErrorResult>>();
            foreach (var file in files) {
                string filename = Path.GetFileName(file);
                if (skippedFiles.Contains(filename) || filename.StartsWith("badsyntax_") || filename.StartsWith("bad_coding") || file.IndexOf("\\lib2to3\\tests\\") != -1) {
                    continue;
                }
                using (var parser = Parser.CreateParser(new StreamReader(file), curVersion.Version, new ParserOptions() { ErrorSink = errorSink })) {
                    var ast = parser.ParseFile();
                }

                if (errorSink.Errors.Count != 0) {
                    var fileErrors = errorSink.Errors.ToList();
                    if (curVersion.Configuration.Version == new Version(3, 5)) {
                        // TODO: https://github.com/Microsoft/PTVS/issues/337
                        fileErrors.RemoveAll(e => {
                            return e.Message == "non-keyword arg after keyword arg";
                        });
                    }

                    if (fileErrors.Any()) {
                        errors["\"" + file + "\""] = fileErrors;
                        errorSink = new CollectingErrorSink();
                    }
                }
            }

            if (errors.Count != 0) {
                StringBuilder errorList = new StringBuilder();
                foreach (var keyValue in errors) {
                    errorList.Append(keyValue.Key + " :" + Environment.NewLine);
                    foreach (var error in keyValue.Value) {
                        errorList.AppendFormat("     {0} {1}{2}", error.Span, error.Message, Environment.NewLine);
                    }

                }
                return errorList.ToString();
            }
            return null;
        }

        #endregion

        #region Checker Factories / Helpers

        class ErrorInfo {
            public readonly string Message;
            public readonly SourceSpan Span;

            public ErrorInfo(string msg, int startIndex, int startLine, int startCol, int endIndex, int endLine, int endCol) {
                Message = msg;
                Span = new SourceSpan(new SourceLocation(startIndex, startLine, startCol), new SourceLocation(endIndex, endLine, endCol));
            }
        }

        private void ParseErrors(string filename, PythonLanguageVersion version, params ErrorInfo[] errors) {
            ParseErrors(filename, version, Severity.Ignore, errors);
        }

        private void ParseErrors(string filename, PythonLanguageVersion version, Severity indentationInconsistencySeverity, params ErrorInfo[] errors) {
            var sink = new CollectingErrorSink();
            ParseFile(filename, sink, version, indentationInconsistencySeverity);

            StringBuilder foundErrors = new StringBuilder();
            for (int i = 0; i < sink.Errors.Count; i++) {
                foundErrors.AppendFormat("new ErrorInfo(\"{0}\", {1}, {2}, {3}, {4}, {5}, {6})," + Environment.NewLine,
                    sink.Errors[i].Message,
                    sink.Errors[i].Span.Start.Index,
                    sink.Errors[i].Span.Start.Line,
                    sink.Errors[i].Span.Start.Column,
                    sink.Errors[i].Span.End.Index,
                    sink.Errors[i].Span.End.Line,
                    sink.Errors[i].Span.End.Column
                );
            }

            string finalErrors = foundErrors.ToString();
            Console.WriteLine(finalErrors);
            Assert.AreEqual(errors.Length, sink.Errors.Count, "Version: " + version + Environment.NewLine + "Unexpected errors: " + Environment.NewLine + finalErrors);

            for (int i = 0; i < errors.Length; i++) {
                if (sink.Errors[i].Message != errors[i].Message) {
                    Assert.Fail("Wrong msg for error {0}: expected {1}, got {2}", i, errors[i].Message, sink.Errors[i].Message);
                }
                if (sink.Errors[i].Span != errors[i].Span) {
                    Assert.Fail("Wrong span for error {0}: expected ({1}, {2}, {3} - {4}, {5}, {6}), got ({7}, {8}, {9}, {10}, {11}, {12})",
                        i,
                        errors[i].Span.Start.Index,
                        errors[i].Span.Start.Line,
                        errors[i].Span.Start.Column,
                        errors[i].Span.End.Index,
                        errors[i].Span.End.Line,
                        errors[i].Span.End.Column,
                        sink.Errors[i].Span.Start.Index,
                        sink.Errors[i].Span.Start.Line,
                        sink.Errors[i].Span.Start.Column,
                        sink.Errors[i].Span.End.Index,
                        sink.Errors[i].Span.End.Line,
                        sink.Errors[i].Span.End.Column
                    );
                }
            }
        }

        private static PythonAst ParseFileNoErrors(string filename, PythonLanguageVersion version, Severity indentationInconsistencySeverity = Severity.Ignore) {
            var errorSink = new CollectingErrorSink();
            var ast = ParseFile(filename, errorSink, version, indentationInconsistencySeverity);
            foreach (var warn in errorSink.Warnings) {
                Trace.TraceInformation("WARN: {0} {1}", warn.Span, warn.Message);
            }
            foreach (var err in errorSink.Errors) {
                Trace.TraceInformation("ERR:  {0} {1}", err.Span, err.Message);
            }
            Assert.AreEqual(0, errorSink.Warnings.Count + errorSink.Errors.Count, "Parse errors occurred");
            return ast;
        }

        private static PythonAst ParseFile(string filename, ErrorSink errorSink, PythonLanguageVersion version, Severity indentationInconsistencySeverity = Severity.Ignore) {
            var parser = Parser.CreateParser(TestData.Read(Path.Combine("TestData\\Grammar", filename)), version, new ParserOptions() { ErrorSink = errorSink, IndentationInconsistencySeverity = indentationInconsistencySeverity });
            var ast = parser.ParseFile();
            return ast;
        }

        private void CheckAst(PythonAst ast, Action<Statement> checkBody) {
            checkBody(ast.Body);
        }

        private static Action<Expression> Zero = CheckConstant(0);
        private static Action<Expression> One = CheckConstant(1);
        private static Action<Expression> Two = CheckConstant(2);
        private static Action<Expression> Three = CheckConstant(3);
        private static Action<Expression> Four = CheckConstant(4);
        private static Action<Expression> None = CheckConstant(null);
        private static Action<Expression> Fob = CheckNameExpr("fob");
        private static Action<Expression> Ellipsis = CheckConstant(Microsoft.PythonTools.Parsing.Ellipsis.Value);
        private static Action<Expression> Oar = CheckNameExpr("oar");
        private static Action<Expression> Baz = CheckNameExpr("baz");
        private static Action<Expression> Quox = CheckNameExpr("quox");
        private static Action<Expression> Exception = CheckNameExpr("Exception");
        private static Action<Statement> Pass = CheckEmptyStmt();
        private static Action<Statement> Break = CheckBreakStmt();
        private static Action<Statement> Continue = CheckContinueStmt();


        private static Action<Statement> CheckSuite(params Action<Statement>[] statements) {
            return stmt => {
                Assert.AreEqual(typeof(SuiteStatement), stmt.GetType());
                SuiteStatement suite = (SuiteStatement)stmt;
                Assert.AreEqual(statements.Length, suite.Statements.Count);
                for (int i = 0; i < suite.Statements.Count; i++) {
                    try {
                        statements[i](suite.Statements[i]);
                    } catch (AssertFailedException e) {
                        Trace.TraceError(e.ToString());
                        throw new AssertFailedException(String.Format("Suite Item {0}: {1}", i, e.Message), e);
                    }
                }
            };
        }

        private static Action<Statement> CheckForStmt(Action<Expression> left, Action<Expression> list, Action<Statement> body, Action<Statement> _else = null) {
            return stmt => {
                Assert.AreEqual(typeof(ForStatement), stmt.GetType());
                ForStatement forStmt = (ForStatement)stmt;

                left(forStmt.Left);
                list(forStmt.List);
                body(forStmt.Body);
                if (_else != null) {
                    _else(forStmt.Else);
                } else {
                    Assert.AreEqual(forStmt.Else, null);
                }
            };
        }

        private Action<Statement> CheckAsyncForStmt(Action<Statement> checkForStmt) {
            return stmt => {
                Assert.IsInstanceOfType(stmt, typeof(ForStatement));
                var forStmt = (ForStatement)stmt;

                Assert.IsTrue(forStmt.IsAsync);

                checkForStmt(stmt);
            };
        }

        private static Action<Statement> CheckWhileStmt(Action<Expression> test, Action<Statement> body, Action<Statement> _else = null) {
            return stmt => {
                Assert.AreEqual(typeof(WhileStatement), stmt.GetType());
                var whileStmt = (WhileStatement)stmt;

                test(whileStmt.Test);
                body(whileStmt.Body);
                if (_else != null) {
                    _else(whileStmt.ElseStatement);
                } else {
                    Assert.AreEqual(whileStmt.ElseStatement, null);
                }
            };
        }

        private static Action<TryStatementHandler> CheckHandler(Action<Expression> test, Action<Expression> target, Action<Statement> body) {
            return handler => {
                body(handler.Body);

                if (test != null) {
                    test(handler.Test);
                } else {
                    Assert.AreEqual(null, handler.Test);
                }

                if (target != null) {
                    target(handler.Target);
                } else {
                    Assert.AreEqual(null, handler.Target);
                }
            };
        }

        private static Action<Statement> CheckTryStmt(Action<Statement> body, Action<TryStatementHandler>[] handlers, Action<Statement> _else = null, Action<Statement> _finally = null) {
            return stmt => {
                Assert.AreEqual(typeof(TryStatement), stmt.GetType());
                var tryStmt = (TryStatement)stmt;

                body(tryStmt.Body);

                Assert.AreEqual(handlers.Length, tryStmt.Handlers.Count);
                for (int i = 0; i < handlers.Length; i++) {
                    handlers[i](tryStmt.Handlers[i]);
                }

                if (_else != null) {
                    _else(tryStmt.Else);
                } else {
                    Assert.AreEqual(tryStmt.Else, null);
                }

                if (_finally != null) {
                    _finally(tryStmt.Finally);
                } else {
                    Assert.AreEqual(tryStmt.Finally, null);
                }
            };
        }

        private static Action<Statement> CheckRaiseStmt(Action<Expression> exceptionType = null, Action<Expression> exceptionValue = null, Action<Expression> traceBack = null, Action<Expression> cause = null) {
            return stmt => {
                Assert.AreEqual(typeof(RaiseStatement), stmt.GetType());
                var raiseStmt = (RaiseStatement)stmt;

                if (exceptionType != null) {
                    exceptionType(raiseStmt.ExceptType);
                } else {
                    Assert.AreEqual(raiseStmt.ExceptType, null);
                }

                if (exceptionValue != null) {
                    exceptionValue(raiseStmt.Value);
                } else {
                    Assert.AreEqual(raiseStmt.Value, null);
                }

                if (traceBack != null) {
                    traceBack(raiseStmt.Traceback);
                } else {
                    Assert.AreEqual(raiseStmt.Traceback, null);
                }

            };
        }

        private static Action<Statement> CheckPrintStmt(Action<Expression>[] expressions, Action<Expression> destination = null, bool trailingComma = false) {
            return stmt => {
                Assert.AreEqual(typeof(PrintStatement), stmt.GetType());
                var printStmt = (PrintStatement)stmt;

                Assert.AreEqual(expressions.Length, printStmt.Expressions.Count);
                Assert.AreEqual(printStmt.TrailingComma, trailingComma);

                for (int i = 0; i < expressions.Length; i++) {
                    expressions[i](printStmt.Expressions[i]);
                }

                if (destination != null) {
                    destination(printStmt.Destination);
                } else {
                    Assert.AreEqual(printStmt.Destination, null);
                }
            };
        }


        private static Action<Statement> CheckAssertStmt(Action<Expression> test, Action<Expression> message = null) {
            return stmt => {
                Assert.AreEqual(typeof(AssertStatement), stmt.GetType());
                var assertStmt = (AssertStatement)stmt;

                test(assertStmt.Test);


                if (message != null) {
                    message(assertStmt.Message);
                } else {
                    Assert.AreEqual(assertStmt.Message, null);
                }
            };
        }

        private static Action<IfStatementTest> IfTest(Action<Expression> expectedTest, Action<Statement> body) {
            return test => {
                expectedTest(test.Test);
                body(test.Body);
            };
        }

        private static Action<IList<IfStatementTest>> IfTests(params Action<IfStatementTest>[] expectedTests) {
            return tests => {
                Assert.AreEqual(expectedTests.Length, tests.Count);
                for (int i = 0; i < expectedTests.Length; i++) {
                    expectedTests[i](tests[i]);
                }
            };
        }

        private static Action<Statement> CheckIfStmt(Action<IList<IfStatementTest>> tests, Action<Statement> _else = null) {
            return stmt => {
                Assert.AreEqual(typeof(IfStatement), stmt.GetType());
                var ifStmt = (IfStatement)stmt;

                tests(ifStmt.Tests);

                if (_else != null) {
                    _else(ifStmt.ElseStatement);
                } else {
                    Assert.AreEqual(null, ifStmt.ElseStatement);
                }
            };
        }

        private static Action<Expression> CheckConditionalExpression(Action<Expression> trueExpression, Action<Expression> test, Action<Expression> falseExpression) {
            return expr => {
                Assert.AreEqual(typeof(ConditionalExpression), expr.GetType(), "Not a Conditional Expression");
                var condExpr = (ConditionalExpression)expr;

                test(condExpr.Test);
                trueExpression(condExpr.TrueExpression);
                falseExpression(condExpr.FalseExpression);
            };
        }

        private static Action<Statement> CheckFromImport(string fromName, string[] names, string[] asNames = null) {
            return stmt => {
                Assert.AreEqual(typeof(FromImportStatement), stmt.GetType());
                var fiStmt = (FromImportStatement)stmt;

                Assert.AreEqual(fiStmt.Root.MakeString(), fromName);
                Assert.AreEqual(names.Length, fiStmt.Names.Count);
                for (int i = 0; i < names.Length; i++) {
                    Assert.AreEqual(names[i], fiStmt.Names[i].Name);
                }

                if (asNames == null) {
                    if (fiStmt.AsNames != null) {
                        for (int i = 0; i < fiStmt.AsNames.Count; i++) {
                            Assert.AreEqual(null, fiStmt.AsNames[i]);
                        }
                    }
                } else {
                    Assert.AreEqual(asNames.Length, fiStmt.AsNames.Count);
                    for (int i = 0; i < asNames.Length; i++) {
                        Assert.AreEqual(asNames[i], fiStmt.AsNames[i].Name);
                    }
                }
            };
        }

        private static Action<Statement> CheckImport(string[] names, string[] asNames = null) {
            return stmt => {
                Assert.AreEqual(typeof(ImportStatement), stmt.GetType());
                var fiStmt = (ImportStatement)stmt;

                Assert.AreEqual(names.Length, fiStmt.Names.Count);
                for (int i = 0; i < names.Length; i++) {
                    Assert.AreEqual(names[i], fiStmt.Names[i].MakeString());
                }

                if (asNames == null) {
                    if (fiStmt.AsNames != null) {
                        for (int i = 0; i < fiStmt.AsNames.Count; i++) {
                            Assert.AreEqual(null, fiStmt.AsNames[i]);
                        }
                    }
                } else {
                    Assert.AreEqual(asNames.Length, fiStmt.AsNames.Count);
                    for (int i = 0; i < asNames.Length; i++) {
                        Assert.AreEqual(asNames[i], fiStmt.AsNames[i].Name);
                    }
                }
            };
        }

        private static Action<Statement> CheckExprStmt(Action<Expression> expr) {
            return stmt => {
                Assert.AreEqual(typeof(ExpressionStatement), stmt.GetType());
                ExpressionStatement exprStmt = (ExpressionStatement)stmt;
                expr(exprStmt.Expression);
            };
        }

        private static Action<Statement> CheckConstantStmt(object value) {
            return CheckExprStmt(CheckConstant(value));
        }

        private static Action<Statement> CheckConstantStmtAndRepr(object value, string repr, PythonLanguageVersion ver) {
            return CheckExprStmt(CheckConstant(value, repr, ver));
        }

        private static Action<Statement> CheckLambdaStmt(Action<Parameter>[] args, Action<Expression> body) {
            return CheckExprStmt(CheckLambda(args, body));
        }

        private static Action<Expression> CheckLambda(Action<Parameter>[] args, Action<Expression> body) {
            return expr => {
                Assert.AreEqual(typeof(LambdaExpression), expr.GetType());

                var lambda = (LambdaExpression)expr;

                CheckFuncDef(null, args, (bodyCheck) => CheckReturnStmt(body)(bodyCheck))(lambda.Function);
            };
        }

        private static Action<Statement> CheckReturnStmt(Action<Expression> retVal = null) {
            return stmt => {
                Assert.AreEqual(typeof(ReturnStatement), stmt.GetType());
                var retStmt = (ReturnStatement)stmt;

                if (retVal != null) {
                    retVal(retStmt.Expression);
                } else {
                    Assert.AreEqual(null, retStmt.Expression);
                }
            };
        }

        private static Action<Statement> CheckFuncDef(string name, Action<Parameter>[] args, Action<Statement> body, Action<Expression>[] decorators = null, Action<Expression> returnAnnotation = null) {
            return stmt => {
                Assert.AreEqual(typeof(FunctionDefinition), stmt.GetType());
                var funcDef = (FunctionDefinition)stmt;

                if (name != null) {
                    Assert.AreEqual(name, funcDef.Name);
                }

                Assert.AreEqual(args.Length, funcDef.Parameters.Count);
                for (int i = 0; i < args.Length; i++) {
                    args[i](funcDef.Parameters[i]);
                }

                body(funcDef.Body);

                if (returnAnnotation != null) {
                    returnAnnotation(funcDef.ReturnAnnotation);
                } else {
                    Assert.AreEqual(null, funcDef.ReturnAnnotation);
                }

                CheckDecorators(decorators, funcDef.Decorators);
            };
        }

        private static Action<Statement> CheckCoroutineDef(Action<Statement> checkFuncDef) {
            return stmt => {
                Assert.IsInstanceOfType(stmt, typeof(FunctionDefinition));
                var funcDef = (FunctionDefinition)stmt;

                Assert.IsTrue(funcDef.IsCoroutine);

                checkFuncDef(stmt);
            };
        }

        private static void CheckDecorators(Action<Expression>[] decorators, DecoratorStatement foundDecorators) {
            if (decorators != null) {
                Assert.AreEqual(decorators.Length, foundDecorators.Decorators.Count);
                for (int i = 0; i < decorators.Length; i++) {
                    decorators[i](foundDecorators.Decorators[i]);
                }
            } else {
                Assert.AreEqual(null, foundDecorators);
            }
        }

        private static Action<Statement> CheckClassDef(string name, Action<Statement> body, Action<Arg>[] bases = null, Action<Expression>[] decorators = null) {
            return stmt => {
                Assert.AreEqual(typeof(ClassDefinition), stmt.GetType());
                var classDef = (ClassDefinition)stmt;

                if (name != null) {
                    Assert.AreEqual(name, classDef.Name);
                }

                if (bases != null) {
                    Assert.AreEqual(bases.Length, classDef.Bases.Count);
                    for (int i = 0; i < bases.Length; i++) {
                        bases[i](classDef.Bases[i]);
                    }
                } else {
                    Assert.AreEqual(0, classDef.Bases.Count);
                }

                body(classDef.Body);

                CheckDecorators(decorators, classDef.Decorators);
            };
        }

        private static Action<Parameter> CheckParameter(string name, ParameterKind kind = ParameterKind.Normal, Action<Expression> defaultValue = null, Action<Expression> annotation = null) {
            return param => {
                Assert.AreEqual(name, param.Name);
                Assert.AreEqual(kind, param.Kind);

                if (defaultValue != null) {
                    defaultValue(param.DefaultValue);
                } else {
                    Assert.AreEqual(null, param.DefaultValue);
                }

                if (annotation != null) {
                    annotation(param.Annotation);
                } else {
                    Assert.AreEqual(null, param.Annotation);
                }
            };
        }

        private static Action<Parameter> CheckSublistParameter(params string[] names) {
            return param => {
                Assert.AreEqual(typeof(SublistParameter), param.GetType());
                var sublistParam = (SublistParameter)param;

                Assert.AreEqual(names.Length, sublistParam.Tuple.Items.Count);
                for (int i = 0; i < names.Length; i++) {
                    Assert.AreEqual(names[i], ((NameExpression)sublistParam.Tuple.Items[i]).Name);
                }
            };
        }

        private static Action<Statement> CheckBinaryStmt(Action<Expression> lhs, PythonOperator op, Action<Expression> rhs) {
            return CheckExprStmt(CheckBinaryExpression(lhs, op, rhs));
        }

        private static Action<Expression> CheckBinaryExpression(Action<Expression> lhs, PythonOperator op, Action<Expression> rhs) {
            return expr => {
                Assert.AreEqual(typeof(BinaryExpression), expr.GetType());
                BinaryExpression bin = (BinaryExpression)expr;
                Assert.AreEqual(bin.Operator, op);
                lhs(bin.Left);
                rhs(bin.Right);
            };
        }

        private static Action<Statement> CheckUnaryStmt(PythonOperator op, Action<Expression> value) {
            return CheckExprStmt(CheckUnaryExpression(op, value));
        }

        private static Action<Expression> CheckUnaryExpression(PythonOperator op, Action<Expression> value) {
            return expr => {
                Assert.AreEqual(typeof(UnaryExpression), expr.GetType());
                var unary = (UnaryExpression)expr;
                Assert.AreEqual(unary.Op, op);
                value(unary.Expression);
            };
        }

        private static Action<Statement> CheckBackquoteStmt(Action<Expression> value) {
            return CheckExprStmt(CheckBackquoteExpr(value));
        }

        private static Action<Expression> CheckBackquoteExpr(Action<Expression> value) {
            return expr => {
                Assert.AreEqual(typeof(BackQuoteExpression), expr.GetType());
                var bq = (BackQuoteExpression)expr;
                value(bq.Expression);
            };
        }

        private static Action<Expression> CheckAwaitExpression(Action<Expression> value) {
            return expr => {
                Assert.IsInstanceOfType(expr, typeof(AwaitExpression));
                var await = (AwaitExpression)expr;
                value(await.Expression);
            };
        }
        private static Action<Expression> CheckAndExpression(Action<Expression> lhs, Action<Expression> rhs) {
            return expr => {
                Assert.AreEqual(typeof(AndExpression), expr.GetType());
                AndExpression bin = (AndExpression)expr;
                lhs(bin.Left);
                rhs(bin.Right);
            };
        }

        private static Action<Expression> CheckOrExpression(Action<Expression> lhs, Action<Expression> rhs) {
            return expr => {
                Assert.AreEqual(typeof(OrExpression), expr.GetType());
                OrExpression bin = (OrExpression)expr;
                lhs(bin.Left);
                rhs(bin.Right);
            };
        }

        private static Action<Statement> CheckCallStmt(Action<Expression> target, params Action<Arg>[] args) {
            return CheckExprStmt(CheckCallExpression(target, args));
        }

        private static Action<Expression> CheckCallExpression(Action<Expression> target, params Action<Arg>[] args) {
            return expr => {
                Assert.AreEqual(typeof(CallExpression), expr.GetType());
                var call = (CallExpression)expr;
                target(call.Target);

                Assert.AreEqual(args.Length, call.Args.Count);
                for (int i = 0; i < args.Length; i++) {
                    args[i](call.Args[i]);
                }
            };
        }

        private static Action<Expression> DictItem(Action<Expression> key, Action<Expression> value) {
            return CheckSlice(key, value);
        }

        private static Action<Expression> CheckSlice(Action<Expression> start, Action<Expression> stop, Action<Expression> step = null) {
            return expr => {
                Assert.AreEqual(typeof(SliceExpression), expr.GetType());
                var slice = (SliceExpression)expr;

                if (start != null) {
                    start(slice.SliceStart);
                } else {
                    Assert.AreEqual(null, slice.SliceStart);
                }

                if (stop != null) {
                    stop(slice.SliceStop);
                } else {
                    Assert.AreEqual(null, slice.SliceStop);
                }

                if (step != null) {
                    step(slice.SliceStep);
                } else {
                    Assert.AreEqual(null, slice.SliceStep);
                }
            };
        }

        private static Action<Statement> CheckMemberStmt(Action<Expression> target, string name) {
            return CheckExprStmt(CheckMemberExpr(target, name));
        }

        private static Action<Expression> CheckMemberExpr(Action<Expression> target, string name) {
            return expr => {
                Assert.IsInstanceOfType(expr, typeof(MemberExpression));
                var member = (MemberExpression)expr;
                Assert.AreEqual(name, member.Name);
                target(member.Target);
            };
        }

        private static Action<Arg> CheckArg(string name) {
            return expr => {
                Assert.AreEqual(null, expr.Name);
                Assert.AreEqual(typeof(NameExpression), expr.Expression.GetType());
                var nameExpr = (NameExpression)expr.Expression;
                Assert.AreEqual(nameExpr.Name, name);
            };
        }


        private static Action<Arg> CheckNamedArg(string argName, Action<Expression> value) {
            return expr => {
                Assert.AreEqual(argName, expr.Name);
                value(expr.Expression);
            };
        }


        private static Action<Expression> CheckNameExpr(string name) {
            return expr => {
                Assert.AreEqual(typeof(NameExpression), expr.GetType());
                var nameExpr = (NameExpression)expr;
                Assert.AreEqual(nameExpr.Name, name);
            };
        }

        private static Action<Statement> CheckNameStmt(string name) {
            return CheckExprStmt(CheckNameExpr(name));
        }

        private static Action<Arg> PositionalArg(Action<Expression> value) {
            return arg => {
                Assert.AreEqual(true, String.IsNullOrEmpty(arg.Name));
                value(arg.Expression);
            };
        }

        private static Action<Arg> NamedArg(string name, Action<Expression> value) {
            return arg => {
                Assert.AreEqual(name, arg.Name);
                value(arg.Expression);
            };
        }

        private static Action<Arg> ListArg(Action<Expression> value) {
            return NamedArg("*", value);
        }

        private static Action<Arg> DictArg(Action<Expression> value) {
            return NamedArg("**", value);
        }

        private static Action<Statement> CheckIndexStmt(Action<Expression> target, Action<Expression> index) {
            return CheckExprStmt(CheckIndexExpression(target, index));
        }

        private static Action<Expression> CheckIndexExpression(Action<Expression> target, Action<Expression> index) {
            return expr => {
                Assert.AreEqual(typeof(IndexExpression), expr.GetType());
                var indexExpr = (IndexExpression)expr;
                target(indexExpr.Target);
                index(indexExpr.Index);
            };
        }

        private static Action<Statement> CheckDictionaryStmt(params Action<SliceExpression>[] items) {
            return CheckExprStmt(CheckDictionaryExpr(items));
        }

        private static Action<Expression> CheckDictionaryExpr(params Action<SliceExpression>[] items) {
            return expr => {
                Assert.AreEqual(typeof(DictionaryExpression), expr.GetType());
                var dictExpr = (DictionaryExpression)expr;
                Assert.AreEqual(items.Length, dictExpr.Items.Count);

                for (int i = 0; i < dictExpr.Items.Count; i++) {
                    items[i](dictExpr.Items[i]);
                }
            };
        }

        private static Action<Statement> CheckTupleStmt(params Action<Expression>[] items) {
            return CheckExprStmt(CheckTupleExpr(items));
        }

        private static Action<Expression> CheckTupleExpr(params Action<Expression>[] items) {
            return expr => {
                Assert.AreEqual(typeof(TupleExpression), expr.GetType());
                var tupleExpr = (TupleExpression)expr;
                Assert.AreEqual(items.Length, tupleExpr.Items.Count);

                for (int i = 0; i < tupleExpr.Items.Count; i++) {
                    items[i](tupleExpr.Items[i]);
                }
            };
        }

        private static Action<Expression> CheckListExpr(params Action<Expression>[] items) {
            return expr => {
                Assert.AreEqual(typeof(ListExpression), expr.GetType());
                var listExpr = (ListExpression)expr;
                Assert.AreEqual(items.Length, listExpr.Items.Count);

                for (int i = 0; i < listExpr.Items.Count; i++) {
                    items[i](listExpr.Items[i]);
                }
            };
        }

        private static Action<Statement> CheckAssignment(Action<Expression> lhs, Action<Expression> rhs) {
            return CheckAssignment(new[] { lhs }, rhs);
        }

        private static Action<Statement> CheckAssignment(Action<Expression>[] lhs, Action<Expression> rhs) {
            return expr => {
                Assert.AreEqual(typeof(AssignmentStatement), expr.GetType());
                var assign = (AssignmentStatement)expr;

                Assert.AreEqual(assign.Left.Count, lhs.Length);
                for (int i = 0; i < lhs.Length; i++) {
                    lhs[i](assign.Left[i]);
                }
                rhs(assign.Right);
            };
        }

        private static Action<Expression> CheckErrorExpr() {
            return expr => {
                Assert.AreEqual(typeof(ErrorExpression), expr.GetType());
            };
        }

        private static Action<Statement> CheckErrorStmt() {
            return expr => {
                Assert.AreEqual(typeof(ErrorStatement), expr.GetType());
            };
        }

        private static Action<Statement> CheckEmptyStmt() {
            return expr => {
                Assert.AreEqual(typeof(EmptyStatement), expr.GetType());
            };
        }

        private static Action<Statement> CheckBreakStmt() {
            return expr => {
                Assert.AreEqual(typeof(BreakStatement), expr.GetType());
            };
        }

        private static Action<Statement> CheckContinueStmt() {
            return expr => {
                Assert.AreEqual(typeof(ContinueStatement), expr.GetType());
            };
        }

        private static Action<Statement> CheckAssignment(Action<Expression> lhs, PythonOperator op, Action<Expression> rhs) {
            return stmt => {
                Assert.AreEqual(typeof(AugmentedAssignStatement), stmt.GetType());
                var assign = (AugmentedAssignStatement)stmt;

                Assert.AreEqual(assign.Operator, op);

                lhs(assign.Left);
                rhs(assign.Right);
            };
        }

        private Action<Statement> CheckExecStmt(Action<Expression> code, Action<Expression> globals = null, Action<Expression> locals = null) {
            return stmt => {
                Assert.AreEqual(typeof(ExecStatement), stmt.GetType());
                var exec = (ExecStatement)stmt;

                code(exec.Code);
                if (globals != null) {
                    globals(exec.Globals);
                } else {
                    Assert.AreEqual(null, exec.Globals);
                }

                if (locals != null) {
                    locals(exec.Locals);
                } else {
                    Assert.AreEqual(null, exec.Locals);
                }
            };
        }

        private Action<Statement> CheckWithStmt(Action<Expression> expr, Action<Statement> body) {
            return CheckWithStmt(expr, null, body);
        }

        private Action<Statement> CheckWithStmt(Action<Expression> expr, Action<Expression> target, Action<Statement> body) {
            return CheckWithStmt(new[] { expr }, new[] { target }, body);
        }

        private Action<Statement> CheckWithStmt(Action<Expression>[] expr, Action<Statement> body) {
            return CheckWithStmt(expr, new Action<Expression>[expr.Length], body);
        }

        private Action<Statement> CheckWithStmt(Action<Expression>[] expr, Action<Expression>[] target, Action<Statement> body) {
            return stmt => {
                Assert.AreEqual(typeof(WithStatement), stmt.GetType());
                var with = (WithStatement)stmt;

                Assert.AreEqual(expr.Length, with.Items.Count);
                for (int i = 0; i < with.Items.Count; i++) {
                    expr[i](with.Items[i].ContextManager);

                    if (target[i] != null) {
                        target[i](with.Items[i].Variable);
                    } else {
                        Assert.AreEqual(null, with.Items[0].Variable);
                    }
                }

                body(with.Body);
            };
        }

        private Action<Statement> CheckAsyncWithStmt(Action<Statement> checkWithStmt) {
            return stmt => {
                Assert.IsInstanceOfType(stmt, typeof(WithStatement));
                var withStmt = (WithStatement)stmt;

                Assert.IsTrue(withStmt.IsAsync);

                checkWithStmt(stmt);
            };
        }

        private static Action<Expression> CheckConstant(object value, string expectedRepr = null, PythonLanguageVersion ver = PythonLanguageVersion.V27) {
            return expr => {
                Assert.AreEqual(typeof(ConstantExpression), expr.GetType());

                if (value is byte[]) {
                    Assert.AreEqual(typeof(AsciiString), ((ConstantExpression)expr).Value.GetType());
                    byte[] b1 = (byte[])value;
                    byte[] b2 = ((AsciiString)((ConstantExpression)expr).Value).Bytes;
                    Assert.AreEqual(b1.Length, b2.Length);

                    for (int i = 0; i < b1.Length; i++) {
                        Assert.AreEqual(b1[i], b2[i]);
                    }
                } else {
                    Assert.AreEqual(value, ((ConstantExpression)expr).Value);
                }

                if (expectedRepr != null) {
                    Assert.AreEqual(expectedRepr, ((ConstantExpression)expr).GetConstantRepr(ver));
                }
            };
        }

        private Action<Statement> CheckDelStmt(params Action<Expression>[] deletes) {
            return stmt => {
                Assert.AreEqual(typeof(DelStatement), stmt.GetType());
                var del = (DelStatement)stmt;

                Assert.AreEqual(deletes.Length, del.Expressions.Count);
                for (int i = 0; i < deletes.Length; i++) {
                    deletes[i](del.Expressions[i]);
                }
            };
        }

        private Action<Expression> CheckParenExpr(Action<Expression> value) {
            return expr => {
                Assert.AreEqual(typeof(ParenthesisExpression), expr.GetType());
                var paren = (ParenthesisExpression)expr;

                value(paren.Expression);
            };
        }

        private Action<Expression> CheckStarExpr(Action<Expression> value) {
            return expr => {
                Assert.AreEqual(typeof(StarredExpression), expr.GetType());
                var starred = (StarredExpression)expr;

                value(starred.Expression);
            };
        }

        private Action<Statement> CheckGlobal(params string[] names) {
            return stmt => {
                Assert.AreEqual(typeof(GlobalStatement), stmt.GetType());
                var global = (GlobalStatement)stmt;

                Assert.AreEqual(names.Length, global.Names.Count);
                for (int i = 0; i < names.Length; i++) {
                    Assert.AreEqual(names[i], global.Names[i].Name);
                }
            };
        }

        private Action<Statement> CheckNonlocal(params string[] names) {
            return stmt => {
                Assert.AreEqual(typeof(NonlocalStatement), stmt.GetType());
                var nonlocal = (NonlocalStatement)stmt;

                Assert.AreEqual(names.Length, nonlocal.Names.Count);
                for (int i = 0; i < names.Length; i++) {
                    Assert.AreEqual(names[i], nonlocal.Names[i].Name);
                }
            };
        }

        private Action<Statement> CheckStrOrBytesStmt(PythonLanguageVersion version, string str) {
            return CheckExprStmt(CheckStrOrBytes(version, str));
        }

        private Action<Expression> CheckStrOrBytes(PythonLanguageVersion version, string str) {
            return expr => {
                if (version.Is2x()) {
                    CheckConstant(ToBytes(str));
                } else {
                    CheckConstant(str);
                }
            };
        }

        private Action<Statement> CheckYieldStmt(Action<Expression> value) {
            return CheckExprStmt(CheckYieldExpr(value));
        }

        private Action<Expression> CheckYieldExpr(Action<Expression> value) {
            return expr => {
                Assert.AreEqual(typeof(YieldExpression), expr.GetType());
                var yield = (YieldExpression)expr;

                value(yield.Expression);
            };
        }

        private Action<Statement> CheckYieldFromStmt(Action<Expression> value) {
            return CheckExprStmt(CheckYieldFromExpr(value));
        }

        private Action<Expression> CheckYieldFromExpr(Action<Expression> value) {
            return expr => {
                Assert.AreEqual(typeof(YieldFromExpression), expr.GetType());
                var yield = (YieldFromExpression)expr;

                value(yield.Expression);
            };
        }

        private Action<Expression> CheckListComp(Action<Expression> item, params Action<ComprehensionIterator>[] iterators) {
            return expr => {
                Assert.AreEqual(typeof(ListComprehension), expr.GetType());
                var listComp = (ListComprehension)expr;

                Assert.AreEqual(iterators.Length, listComp.Iterators.Count);

                item(listComp.Item);
                for (int i = 0; i < iterators.Length; i++) {
                    iterators[i](listComp.Iterators[i]);
                }
            };
        }

        private Action<Expression> CheckGeneratorComp(Action<Expression> item, params Action<ComprehensionIterator>[] iterators) {
            return expr => {
                Assert.AreEqual(typeof(GeneratorExpression), expr.GetType());
                var listComp = (GeneratorExpression)expr;

                Assert.AreEqual(iterators.Length, listComp.Iterators.Count);

                item(listComp.Item);
                for (int i = 0; i < iterators.Length; i++) {
                    iterators[i](listComp.Iterators[i]);
                }
            };
        }

        private Action<Expression> CheckDictComp(Action<Expression> key, Action<Expression> value, params Action<ComprehensionIterator>[] iterators) {
            return expr => {
                Assert.AreEqual(typeof(DictionaryComprehension), expr.GetType());
                var dictComp = (DictionaryComprehension)expr;

                Assert.AreEqual(iterators.Length, dictComp.Iterators.Count);

                key(dictComp.Key);
                value(dictComp.Value);

                for (int i = 0; i < iterators.Length; i++) {
                    iterators[i](dictComp.Iterators[i]);
                }
            };
        }

        private Action<Expression> CheckSetComp(Action<Expression> item, params Action<ComprehensionIterator>[] iterators) {
            return expr => {
                Assert.AreEqual(typeof(SetComprehension), expr.GetType());
                var setComp = (SetComprehension)expr;

                Assert.AreEqual(iterators.Length, setComp.Iterators.Count);

                item(setComp.Item);

                for (int i = 0; i < iterators.Length; i++) {
                    iterators[i](setComp.Iterators[i]);
                }
            };
        }

        private Action<Expression> CheckSetLiteral(params Action<Expression>[] values) {
            return expr => {
                Assert.AreEqual(typeof(SetExpression), expr.GetType());
                var setLiteral = (SetExpression)expr;

                Assert.AreEqual(values.Length, setLiteral.Items.Count);
                for (int i = 0; i < values.Length; i++) {
                    values[i](setLiteral.Items[i]);
                }
            };
        }


        private Action<ComprehensionIterator> CompFor(Action<Expression> lhs, Action<Expression> list) {
            return iter => {
                Assert.AreEqual(typeof(ComprehensionFor), iter.GetType());
                var forIter = (ComprehensionFor)iter;

                lhs(forIter.Left);
                list(forIter.List);
            };
        }

        private Action<ComprehensionIterator> CompIf(Action<Expression> test) {
            return iter => {
                Assert.AreEqual(typeof(ComprehensionIf), iter.GetType());
                var ifIter = (ComprehensionIf)iter;

                test(ifIter.Test);
            };
        }

        private byte[] ToBytes(string str) {
            byte[] res = new byte[str.Length];
            for (int i = 0; i < str.Length; i++) {
                res[i] = (byte)str[i];
            }
            return res;
        }

        private static Action<Expression> IgnoreExpr() {
            return expr => { };
        }

        private static Action<Statement> IgnoreStmt() {
            return stmt => { };
        }

        private static Action<Parameter>[] NoParameters = new Action<Parameter>[0];

        private static void CollectFiles(string dir, List<string> files, IEnumerable<string> exceptions = null) {
            foreach (string file in Directory.GetFiles(dir)) {
                if (file.EndsWith(".py", StringComparison.OrdinalIgnoreCase)) {
                    files.Add(file);
                }
            }
            foreach (string nestedDir in Directory.GetDirectories(dir)) {
                if (exceptions == null || !exceptions.Contains(Path.GetFileName(nestedDir))) {
                    CollectFiles(nestedDir, files, exceptions);
                }
            }
        }

        #endregion
    }
}
=======
﻿extern alias analysis;
/* ****************************************************************************
*
* Copyright (c) Microsoft Corporation. 
*
* This source code is subject to terms and conditions of the Apache License, Version 2.0. A 
* copy of the license can be found in the License.html file at the root of this distribution. If 
* you cannot locate the Apache License, Version 2.0, please send an email to 
* vspython@microsoft.com. By using this source code in any fashion, you are agreeing to be bound 
* by the terms of the Apache License, Version 2.0.
*
* You must not remove this notice, or any other, from this software.
*
* ***************************************************************************/

using System;
using System.Collections.Generic;
using System.Diagnostics;
using System.IO;
using System.Linq;
using System.Numerics;
using System.Text;
using System.Threading.Tasks;
using analysis::Microsoft.PythonTools.Analysis.Analyzer;
using Microsoft.PythonTools.Parsing;
using Microsoft.PythonTools.Parsing.Ast;
using Microsoft.VisualStudio.TestTools.UnitTesting;
using Microsoft.VisualStudioTools;
using TestUtilities;
using TestUtilities.Python;

namespace AnalysisTests {
    /// <summary>
    /// Test cases for parser written in a continuation passing style.
    /// </summary>
    [TestClass]
    public class ParserTests {
        [ClassInitialize]
        public static void DoDeployment(TestContext context) {
            AssertListener.Initialize();
            // Don't deploy test data because we read directly from the source.
            PythonTestData.Deploy(includeTestData: false);
        }

        internal static readonly PythonLanguageVersion[] AllVersions = new[] { PythonLanguageVersion.V24, PythonLanguageVersion.V25, PythonLanguageVersion.V26, PythonLanguageVersion.V27, PythonLanguageVersion.V30, PythonLanguageVersion.V31, PythonLanguageVersion.V32, PythonLanguageVersion.V33, PythonLanguageVersion.V34, PythonLanguageVersion.V35 };
        internal static readonly PythonLanguageVersion[] V25AndUp = AllVersions.Where(v => v >= PythonLanguageVersion.V25).ToArray();
        internal static readonly PythonLanguageVersion[] V26AndUp = AllVersions.Where(v => v >= PythonLanguageVersion.V26).ToArray();
        internal static readonly PythonLanguageVersion[] V27AndUp = AllVersions.Where(v => v >= PythonLanguageVersion.V27).ToArray();
        internal static readonly PythonLanguageVersion[] V2Versions = AllVersions.Where(v => v <= PythonLanguageVersion.V27).ToArray();
        internal static readonly PythonLanguageVersion[] V24_V26Versions = AllVersions.Where(v => v <= PythonLanguageVersion.V26).ToArray();
        internal static readonly PythonLanguageVersion[] V24_V25Versions = AllVersions.Where(v => v <= PythonLanguageVersion.V25).ToArray();
        internal static readonly PythonLanguageVersion[] V25_V27Versions = AllVersions.Where(v => v >= PythonLanguageVersion.V25 && v <= PythonLanguageVersion.V27).ToArray();
        internal static readonly PythonLanguageVersion[] V26_V27Versions = AllVersions.Where(v => v >= PythonLanguageVersion.V26 && v <= PythonLanguageVersion.V27).ToArray();
        internal static readonly PythonLanguageVersion[] V30_V32Versions = AllVersions.Where(v => v >= PythonLanguageVersion.V30 && v <= PythonLanguageVersion.V32).ToArray();
        internal static readonly PythonLanguageVersion[] V3Versions = AllVersions.Where(v => v >= PythonLanguageVersion.V30).ToArray();
        internal static readonly PythonLanguageVersion[] V33AndUp = AllVersions.Where(v => v >= PythonLanguageVersion.V33).ToArray();
        internal static readonly PythonLanguageVersion[] V35AndUp = AllVersions.Where(v => v >= PythonLanguageVersion.V35).ToArray();

        #region Test Cases

        [TestMethod, Priority(0)]
        public void MixedWhiteSpace() {
            // mixed, but in different blocks, which is ok
            ParseErrors("MixedWhitespace1.py", PythonLanguageVersion.V27, Severity.Error);

            // mixed in the same block, tabs first
            ParseErrors("MixedWhitespace2.py", PythonLanguageVersion.V27, Severity.Error, new ErrorInfo("inconsistent whitespace", 293, 13, 32, 302, 14, 9));

            // mixed in same block, spaces first
            ParseErrors("MixedWhitespace3.py", PythonLanguageVersion.V27, Severity.Error, new ErrorInfo("inconsistent whitespace", 285, 13, 24, 287, 14, 2));

            // mixed on same line, spaces first
            ParseErrors("MixedWhitespace4.py", PythonLanguageVersion.V27, Severity.Error);

            // mixed on same line, tabs first
            ParseErrors("MixedWhitespace5.py", PythonLanguageVersion.V27, Severity.Error);

            // mixed on a comment line - should not crash
            ParseErrors("MixedWhitespace6.py", PythonLanguageVersion.V27, Severity.Error, new ErrorInfo("inconsistent whitespace", 126, 8, 17, 128, 9, 2));
        }

        [TestMethod, Priority(0)]
        public void Errors() {
            foreach (var version in V30_V32Versions) {
                ParseErrors("Errors3x.py",
                    version,
                    new ErrorInfo("no binding for nonlocal '__class__' found", 23, 2, 14, 32, 2, 23)
                );
            }

            ParseErrors("AllErrors.py",
                PythonLanguageVersion.V24,
                new ErrorInfo("future statement does not support import *", 0, 1, 1, 24, 1, 25),
                new ErrorInfo("future feature is not defined: *", 0, 1, 1, 24, 1, 25),
                new ErrorInfo("not a chance", 26, 2, 1, 55, 2, 30),
                new ErrorInfo("future feature is not defined: unknown", 57, 3, 1, 87, 3, 31),
                new ErrorInfo("default value must be specified here", 106, 5, 16, 107, 5, 17),
                new ErrorInfo("non-keyword arg after keyword arg", 134, 8, 12, 135, 8, 13),
                new ErrorInfo("only one * allowed", 147, 9, 10, 149, 9, 12),
                new ErrorInfo("only one ** allowed", 162, 10, 11, 165, 10, 14),
                new ErrorInfo("keywords must come before ** args", 180, 11, 13, 186, 11, 19),
                new ErrorInfo("unexpected token 'pass'", 197, 14, 1, 201, 14, 5),
                new ErrorInfo("unexpected token '42'", 217, 17, 11, 219, 17, 13),
                new ErrorInfo("unexpected token '42'", 251, 20, 10, 253, 20, 12),
                new ErrorInfo("'break' outside loop", 278, 25, 1, 283, 25, 6),
                new ErrorInfo("'continue' not properly in loop", 285, 26, 1, 293, 26, 9),
                new ErrorInfo("print statement expected expression to be printed", 297, 28, 1, 311, 28, 15),
                new ErrorInfo("'continue' not supported inside 'finally' clause", 374, 34, 9, 382, 34, 17),
                new ErrorInfo("expected expression after del", 386, 36, 1, 389, 36, 4),
                new ErrorInfo("can't delete binary operator", 396, 37, 5, 399, 37, 8),
                new ErrorInfo("can't delete unary operator", 405, 38, 5, 407, 38, 7),
                new ErrorInfo("can't delete or expression", 413, 39, 5, 421, 39, 13),
                new ErrorInfo("can't delete and expression", 427, 40, 5, 436, 40, 14),
                new ErrorInfo("can't delete dictionary display", 442, 41, 5, 444, 41, 7),
                new ErrorInfo("can't delete literal", 450, 42, 5, 454, 42, 9),
                new ErrorInfo("can't delete literal", 460, 43, 5, 464, 43, 9),
                new ErrorInfo("can't assign to literal", 468, 45, 1, 472, 45, 5),
                new ErrorInfo("can't assign to literal", 482, 46, 1, 486, 46, 5),
                new ErrorInfo("'return' outside function", 498, 48, 1, 504, 48, 7),
                new ErrorInfo("'return' with argument inside generator", 539, 53, 5, 548, 53, 14),
                new ErrorInfo("misplaced yield", 552, 55, 1, 557, 55, 6),
                new ErrorInfo("'return' with argument inside generator", 581, 59, 5, 590, 59, 14),
                new ErrorInfo("'return' with argument inside generator", 596, 60, 5, 606, 60, 15),
                new ErrorInfo("invalid syntax", 657, 68, 5, 658, 68, 6),
                new ErrorInfo("invalid syntax", 661, 68, 9, 662, 68, 10),
                new ErrorInfo("illegal expression for augmented assignment", 674, 70, 1, 676, 70, 3),
                new ErrorInfo("missing module name", 692, 72, 6, 698, 72, 12),
                new ErrorInfo("from __future__ imports must occur at the beginning of the file", 749, 78, 1, 780, 78, 32),
                new ErrorInfo("unexpected token 'blazzz'", 797, 82, 10, 803, 82, 16),
                new ErrorInfo("invalid syntax, from cause not allowed in 2.x.", 837, 87, 11, 845, 87, 19),
                new ErrorInfo("invalid syntax, class decorators require 2.6 or later.", 861, 93, 1, 866, 93, 6),
                new ErrorInfo("invalid syntax, parameter annotations require 3.x", 890, 96, 8, 894, 96, 12),
                new ErrorInfo("default value must be specified here", 924, 99, 15, 925, 99, 16),
                new ErrorInfo("positional parameter after * args not allowed", 953, 102, 13, 959, 102, 19),
                new ErrorInfo("duplicate * args arguments", 987, 105, 13, 988, 105, 14),
                new ErrorInfo("duplicate * args arguments", 1017, 108, 13, 1018, 108, 14),
                new ErrorInfo("unexpected token ','", 1045, 111, 11, 1046, 111, 12),
                new ErrorInfo("unexpected token '42'", 1107, 117, 11, 1109, 117, 13),
                new ErrorInfo("duplicate argument 'abc' in function definition", 1143, 120, 12, 1146, 120, 15),
                new ErrorInfo("duplicate argument 'abc' in function definition", 1177, 123, 16, 1180, 123, 19),
                new ErrorInfo("unexpected token '42'", 1208, 127, 7, 1210, 127, 9),
                new ErrorInfo("default 'except' must be last", 1242, 132, 1, 1248, 132, 7),
                new ErrorInfo("'as' requires Python 2.6 or later", 1328, 139, 18, 1330, 139, 20),
                new ErrorInfo("invalid syntax", 1398, 147, 2, 1403, 147, 7),
                new ErrorInfo("invalid syntax", 1404, 147, 8, 1409, 147, 13),
                new ErrorInfo("unexpected token 'b'", 1417, 148, 7, 1418, 148, 8),
                new ErrorInfo("invalid syntax", 1431, 149, 7, 1433, 149, 9),
                new ErrorInfo("invalid syntax", 1431, 149, 7, 1433, 149, 9),
                new ErrorInfo("invalid syntax", 1436, 150, 2, 1441, 150, 7),
                new ErrorInfo("invalid syntax", 1442, 150, 8, 1444, 150, 10),
                new ErrorInfo("invalid syntax", 1451, 152, 4, 1453, 152, 6),
                new ErrorInfo("expected name", 1459, 154, 3, 1461, 154, 5),
                new ErrorInfo("unexpected token '42'", 1476, 156, 7, 1478, 156, 9),
                new ErrorInfo("invalid syntax, set literals require Python 2.7 or later.", 1511, 160, 12, 1512, 160, 13),
                new ErrorInfo("invalid syntax, set literals require Python 2.7 or later.", 1521, 161, 7, 1522, 161, 8)
            );

            ParseErrors("AllErrors.py",
                PythonLanguageVersion.V25,
                new ErrorInfo("future statement does not support import *", 0, 1, 1, 24, 1, 25),
                new ErrorInfo("future feature is not defined: *", 0, 1, 1, 24, 1, 25),
                new ErrorInfo("not a chance", 26, 2, 1, 55, 2, 30),
                new ErrorInfo("future feature is not defined: unknown", 57, 3, 1, 87, 3, 31),
                new ErrorInfo("default value must be specified here", 106, 5, 16, 107, 5, 17),
                new ErrorInfo("non-keyword arg after keyword arg", 134, 8, 12, 135, 8, 13),
                new ErrorInfo("only one * allowed", 147, 9, 10, 149, 9, 12),
                new ErrorInfo("only one ** allowed", 162, 10, 11, 165, 10, 14),
                new ErrorInfo("keywords must come before ** args", 180, 11, 13, 186, 11, 19),
                new ErrorInfo("unexpected token 'pass'", 197, 14, 1, 201, 14, 5),
                new ErrorInfo("unexpected token '42'", 217, 17, 11, 219, 17, 13),
                new ErrorInfo("unexpected token '42'", 251, 20, 10, 253, 20, 12),
                new ErrorInfo("'break' outside loop", 278, 25, 1, 283, 25, 6),
                new ErrorInfo("'continue' not properly in loop", 285, 26, 1, 293, 26, 9),
                new ErrorInfo("print statement expected expression to be printed", 297, 28, 1, 311, 28, 15),
                new ErrorInfo("'continue' not supported inside 'finally' clause", 374, 34, 9, 382, 34, 17),
                new ErrorInfo("expected expression after del", 386, 36, 1, 389, 36, 4),
                new ErrorInfo("can't delete binary operator", 396, 37, 5, 399, 37, 8),
                new ErrorInfo("can't delete unary operator", 405, 38, 5, 407, 38, 7),
                new ErrorInfo("can't delete or expression", 413, 39, 5, 421, 39, 13),
                new ErrorInfo("can't delete and expression", 427, 40, 5, 436, 40, 14),
                new ErrorInfo("can't delete dictionary display", 442, 41, 5, 444, 41, 7),
                new ErrorInfo("can't delete literal", 450, 42, 5, 454, 42, 9),
                new ErrorInfo("can't delete literal", 460, 43, 5, 464, 43, 9),
                new ErrorInfo("can't assign to literal", 468, 45, 1, 472, 45, 5),
                new ErrorInfo("can't assign to literal", 482, 46, 1, 486, 46, 5),
                new ErrorInfo("'return' outside function", 498, 48, 1, 504, 48, 7),
                new ErrorInfo("'return' with argument inside generator", 539, 53, 5, 548, 53, 14),
                new ErrorInfo("misplaced yield", 552, 55, 1, 557, 55, 6),
                new ErrorInfo("'return' with argument inside generator", 581, 59, 5, 590, 59, 14),
                new ErrorInfo("'return' with argument inside generator", 596, 60, 5, 606, 60, 15),
                new ErrorInfo("invalid syntax", 657, 68, 5, 658, 68, 6),
                new ErrorInfo("invalid syntax", 661, 68, 9, 662, 68, 10),
                new ErrorInfo("illegal expression for augmented assignment", 674, 70, 1, 676, 70, 3),
                new ErrorInfo("missing module name", 692, 72, 6, 698, 72, 12),
                new ErrorInfo("from __future__ imports must occur at the beginning of the file", 749, 78, 1, 780, 78, 32),
                new ErrorInfo("unexpected token 'blazzz'", 797, 82, 10, 803, 82, 16),
                new ErrorInfo("invalid syntax, from cause not allowed in 2.x.", 837, 87, 11, 845, 87, 19),
                new ErrorInfo("invalid syntax, class decorators require 2.6 or later.", 861, 93, 1, 866, 93, 6),
                new ErrorInfo("invalid syntax, parameter annotations require 3.x", 890, 96, 8, 894, 96, 12),
                new ErrorInfo("default value must be specified here", 924, 99, 15, 925, 99, 16),
                new ErrorInfo("positional parameter after * args not allowed", 953, 102, 13, 959, 102, 19),
                new ErrorInfo("duplicate * args arguments", 987, 105, 13, 988, 105, 14),
                new ErrorInfo("duplicate * args arguments", 1017, 108, 13, 1018, 108, 14),
                new ErrorInfo("unexpected token ','", 1045, 111, 11, 1046, 111, 12),
                new ErrorInfo("unexpected token '42'", 1107, 117, 11, 1109, 117, 13),
                new ErrorInfo("duplicate argument 'abc' in function definition", 1143, 120, 12, 1146, 120, 15),
                new ErrorInfo("duplicate argument 'abc' in function definition", 1177, 123, 16, 1180, 123, 19),
                new ErrorInfo("unexpected token '42'", 1208, 127, 7, 1210, 127, 9),
                new ErrorInfo("default 'except' must be last", 1242, 132, 1, 1248, 132, 7),
                new ErrorInfo("'as' requires Python 2.6 or later", 1328, 139, 18, 1330, 139, 20),
                new ErrorInfo("invalid syntax", 1398, 147, 2, 1403, 147, 7),
                new ErrorInfo("invalid syntax", 1404, 147, 8, 1409, 147, 13),
                new ErrorInfo("unexpected token 'b'", 1417, 148, 7, 1418, 148, 8),
                new ErrorInfo("invalid syntax", 1431, 149, 7, 1433, 149, 9),
                new ErrorInfo("invalid syntax", 1431, 149, 7, 1433, 149, 9),
                new ErrorInfo("invalid syntax", 1436, 150, 2, 1441, 150, 7),
                new ErrorInfo("invalid syntax", 1442, 150, 8, 1444, 150, 10),
                new ErrorInfo("invalid syntax", 1451, 152, 4, 1453, 152, 6),
                new ErrorInfo("expected name", 1459, 154, 3, 1461, 154, 5),
                new ErrorInfo("unexpected token '42'", 1476, 156, 7, 1478, 156, 9),
                new ErrorInfo("invalid syntax, set literals require Python 2.7 or later.", 1511, 160, 12, 1512, 160, 13),
                new ErrorInfo("invalid syntax, set literals require Python 2.7 or later.", 1521, 161, 7, 1522, 161, 8)
            );

            ParseErrors("AllErrors.py",
                PythonLanguageVersion.V26,
                new ErrorInfo("future statement does not support import *", 0, 1, 1, 24, 1, 25),
                new ErrorInfo("future feature is not defined: *", 0, 1, 1, 24, 1, 25),
                new ErrorInfo("not a chance", 26, 2, 1, 55, 2, 30),
                new ErrorInfo("future feature is not defined: unknown", 57, 3, 1, 87, 3, 31),
                new ErrorInfo("default value must be specified here", 106, 5, 16, 107, 5, 17),
                new ErrorInfo("non-keyword arg after keyword arg", 134, 8, 12, 135, 8, 13),
                new ErrorInfo("only one * allowed", 147, 9, 10, 149, 9, 12),
                new ErrorInfo("only one ** allowed", 162, 10, 11, 165, 10, 14),
                new ErrorInfo("keywords must come before ** args", 180, 11, 13, 186, 11, 19),
                new ErrorInfo("unexpected token 'pass'", 197, 14, 1, 201, 14, 5),
                new ErrorInfo("unexpected token '42'", 217, 17, 11, 219, 17, 13),
                new ErrorInfo("unexpected token '42'", 251, 20, 10, 253, 20, 12),
                new ErrorInfo("'break' outside loop", 278, 25, 1, 283, 25, 6),
                new ErrorInfo("'continue' not properly in loop", 285, 26, 1, 293, 26, 9),
                new ErrorInfo("print statement expected expression to be printed", 297, 28, 1, 311, 28, 15),
                new ErrorInfo("'continue' not supported inside 'finally' clause", 374, 34, 9, 382, 34, 17),
                new ErrorInfo("expected expression after del", 386, 36, 1, 389, 36, 4),
                new ErrorInfo("can't delete binary operator", 396, 37, 5, 399, 37, 8),
                new ErrorInfo("can't delete unary operator", 405, 38, 5, 407, 38, 7),
                new ErrorInfo("can't delete or expression", 413, 39, 5, 421, 39, 13),
                new ErrorInfo("can't delete and expression", 427, 40, 5, 436, 40, 14),
                new ErrorInfo("can't delete dictionary display", 442, 41, 5, 444, 41, 7),
                new ErrorInfo("can't delete literal", 450, 42, 5, 454, 42, 9),
                new ErrorInfo("can't delete literal", 460, 43, 5, 464, 43, 9),
                new ErrorInfo("can't assign to literal", 468, 45, 1, 472, 45, 5),
                new ErrorInfo("can't assign to literal", 482, 46, 1, 486, 46, 5),
                new ErrorInfo("'return' outside function", 498, 48, 1, 504, 48, 7),
                new ErrorInfo("'return' with argument inside generator", 539, 53, 5, 548, 53, 14),
                new ErrorInfo("misplaced yield", 552, 55, 1, 557, 55, 6),
                new ErrorInfo("'return' with argument inside generator", 581, 59, 5, 590, 59, 14),
                new ErrorInfo("'return' with argument inside generator", 596, 60, 5, 606, 60, 15),
                new ErrorInfo("invalid syntax", 657, 68, 5, 658, 68, 6),
                new ErrorInfo("invalid syntax", 661, 68, 9, 662, 68, 10),
                new ErrorInfo("illegal expression for augmented assignment", 674, 70, 1, 676, 70, 3),
                new ErrorInfo("missing module name", 692, 72, 6, 698, 72, 12),
                new ErrorInfo("from __future__ imports must occur at the beginning of the file", 749, 78, 1, 780, 78, 32),
                new ErrorInfo("unexpected token 'blazzz'", 797, 82, 10, 803, 82, 16),
                new ErrorInfo("invalid syntax, from cause not allowed in 2.x.", 837, 87, 11, 845, 87, 19),
                new ErrorInfo("invalid syntax, parameter annotations require 3.x", 890, 96, 8, 894, 96, 12),
                new ErrorInfo("default value must be specified here", 924, 99, 15, 925, 99, 16),
                new ErrorInfo("positional parameter after * args not allowed", 953, 102, 13, 959, 102, 19),
                new ErrorInfo("duplicate * args arguments", 987, 105, 13, 988, 105, 14),
                new ErrorInfo("duplicate * args arguments", 1017, 108, 13, 1018, 108, 14),
                new ErrorInfo("unexpected token ','", 1045, 111, 11, 1046, 111, 12),
                new ErrorInfo("unexpected token '42'", 1107, 117, 11, 1109, 117, 13),
                new ErrorInfo("duplicate argument 'abc' in function definition", 1143, 120, 12, 1146, 120, 15),
                new ErrorInfo("duplicate argument 'abc' in function definition", 1177, 123, 16, 1180, 123, 19),
                new ErrorInfo("unexpected token '42'", 1208, 127, 7, 1210, 127, 9),
                new ErrorInfo("default 'except' must be last", 1242, 132, 1, 1248, 132, 7),
                new ErrorInfo("invalid syntax", 1431, 149, 7, 1433, 149, 9),
                new ErrorInfo("invalid syntax", 1431, 149, 7, 1433, 149, 9),
                new ErrorInfo("invalid syntax", 1442, 150, 8, 1444, 150, 10),
                new ErrorInfo("invalid syntax", 1442, 150, 8, 1444, 150, 10),
                new ErrorInfo("invalid syntax", 1451, 152, 4, 1453, 152, 6),
                new ErrorInfo("expected name", 1459, 154, 3, 1461, 154, 5),
                new ErrorInfo("unexpected token '42'", 1476, 156, 7, 1478, 156, 9),
                new ErrorInfo("invalid syntax, set literals require Python 2.7 or later.", 1511, 160, 12, 1512, 160, 13),
                new ErrorInfo("invalid syntax, set literals require Python 2.7 or later.", 1521, 161, 7, 1522, 161, 8)
            );

            ParseErrors("AllErrors.py",
                PythonLanguageVersion.V27,
                new ErrorInfo("future statement does not support import *", 0, 1, 1, 24, 1, 25),
                new ErrorInfo("future feature is not defined: *", 0, 1, 1, 24, 1, 25),
                new ErrorInfo("not a chance", 26, 2, 1, 55, 2, 30),
                new ErrorInfo("future feature is not defined: unknown", 57, 3, 1, 87, 3, 31),
                new ErrorInfo("default value must be specified here", 106, 5, 16, 107, 5, 17),
                new ErrorInfo("non-keyword arg after keyword arg", 134, 8, 12, 135, 8, 13),
                new ErrorInfo("only one * allowed", 147, 9, 10, 149, 9, 12),
                new ErrorInfo("only one ** allowed", 162, 10, 11, 165, 10, 14),
                new ErrorInfo("keywords must come before ** args", 180, 11, 13, 186, 11, 19),
                new ErrorInfo("unexpected token 'pass'", 197, 14, 1, 201, 14, 5),
                new ErrorInfo("unexpected token '42'", 217, 17, 11, 219, 17, 13),
                new ErrorInfo("unexpected token '42'", 251, 20, 10, 253, 20, 12),
                new ErrorInfo("'break' outside loop", 278, 25, 1, 283, 25, 6),
                new ErrorInfo("'continue' not properly in loop", 285, 26, 1, 293, 26, 9),
                new ErrorInfo("print statement expected expression to be printed", 297, 28, 1, 311, 28, 15),
                new ErrorInfo("'continue' not supported inside 'finally' clause", 374, 34, 9, 382, 34, 17),
                new ErrorInfo("expected expression after del", 386, 36, 1, 389, 36, 4),
                new ErrorInfo("can't delete binary operator", 396, 37, 5, 399, 37, 8),
                new ErrorInfo("can't delete unary operator", 405, 38, 5, 407, 38, 7),
                new ErrorInfo("can't delete or expression", 413, 39, 5, 421, 39, 13),
                new ErrorInfo("can't delete and expression", 427, 40, 5, 436, 40, 14),
                new ErrorInfo("can't delete dictionary display", 442, 41, 5, 444, 41, 7),
                new ErrorInfo("can't delete literal", 450, 42, 5, 454, 42, 9),
                new ErrorInfo("can't delete literal", 460, 43, 5, 464, 43, 9),
                new ErrorInfo("can't assign to literal", 468, 45, 1, 472, 45, 5),
                new ErrorInfo("can't assign to literal", 482, 46, 1, 486, 46, 5),
                new ErrorInfo("'return' outside function", 498, 48, 1, 504, 48, 7),
                new ErrorInfo("'return' with argument inside generator", 539, 53, 5, 548, 53, 14),
                new ErrorInfo("misplaced yield", 552, 55, 1, 557, 55, 6),
                new ErrorInfo("'return' with argument inside generator", 581, 59, 5, 590, 59, 14),
                new ErrorInfo("'return' with argument inside generator", 596, 60, 5, 606, 60, 15),
                new ErrorInfo("invalid syntax", 657, 68, 5, 658, 68, 6),
                new ErrorInfo("invalid syntax", 661, 68, 9, 662, 68, 10),
                new ErrorInfo("illegal expression for augmented assignment", 674, 70, 1, 676, 70, 3),
                new ErrorInfo("missing module name", 692, 72, 6, 698, 72, 12),
                new ErrorInfo("from __future__ imports must occur at the beginning of the file", 749, 78, 1, 780, 78, 32),
                new ErrorInfo("unexpected token 'blazzz'", 797, 82, 10, 803, 82, 16),
                new ErrorInfo("invalid syntax, from cause not allowed in 2.x.", 837, 87, 11, 845, 87, 19),
                new ErrorInfo("invalid syntax, parameter annotations require 3.x", 890, 96, 8, 894, 96, 12),
                new ErrorInfo("default value must be specified here", 924, 99, 15, 925, 99, 16),
                new ErrorInfo("positional parameter after * args not allowed", 953, 102, 13, 959, 102, 19),
                new ErrorInfo("duplicate * args arguments", 987, 105, 13, 988, 105, 14),
                new ErrorInfo("duplicate * args arguments", 1017, 108, 13, 1018, 108, 14),
                new ErrorInfo("unexpected token ','", 1045, 111, 11, 1046, 111, 12),
                new ErrorInfo("unexpected token '42'", 1107, 117, 11, 1109, 117, 13),
                new ErrorInfo("duplicate argument 'abc' in function definition", 1143, 120, 12, 1146, 120, 15),
                new ErrorInfo("duplicate argument 'abc' in function definition", 1177, 123, 16, 1180, 123, 19),
                new ErrorInfo("unexpected token '42'", 1208, 127, 7, 1210, 127, 9),
                new ErrorInfo("default 'except' must be last", 1242, 132, 1, 1248, 132, 7),
                new ErrorInfo("invalid syntax", 1431, 149, 7, 1433, 149, 9),
                new ErrorInfo("invalid syntax", 1431, 149, 7, 1433, 149, 9),
                new ErrorInfo("invalid syntax", 1442, 150, 8, 1444, 150, 10),
                new ErrorInfo("invalid syntax", 1442, 150, 8, 1444, 150, 10),
                new ErrorInfo("invalid syntax", 1451, 152, 4, 1453, 152, 6),
                new ErrorInfo("expected name", 1459, 154, 3, 1461, 154, 5),
                new ErrorInfo("unexpected token '42'", 1476, 156, 7, 1478, 156, 9),
                new ErrorInfo("invalid syntax", 1511, 160, 12, 1512, 160, 13),
                new ErrorInfo("invalid syntax", 1524, 161, 10, 1527, 161, 13)
            );

            foreach (var version in V30_V32Versions) {
                ParseErrors("AllErrors.py",
                    version,
                    new ErrorInfo("future statement does not support import *", 0, 1, 1, 24, 1, 25),
                    new ErrorInfo("future feature is not defined: *", 0, 1, 1, 24, 1, 25),
                    new ErrorInfo("not a chance", 26, 2, 1, 55, 2, 30),
                    new ErrorInfo("future feature is not defined: unknown", 57, 3, 1, 87, 3, 31),
                    new ErrorInfo("default value must be specified here", 106, 5, 16, 107, 5, 17),
                    new ErrorInfo("non-keyword arg after keyword arg", 134, 8, 12, 135, 8, 13),
                    new ErrorInfo("only one * allowed", 147, 9, 10, 149, 9, 12),
                    new ErrorInfo("only one ** allowed", 162, 10, 11, 165, 10, 14),
                    new ErrorInfo("keywords must come before ** args", 180, 11, 13, 186, 11, 19),
                    new ErrorInfo("unexpected token 'pass'", 197, 14, 1, 201, 14, 5),
                    new ErrorInfo("unexpected token '42'", 217, 17, 11, 219, 17, 13),
                    new ErrorInfo("sublist parameters are not supported in 3.x", 216, 17, 10, 222, 17, 16),
                    new ErrorInfo("unexpected token '42'", 251, 20, 10, 253, 20, 12),
                    new ErrorInfo("'break' outside loop", 278, 25, 1, 283, 25, 6),
                    new ErrorInfo("'continue' not properly in loop", 285, 26, 1, 293, 26, 9),
                    new ErrorInfo("'continue' not supported inside 'finally' clause", 374, 34, 9, 382, 34, 17),
                    new ErrorInfo("expected expression after del", 386, 36, 1, 389, 36, 4),
                    new ErrorInfo("can't delete binary operator", 396, 37, 5, 399, 37, 8),
                    new ErrorInfo("can't delete unary operator", 405, 38, 5, 407, 38, 7),
                    new ErrorInfo("can't delete or expression", 413, 39, 5, 421, 39, 13),
                    new ErrorInfo("can't delete and expression", 427, 40, 5, 436, 40, 14),
                    new ErrorInfo("can't delete dictionary display", 442, 41, 5, 444, 41, 7),
                    new ErrorInfo("can't delete literal", 450, 42, 5, 454, 42, 9),
                    new ErrorInfo("can't delete literal", 460, 43, 5, 464, 43, 9),
                    new ErrorInfo("can't assign to literal", 468, 45, 1, 472, 45, 5),
                    new ErrorInfo("can't assign to literal", 482, 46, 1, 486, 46, 5),
                    new ErrorInfo("'return' outside function", 498, 48, 1, 504, 48, 7),
                    new ErrorInfo("'return' with argument inside generator", 539, 53, 5, 548, 53, 14),
                    new ErrorInfo("misplaced yield", 552, 55, 1, 557, 55, 6),
                    new ErrorInfo("'return' with argument inside generator", 581, 59, 5, 590, 59, 14),
                    new ErrorInfo("'return' with argument inside generator", 596, 60, 5, 606, 60, 15),
                    new ErrorInfo("two starred expressions in assignment", 660, 68, 8, 662, 68, 10),
                    new ErrorInfo("illegal expression for augmented assignment", 674, 70, 1, 676, 70, 3),
                    new ErrorInfo("missing module name", 692, 72, 6, 698, 72, 12),
                    new ErrorInfo("import * only allowed at module level", 720, 75, 5, 735, 75, 20),
                    new ErrorInfo("from __future__ imports must occur at the beginning of the file", 749, 78, 1, 780, 78, 32),
                    new ErrorInfo("nonlocal declaration not allowed at module level", 788, 82, 1, 796, 82, 9),
                    new ErrorInfo("invalid syntax, only exception value is allowed in 3.x.", 814, 83, 10, 819, 83, 15),
                    new ErrorInfo("default value must be specified here", 924, 99, 15, 925, 99, 16),
                    new ErrorInfo("duplicate * args arguments", 987, 105, 13, 988, 105, 14),
                    new ErrorInfo("duplicate * args arguments", 1017, 108, 13, 1018, 108, 14),
                    new ErrorInfo("named arguments must follow bare *", 1044, 111, 10, 1048, 111, 14),
                    new ErrorInfo("sublist parameters are not supported in 3.x", 1072, 114, 10, 1077, 114, 15),
                    new ErrorInfo("unexpected token '42'", 1107, 117, 11, 1109, 117, 13),
                    new ErrorInfo("sublist parameters are not supported in 3.x", 1106, 117, 10, 1112, 117, 16),
                    new ErrorInfo("duplicate argument 'abc' in function definition", 1143, 120, 12, 1146, 120, 15),
                    new ErrorInfo("duplicate argument 'abc' in function definition", 1177, 123, 16, 1180, 123, 19),
                    new ErrorInfo("sublist parameters are not supported in 3.x", 1171, 123, 10, 1180, 123, 19),
                    new ErrorInfo("unexpected token '42'", 1208, 127, 7, 1210, 127, 9),
                    new ErrorInfo("\", variable\" not allowed in 3.x - use \"as variable\" instead.", 1277, 134, 17, 1280, 134, 20),
                    new ErrorInfo("default 'except' must be last", 1242, 132, 1, 1248, 132, 7),
                    new ErrorInfo("\", variable\" not allowed in 3.x - use \"as variable\" instead.", 1379, 144, 17, 1382, 144, 20),
                    new ErrorInfo("cannot mix bytes and nonbytes literals", 1404, 147, 8, 1409, 147, 13),
                    new ErrorInfo("cannot mix bytes and nonbytes literals", 1417, 148, 7, 1423, 148, 13),
                    new ErrorInfo("invalid syntax", 1431, 149, 7, 1433, 149, 9),
                    new ErrorInfo("invalid syntax", 1431, 149, 7, 1433, 149, 9),
                    new ErrorInfo("invalid syntax", 1442, 150, 8, 1444, 150, 10),
                    new ErrorInfo("invalid syntax", 1442, 150, 8, 1444, 150, 10),
                    new ErrorInfo("invalid syntax", 1451, 152, 4, 1453, 152, 6),
                    new ErrorInfo("expected name", 1459, 154, 3, 1461, 154, 5),
                    new ErrorInfo("unexpected token '42'", 1476, 156, 7, 1478, 156, 9),
                    new ErrorInfo("invalid syntax", 1511, 160, 12, 1512, 160, 13),
                    new ErrorInfo("invalid syntax", 1524, 161, 10, 1527, 161, 13)
                );
            }

            foreach (var version in V33AndUp) {
                ParseErrors("AllErrors.py",
                    version,
                    new ErrorInfo("future statement does not support import *", 0, 1, 1, 24, 1, 25),
                    new ErrorInfo("future feature is not defined: *", 0, 1, 1, 24, 1, 25),
                    new ErrorInfo("not a chance", 26, 2, 1, 55, 2, 30),
                    new ErrorInfo("future feature is not defined: unknown", 57, 3, 1, 87, 3, 31),
                    new ErrorInfo("default value must be specified here", 106, 5, 16, 107, 5, 17),
                    new ErrorInfo("non-keyword arg after keyword arg", 134, 8, 12, 135, 8, 13),
                    new ErrorInfo("only one * allowed", 147, 9, 10, 149, 9, 12),
                    new ErrorInfo("only one ** allowed", 162, 10, 11, 165, 10, 14),
                    new ErrorInfo("keywords must come before ** args", 180, 11, 13, 186, 11, 19),
                    new ErrorInfo("unexpected token 'pass'", 197, 14, 1, 201, 14, 5),
                    new ErrorInfo("unexpected token '42'", 217, 17, 11, 219, 17, 13),
                    new ErrorInfo("sublist parameters are not supported in 3.x", 216, 17, 10, 222, 17, 16),
                    new ErrorInfo("unexpected token '42'", 251, 20, 10, 253, 20, 12),
                    new ErrorInfo("'break' outside loop", 278, 25, 1, 283, 25, 6),
                    new ErrorInfo("'continue' not properly in loop", 285, 26, 1, 293, 26, 9),
                    new ErrorInfo("'continue' not supported inside 'finally' clause", 374, 34, 9, 382, 34, 17),
                    new ErrorInfo("expected expression after del", 386, 36, 1, 389, 36, 4),
                    new ErrorInfo("can't delete binary operator", 396, 37, 5, 399, 37, 8),
                    new ErrorInfo("can't delete unary operator", 405, 38, 5, 407, 38, 7),
                    new ErrorInfo("can't delete or expression", 413, 39, 5, 421, 39, 13),
                    new ErrorInfo("can't delete and expression", 427, 40, 5, 436, 40, 14),
                    new ErrorInfo("can't delete dictionary display", 442, 41, 5, 444, 41, 7),
                    new ErrorInfo("can't delete literal", 450, 42, 5, 454, 42, 9),
                    new ErrorInfo("can't delete literal", 460, 43, 5, 464, 43, 9),
                    new ErrorInfo("can't assign to literal", 468, 45, 1, 472, 45, 5),
                    new ErrorInfo("can't assign to literal", 482, 46, 1, 486, 46, 5),
                    new ErrorInfo("'return' outside function", 498, 48, 1, 504, 48, 7),
                    new ErrorInfo("misplaced yield", 552, 55, 1, 557, 55, 6),
                    new ErrorInfo("two starred expressions in assignment", 660, 68, 8, 662, 68, 10),
                    new ErrorInfo("illegal expression for augmented assignment", 674, 70, 1, 676, 70, 3),
                    new ErrorInfo("missing module name", 692, 72, 6, 698, 72, 12),
                    new ErrorInfo("import * only allowed at module level", 720, 75, 5, 735, 75, 20),
                    new ErrorInfo("from __future__ imports must occur at the beginning of the file", 749, 78, 1, 780, 78, 32),
                    new ErrorInfo("nonlocal declaration not allowed at module level", 788, 82, 1, 796, 82, 9),
                    new ErrorInfo("invalid syntax, only exception value is allowed in 3.x.", 814, 83, 10, 819, 83, 15),
                    new ErrorInfo("default value must be specified here", 924, 99, 15, 925, 99, 16),
                    new ErrorInfo("duplicate * args arguments", 987, 105, 13, 988, 105, 14),
                    new ErrorInfo("duplicate * args arguments", 1017, 108, 13, 1018, 108, 14),
                    new ErrorInfo("named arguments must follow bare *", 1044, 111, 10, 1048, 111, 14),
                    new ErrorInfo("sublist parameters are not supported in 3.x", 1072, 114, 10, 1077, 114, 15),
                    new ErrorInfo("unexpected token '42'", 1107, 117, 11, 1109, 117, 13),
                    new ErrorInfo("sublist parameters are not supported in 3.x", 1106, 117, 10, 1112, 117, 16),
                    new ErrorInfo("duplicate argument 'abc' in function definition", 1143, 120, 12, 1146, 120, 15),
                    new ErrorInfo("duplicate argument 'abc' in function definition", 1177, 123, 16, 1180, 123, 19),
                    new ErrorInfo("sublist parameters are not supported in 3.x", 1171, 123, 10, 1180, 123, 19),
                    new ErrorInfo("unexpected token '42'", 1208, 127, 7, 1210, 127, 9),
                    new ErrorInfo("\", variable\" not allowed in 3.x - use \"as variable\" instead.", 1277, 134, 17, 1280, 134, 20),
                    new ErrorInfo("default 'except' must be last", 1242, 132, 1, 1248, 132, 7),
                    new ErrorInfo("\", variable\" not allowed in 3.x - use \"as variable\" instead.", 1379, 144, 17, 1382, 144, 20),
                    new ErrorInfo("cannot mix bytes and nonbytes literals", 1404, 147, 8, 1409, 147, 13),
                    new ErrorInfo("cannot mix bytes and nonbytes literals", 1417, 148, 7, 1423, 148, 13),
                    new ErrorInfo("invalid syntax", 1431, 149, 7, 1433, 149, 9),
                    new ErrorInfo("invalid syntax", 1431, 149, 7, 1433, 149, 9),
                    new ErrorInfo("invalid syntax", 1442, 150, 8, 1444, 150, 10),
                    new ErrorInfo("invalid syntax", 1442, 150, 8, 1444, 150, 10),
                    new ErrorInfo("invalid syntax", 1451, 152, 4, 1453, 152, 6),
                    new ErrorInfo("expected name", 1459, 154, 3, 1461, 154, 5),
                    new ErrorInfo("unexpected token '42'", 1476, 156, 7, 1478, 156, 9),
                    new ErrorInfo("invalid syntax", 1511, 160, 12, 1512, 160, 13),
                    new ErrorInfo("invalid syntax", 1524, 161, 10, 1527, 161, 13)
                );
            }
        }

        [TestMethod, Priority(0)]
        public void InvalidUnicodeLiteral() {
            foreach (var version in V26AndUp) {
                ParseErrors("InvalidUnicodeLiteral26Up.py",
                    version,
                    new ErrorInfo("'unicodeescape' codec can't decode bytes in position 44: truncated \\uXXXX escape", 41, 2, 1, 49, 2, 9)
                );
            }

            foreach (var version in V2Versions) {
                ParseErrors("InvalidUnicodeLiteral2x.py",
                    version,
                    new ErrorInfo("'unicodeescape' codec can't decode bytes in position 4: truncated \\uXXXX escape", 0, 1, 1, 9, 1, 10)
                );
            }

            foreach (var version in V3Versions) {
                ParseErrors("InvalidUnicodeLiteral.py",
                    version,
                    new ErrorInfo("'unicodeescape' codec can't decode bytes in position 3: truncated \\uXXXX escape", 0, 1, 1, 8, 1, 9)
                );
            }
        }


        [TestMethod, Priority(0)]
        public void DedentError() {
            foreach (var version in AllVersions) {
                ParseErrors("DedentError.py",
                    version,
                    new ErrorInfo("unindent does not match any outer indentation level", 63, 4, 1, 68, 4, 6)
                );
            }
        }

        [TestMethod, Priority(0)]
        public void DedentErrorLargeFile() {
            foreach (var version in AllVersions) {
                ParseErrors("DedentErrorLargeFile.py",
                    version,
                    new ErrorInfo("unindent does not match any outer indentation level", 3037, 10, 1, 3043, 10, 7)
                );
            }
        }

        [TestMethod, Priority(0)]
        public void Literals() {
            foreach (var version in AllVersions) {
                CheckAst(
                    ParseFileNoErrors("Literals.py", version),
                    CheckSuite(
                        CheckStrOrBytesStmt(version, "abc"),
                        CheckStrOrBytesStmt(version, "raw string"),
                        CheckStrOrBytesStmt(version, "raw string"),
                        CheckStrOrBytesStmt(version, "abc"),
                        CheckStrOrBytesStmt(version, "raw string"),
                        CheckStrOrBytesStmt(version, "raw string"),
                        CheckStrOrBytesStmt(version, "abc"),
                        CheckStrOrBytesStmt(version, "raw string"),
                        CheckStrOrBytesStmt(version, "raw string"),
                        CheckStrOrBytesStmt(version, "abc"),
                        CheckStrOrBytesStmt(version, "raw string"),
                        CheckStrOrBytesStmt(version, "raw string"),
                        CheckConstantStmtAndRepr(1000, "1000", version),
                        CheckConstantStmtAndRepr(2147483647, "2147483647", version),
                        CheckConstantStmtAndRepr(3.14, "3.14", version),
                        CheckConstantStmtAndRepr(10.0, "10.0", version),
                        CheckConstantStmtAndRepr(.001, "0.001", version),
                        CheckConstantStmtAndRepr(1e100, "1e+100", version),
                        CheckConstantStmtAndRepr(3.14e-10, "3.14e-10", version),
                        CheckConstantStmtAndRepr(0e0, "0.0", version),
                        CheckConstantStmtAndRepr(new Complex(0, 3.14), "3.14j", version),
                        CheckConstantStmtAndRepr(new Complex(0, 10), "10j", version),
                        CheckConstantStmt(new Complex(0, 10)),
                        CheckConstantStmtAndRepr(new Complex(0, .001), "0.001j", version),
                        CheckConstantStmtAndRepr(new Complex(0, 1e100), "1e+100j", version),
                        CheckConstantStmtAndRepr(new Complex(0, 3.14e-10), "3.14e-10j", version),
                        CheckConstantStmtAndRepr(-2147483648, "-2147483648", version),
                        CheckUnaryStmt(PythonOperator.Negate, CheckConstant(100))
                    )
                );
            }

            foreach (var version in V2Versions) {
                CheckAst(
                    ParseFileNoErrors("LiteralsV2.py", version),
                    CheckSuite(
                        CheckConstantStmtAndRepr((BigInteger)1000, "1000L", version),
                        CheckConstantStmtAndRepr("unicode string", "u'unicode string'", version),
                        CheckConstantStmt("unicode string"),
                        CheckConstantStmt("raw unicode"),
                        CheckConstantStmt("raw unicode"),
                        CheckConstantStmt("raw unicode"),
                        CheckConstantStmt("raw unicode"),
                        CheckConstantStmt("unicode string"),
                        CheckConstantStmt("unicode string"),
                        CheckConstantStmt("raw unicode"),
                        CheckConstantStmt("raw unicode"),
                        CheckConstantStmt("raw unicode"),
                        CheckConstantStmt("raw unicode"),
                        CheckConstantStmt("unicode string"),
                        CheckConstantStmt("unicode string"),
                        CheckConstantStmt("raw unicode"),
                        CheckConstantStmt("raw unicode"),
                        CheckConstantStmt("raw unicode"),
                        CheckConstantStmt("raw unicode"),
                        CheckConstantStmt("unicode string"),
                        CheckConstantStmt("unicode string"),
                        CheckConstantStmt("raw unicode"),
                        CheckConstantStmt("raw unicode"),
                        CheckConstantStmt("raw unicode"),
                        CheckConstantStmt("raw unicode"),
                        CheckConstantStmtAndRepr("\\\'\"\a\b\f\n\r\t\u2026\v\x2A\x2A", "u'\\\\\\\'\"\\x07\\x08\\x0c\\n\\r\\t\\u2026\\x0b**'", PythonLanguageVersion.V27),
                        IgnoreStmt(), // u'\N{COLON}',
                        CheckUnaryStmt(PythonOperator.Negate, CheckConstant(new BigInteger(2147483648))),
                        CheckUnaryStmt(PythonOperator.Negate, CheckConstant(new BigInteger(2147483648))),
                        CheckConstantStmt(464),
                        CheckUnaryStmt(PythonOperator.Negate, CheckConstant(new BigInteger(100)))
                    )
                );
            }

            foreach (var version in V30_V32Versions) {
                ParseErrors("LiteralsV2.py",
                    version,
                    new ErrorInfo("invalid token", 4, 1, 5, 5, 1, 6),
                    new ErrorInfo("invalid syntax", 8, 2, 2, 24, 2, 18),
                    new ErrorInfo("invalid syntax", 27, 3, 2, 43, 3, 18),
                    new ErrorInfo("invalid syntax", 47, 4, 3, 60, 4, 16),
                    new ErrorInfo("invalid syntax", 64, 5, 3, 77, 5, 16),
                    new ErrorInfo("invalid syntax", 81, 6, 3, 94, 6, 16),
                    new ErrorInfo("invalid syntax", 98, 7, 3, 111, 7, 16),
                    new ErrorInfo("invalid syntax", 114, 8, 2, 134, 8, 22),
                    new ErrorInfo("invalid syntax", 137, 9, 2, 157, 9, 22),
                    new ErrorInfo("invalid syntax", 161, 10, 3, 178, 10, 20),
                    new ErrorInfo("invalid syntax", 182, 11, 3, 199, 11, 20),
                    new ErrorInfo("invalid syntax", 203, 12, 3, 220, 12, 20),
                    new ErrorInfo("invalid syntax", 224, 13, 3, 241, 13, 20),
                    new ErrorInfo("invalid syntax", 244, 14, 2, 260, 14, 18),
                    new ErrorInfo("invalid syntax", 263, 15, 2, 279, 15, 18),
                    new ErrorInfo("invalid syntax", 283, 16, 3, 296, 16, 16),
                    new ErrorInfo("invalid syntax", 300, 17, 3, 313, 17, 16),
                    new ErrorInfo("invalid syntax", 317, 18, 3, 330, 18, 16),
                    new ErrorInfo("invalid syntax", 334, 19, 3, 347, 19, 16),
                    new ErrorInfo("invalid syntax", 350, 20, 2, 370, 20, 22),
                    new ErrorInfo("invalid syntax", 373, 21, 2, 393, 21, 22),
                    new ErrorInfo("invalid syntax", 397, 22, 3, 414, 22, 20),
                    new ErrorInfo("invalid syntax", 418, 23, 3, 435, 23, 20),
                    new ErrorInfo("invalid syntax", 439, 24, 3, 456, 24, 20),
                    new ErrorInfo("invalid syntax", 460, 25, 3, 477, 25, 20),
                    new ErrorInfo("invalid syntax", 480, 26, 2, 519, 27, 36),
                    new ErrorInfo("invalid syntax", 522, 28, 2, 533, 28, 13),
                    new ErrorInfo("invalid token", 546, 29, 12, 547, 29, 13),
                    new ErrorInfo("invalid token", 560, 30, 12, 561, 30, 13),
                    new ErrorInfo("invalid token", 563, 31, 1, 567, 31, 5),
                    new ErrorInfo("invalid token", 573, 32, 5, 574, 32, 6)
                );
            }

            foreach (var version in V33AndUp) {
                ParseErrors("LiteralsV2.py",
                    version,
                    new ErrorInfo("invalid token", 4, 1, 5, 5, 1, 6),
                    new ErrorInfo("invalid token", 546, 29, 12, 547, 29, 13),
                    new ErrorInfo("invalid token", 560, 30, 12, 561, 30, 13),
                    new ErrorInfo("invalid token", 563, 31, 1, 567, 31, 5),
                    new ErrorInfo("invalid token", 573, 32, 5, 574, 32, 6)
                );
                CheckAst(
                    ParseFileNoErrors("LiteralsV3.py", version),
                    CheckSuite(
                        CheckConstantStmtAndRepr(true, "True", version),
                        CheckConstantStmtAndRepr(false, "False", version),
                        CheckConstantStmtAndRepr(new BigInteger(111222333444), "111222333444", version),
                        CheckConstantStmt("unicode string"),
                        CheckConstantStmt("unicode string"),
                        CheckConstantStmt("raw unicode"),
                        CheckConstantStmt("raw unicode"),
                        CheckConstantStmt("raw unicode"),
                        CheckConstantStmt("raw unicode"),
                        CheckConstantStmt("unicode string"),
                        CheckConstantStmt("unicode string"),
                        CheckConstantStmt("raw unicode"),
                        CheckConstantStmt("raw unicode"),
                        CheckConstantStmt("raw unicode"),
                        CheckConstantStmt("raw unicode"),
                        CheckConstantStmt("unicode string"),
                        CheckConstantStmt("unicode string"),
                        CheckConstantStmt("raw unicode"),
                        CheckConstantStmt("raw unicode"),
                        CheckConstantStmt("raw unicode"),
                        CheckConstantStmt("raw unicode"),
                        CheckConstantStmt("unicode string"),
                        CheckConstantStmt("unicode string"),
                        CheckConstantStmt("raw unicode"),
                        CheckConstantStmt("raw unicode"),
                        CheckConstantStmt("raw unicode"),
                        CheckConstantStmt("raw unicode"),
                        CheckConstantStmtAndRepr("\\\'\"\a\b\f\n\r\t\u2026\v\x2A\x2A", "'\\\\\\'\"\\x07\\x08\\x0c\\n\\r\\t\\u2026\\x0b**'", PythonLanguageVersion.V33),
                        IgnoreStmt()  // u'\N{COLON}'
                    )
                );
            }
        }

        [TestMethod, Priority(0)]
        public void Literals26() {
            foreach (var version in V26AndUp) {
                CheckAst(
                    ParseFileNoErrors("Literals26.py", version),
                    CheckSuite(
                        CheckConstantStmt(464),
                        CheckConstantStmt(4)
                    )
                );
            }

            foreach (var version in V24_V25Versions) {
                ParseErrors("Literals26.py",
                    version,
                    new ErrorInfo("unexpected token 'o720'", 1, 1, 2, 5, 1, 6),
                    new ErrorInfo("unexpected token 'b100'", 8, 2, 2, 12, 2, 6)
                );
            }
        }

        [TestMethod, Priority(0)]
        public void Keywords25() {
            foreach (var version in V24_V25Versions) {
                CheckAst(
                    ParseFileNoErrors("Keywords25.py", version),
                    CheckSuite(
                        CheckAssignment(CheckNameExpr("with"), One),
                        CheckAssignment(CheckNameExpr("as"), Two)
                    )
                );
            }

            foreach (var version in V26AndUp) {
                ParseErrors("Keywords25.py",
                    version,
                    new ErrorInfo("unexpected token '='", 5, 1, 6, 6, 1, 7),
                    new ErrorInfo("invalid syntax", 7, 1, 8, 8, 1, 9),
                    new ErrorInfo("unexpected token '<newline>'", 8, 1, 9, 10, 2, 1),
                    new ErrorInfo("unexpected token 'as'", 10, 2, 1, 12, 2, 3),
                    new ErrorInfo("can't assign to ErrorExpression", 10, 2, 1, 12, 2, 3)
                );
            }
        }

        [TestMethod, Priority(0)]
        public void Keywords2x() {
            foreach (var version in V2Versions) {
                CheckAst(
                    ParseFileNoErrors("Keywords2x.py", version),
                    CheckSuite(
                        CheckAssignment(CheckNameExpr("True"), One),
                        CheckAssignment(CheckNameExpr("False"), Zero)
                    )
                );
            }

            foreach (var version in V3Versions) {
                ParseErrors("Keywords2x.py",
                    version,
                    new ErrorInfo("can't assign to literal", 0, 1, 1, 4, 1, 5),
                    new ErrorInfo("can't assign to literal", 10, 2, 1, 15, 2, 6)
                );
            }
        }

        [TestMethod, Priority(0)]
        public void Keywords30() {
            foreach (var version in V3Versions) {
                CheckAst(
                    ParseFileNoErrors("Keywords30.py", version),
                    CheckSuite(
                        CheckAssignment(Fob, CheckConstant(true)),
                        CheckAssignment(Oar, CheckConstant(false))
                    )
                );
            }

            foreach (var version in V2Versions) {
                CheckAst(
                     ParseFileNoErrors("Keywords30.py", version),
                     CheckSuite(
                         CheckAssignment(Fob, CheckNameExpr("True")),
                         CheckAssignment(Oar, CheckNameExpr("False"))
                     )
                 );
            }
        }

        [TestMethod, Priority(0)]
        public void BinaryOperators() {
            foreach (var version in AllVersions) {

                CheckAst(
                    ParseFileNoErrors("BinaryOperators.py", version),
                    CheckSuite(
                        CheckBinaryStmt(One, PythonOperator.Add, Two),
                        CheckBinaryStmt(One, PythonOperator.Subtract, Two),
                        CheckBinaryStmt(One, PythonOperator.Multiply, Two),
                        CheckBinaryStmt(One, PythonOperator.Power, Two),
                        CheckBinaryStmt(One, PythonOperator.Divide, Two),
                        CheckBinaryStmt(One, PythonOperator.FloorDivide, Two),
                        CheckBinaryStmt(One, PythonOperator.Mod, Two),
                        CheckBinaryStmt(One, PythonOperator.LeftShift, Two),
                        CheckBinaryStmt(One, PythonOperator.RightShift, Two),
                        CheckBinaryStmt(One, PythonOperator.BitwiseAnd, Two),
                        CheckBinaryStmt(One, PythonOperator.BitwiseOr, Two),
                        CheckBinaryStmt(One, PythonOperator.Xor, Two),
                        CheckBinaryStmt(One, PythonOperator.LessThan, Two),
                        CheckBinaryStmt(One, PythonOperator.GreaterThan, Two),
                        CheckBinaryStmt(One, PythonOperator.LessThanOrEqual, Two),
                        CheckBinaryStmt(One, PythonOperator.GreaterThanOrEqual, Two),
                        CheckBinaryStmt(One, PythonOperator.Equal, Two),
                        CheckBinaryStmt(One, PythonOperator.NotEqual, Two),
                        CheckBinaryStmt(One, PythonOperator.Is, Two),
                        CheckBinaryStmt(One, PythonOperator.IsNot, Two),
                        CheckExprStmt(CheckOrExpression(One, Two)),
                        CheckExprStmt(CheckAndExpression(One, Two)),
                        CheckBinaryStmt(One, PythonOperator.In, Two),
                        CheckBinaryStmt(One, PythonOperator.NotIn, Two)
                    )
                );
            }
        }

        [TestMethod, Priority(0)]
        public void BinaryOperatorsV2() {
            foreach (var version in V2Versions) {
                CheckAst(
                    ParseFileNoErrors("BinaryOperatorsV2.py", version),
                    CheckSuite(
                        CheckBinaryStmt(One, PythonOperator.NotEqual, Two)
                    )
                );
            }

            foreach (var version in V3Versions) {
                ParseErrors("BinaryOperatorsV2.py", version, new[] { 
                    new ErrorInfo("unexpected token '>'", 3, 1, 4, 4, 1, 5),
                    new ErrorInfo("invalid syntax", 5, 1, 6, 6, 1, 7)
                });
            }
        }

        [TestMethod, Priority(0)]
        public void MatMulOperator() {
            foreach (var version in V35AndUp) {
                CheckAst(
                    ParseFileNoErrors("MatMulOperator.py", version),
                    CheckSuite(
                        CheckBinaryStmt(One, PythonOperator.MatMultiply, Two)
                    )
                );
            }

            foreach (var version in V3Versions.Except(V35AndUp)) {
                ParseErrors("MatMulOperator.py", version, new[] { 
                    new ErrorInfo("unexpected token '@'", 2, 1, 3, 3, 1, 4)
                });
            }
        }

        [TestMethod, Priority(0)]
        public void GroupingRecovery() {
            foreach (var version in AllVersions) {
                CheckAst(
                    ParseFileNoErrors("GroupingRecovery.py", version),
                    CheckSuite(
                        CheckAssignment(Fob, CheckParenExpr(CheckErrorExpr())),
                        CheckFuncDef("f", new Action<Parameter>[] {
                            p => {
                                Assert.AreEqual("a", p.Name);
                                Assert.AreEqual(15, p.StartIndex);
                            }
                        }, CheckSuite(Pass))
                    )
                );
            }
        }

        [TestMethod, Priority(0)]
        public void UnaryOperators() {
            foreach (var version in AllVersions) {
                CheckAst(
                    ParseFileNoErrors("UnaryOperators.py", version),
                    CheckSuite(
                        CheckUnaryStmt(PythonOperator.Negate, One),
                        CheckUnaryStmt(PythonOperator.Invert, One),
                        CheckUnaryStmt(PythonOperator.Pos, One),
                        CheckUnaryStmt(PythonOperator.Not, One)
                    )
                );
            }
        }

        [TestMethod, Priority(0)]
        public void StringPlus() {
            foreach (var version in AllVersions) {
                CheckAst(
                    ParseFileNoErrors("StringPlus.py", version),
                    CheckSuite(
                        CheckStrOrBytesStmt(version, "hello again")
                    )
                );
            }
        }

        [TestMethod, Priority(0)]
        public void BytesPlus() {
            foreach (var version in V26AndUp) {
                CheckAst(
                    ParseFileNoErrors("BytesPlus.py", version),
                    CheckSuite(
                        CheckExprStmt(CheckConstant(ToBytes("hello again")))
                    )
                );
            }

            foreach (var version in V24_V25Versions) {
                ParseErrors("BytesPlus.py", version,
                    new ErrorInfo("invalid syntax", 1, 1, 2, 8, 1, 9),
                    new ErrorInfo("unexpected token 'b'", 9, 1, 10, 10, 1, 11)
                );
            }
        }

        [TestMethod, Priority(0)]
        public void UnicodePlus() {
            foreach (var version in V2Versions.Concat(V33AndUp)) {
                CheckAst(
                    ParseFileNoErrors("UnicodePlus.py", version),
                    CheckSuite(
                        CheckExprStmt(CheckConstant("hello again"))
                    )
                );
            }

            foreach (var version in V30_V32Versions) {
                ParseErrors("UnicodePlus.py", version,
                    new ErrorInfo("invalid syntax", 1, 1, 2, 8, 1, 9),
                    new ErrorInfo("unexpected token 'u'", 9, 1, 10, 10, 1, 11)
                );

            }
        }

        [TestMethod, Priority(0)]
        public void RawBytes() {
            foreach (var version in V33AndUp) {
                CheckAst(
                    ParseFileNoErrors("RawBytes.py", version),
                    CheckSuite(
                        CheckExprStmt(CheckConstant(ToBytes("\\fob"))),
                        CheckExprStmt(CheckConstant(ToBytes("\\fob"))),
                        CheckExprStmt(CheckConstant(ToBytes("\\fob"))),
                        CheckExprStmt(CheckConstant(ToBytes("\\fob"))),
                        CheckExprStmt(CheckConstant(ToBytes("\\fob"))),
                        CheckExprStmt(CheckConstant(ToBytes("\\fob"))),
                        CheckExprStmt(CheckConstant(ToBytes("\\fob"))),
                        CheckExprStmt(CheckConstant(ToBytes("\\fob"))),
                        CheckExprStmt(CheckConstant(ToBytes("\\fob"))),
                        CheckExprStmt(CheckConstant(ToBytes("\\fob"))),
                        CheckExprStmt(CheckConstant(ToBytes("\\fob"))),
                        CheckExprStmt(CheckConstant(ToBytes("\\fob"))),
                        CheckExprStmt(CheckConstant(ToBytes("\\fob"))),
                        CheckExprStmt(CheckConstant(ToBytes("\\fob"))),
                        CheckExprStmt(CheckConstant(ToBytes("\\fob"))),
                        CheckExprStmt(CheckConstant(ToBytes("\\fob")))
                    )
                );
            }

            foreach (var version in AllVersions.Except(V33AndUp)) {
                ParseErrors("RawBytes.py", version,
                    new ErrorInfo("invalid syntax", 2, 1, 3, 8, 1, 9),
                    new ErrorInfo("invalid syntax", 12, 2, 3, 22, 2, 13),
                    new ErrorInfo("invalid syntax", 26, 3, 3, 32, 3, 9),
                    new ErrorInfo("invalid syntax", 36, 4, 3, 46, 4, 13),
                    new ErrorInfo("invalid syntax", 50, 5, 3, 56, 5, 9),
                    new ErrorInfo("invalid syntax", 60, 6, 3, 70, 6, 13),
                    new ErrorInfo("invalid syntax", 74, 7, 3, 80, 7, 9),
                    new ErrorInfo("invalid syntax", 84, 8, 3, 94, 8, 13),
                    new ErrorInfo("invalid syntax", 98, 9, 3, 104, 9, 9),
                    new ErrorInfo("invalid syntax", 108, 10, 3, 118, 10, 13),
                    new ErrorInfo("invalid syntax", 122, 11, 3, 128, 11, 9),
                    new ErrorInfo("invalid syntax", 132, 12, 3, 142, 12, 13),
                    new ErrorInfo("invalid syntax", 146, 13, 3, 152, 13, 9),
                    new ErrorInfo("invalid syntax", 156, 14, 3, 166, 14, 13),
                    new ErrorInfo("invalid syntax", 170, 15, 3, 176, 15, 9),
                    new ErrorInfo("invalid syntax", 180, 16, 3, 190, 16, 13)
                );
            }
        }

        [TestMethod, Priority(0)]
        public void Delimiters() {
            foreach (var version in AllVersions) {
                CheckAst(
                    ParseFileNoErrors("Delimiters.py", version),
                    CheckSuite(
                        CheckCallStmt(One, PositionalArg(Two)),
                        CheckIndexStmt(One, Two),
                        CheckDictionaryStmt(DictItem(One, Two)),
                        CheckTupleStmt(One, Two, Three),
                        CheckIndexStmt(One, CheckSlice(Two, Three)),
                        CheckIndexStmt(One, CheckSlice(Two, Three, Four)),
                        CheckIndexStmt(One, CheckSlice(Two, null, Four)),
                        CheckIndexStmt(One, CheckSlice(null, null, Four)),
                        CheckIndexStmt(One, Ellipsis),
                        CheckIndexStmt(One, CheckTupleExpr(CheckSlice(null, null))),
                        CheckMemberStmt(Fob, "oar"),
                        CheckAssignment(Fob, One),
                        CheckAssignment(Fob, PythonOperator.Add, One),
                        CheckAssignment(Fob, PythonOperator.Subtract, One),
                        CheckAssignment(Fob, PythonOperator.Multiply, One),
                        CheckAssignment(Fob, PythonOperator.Divide, One),
                        CheckAssignment(Fob, PythonOperator.FloorDivide, One),
                        CheckAssignment(Fob, PythonOperator.Mod, One),
                        CheckAssignment(Fob, PythonOperator.BitwiseAnd, One),
                        CheckAssignment(Fob, PythonOperator.BitwiseOr, One),
                        CheckAssignment(Fob, PythonOperator.Xor, One),
                        CheckAssignment(Fob, PythonOperator.RightShift, One),
                        CheckAssignment(Fob, PythonOperator.LeftShift, One),
                        CheckAssignment(Fob, PythonOperator.Power, One)
                    )
                );
            }
        }

        [TestMethod, Priority(0)]
        public void DelimitersV2() {
            foreach (var version in V2Versions) {
                CheckAst(
                    ParseFileNoErrors("DelimitersV2.py", version),
                    CheckSuite(
                        CheckBackquoteStmt(Fob)
                    )
                );
            }

            foreach (var version in V3Versions) {
                ParseErrors(
                    "DelimitersV2.py",
                    version,
                    new[] { 
                        new ErrorInfo("unexpected token '`'", 0, 1, 1, 1, 1, 2),
                        new ErrorInfo("unexpected token 'fob'", 1, 1, 2, 4, 1, 5),
                        new ErrorInfo("unexpected token '`'", 4, 1, 5, 5, 1, 6)
                   }
                );
            }
        }

        [TestMethod, Priority(0)]
        public void ForStmt() {
            foreach (var version in AllVersions) {
                CheckAst(
                    ParseFileNoErrors("ForStmt.py", version),
                    CheckSuite(
                        CheckForStmt(Fob, Oar, CheckSuite(Pass)),
                        CheckForStmt(CheckTupleExpr(Fob, Oar), Baz, CheckSuite(Pass)),
                        CheckForStmt(Fob, Oar, CheckSuite(Pass), CheckSuite(Pass)),
                        CheckForStmt(Fob, Oar, CheckSuite(Break)),
                        CheckForStmt(Fob, Oar, CheckSuite(Continue)),
                        CheckForStmt(CheckListExpr(CheckListExpr(Fob), CheckListExpr(Oar)), Baz, CheckSuite(Pass)),
                        CheckForStmt(CheckTupleExpr(CheckParenExpr(Fob), CheckParenExpr(Oar)), Baz, CheckSuite(Pass))
                    )
                );
            }
        }

        [TestMethod, Priority(0)]
        public void WithStmt() {
            foreach (var version in V26AndUp) {
                CheckAst(
                    ParseFileNoErrors("WithStmt.py", version),
                    CheckSuite(
                        CheckWithStmt(Fob, CheckSuite(Pass)),
                        CheckWithStmt(Fob, Oar, CheckSuite(Pass)),
                        CheckWithStmt(new[] { Fob, Oar }, CheckSuite(Pass)),
                        CheckWithStmt(new[] { Fob, Baz }, new[] { Oar, Quox }, CheckSuite(Pass))
                    )
                );
            }

            foreach (var version in V24_V25Versions) {
                ParseErrors("WithStmt.py", version,
                    new ErrorInfo("unexpected token 'fob'", 5, 1, 6, 8, 1, 9),
                    new ErrorInfo("unexpected token ':'", 8, 1, 9, 9, 1, 10),
                    new ErrorInfo("unexpected token 'pass'", 10, 1, 11, 14, 1, 15),
                    new ErrorInfo("unexpected token 'fob'", 23, 3, 6, 26, 3, 9),
                    new ErrorInfo("unexpected token 'oar'", 30, 3, 13, 33, 3, 16),
                    new ErrorInfo("unexpected token ':'", 33, 3, 16, 34, 3, 17),
                    new ErrorInfo("unexpected token 'pass'", 35, 3, 18, 39, 3, 22),
                    new ErrorInfo("unexpected token 'fob'", 48, 5, 6, 51, 5, 9),
                    new ErrorInfo("unexpected token ','", 51, 5, 9, 52, 5, 10),
                    new ErrorInfo("unexpected token 'oar'", 53, 5, 11, 56, 5, 14),
                    new ErrorInfo("unexpected token ':'", 56, 5, 14, 57, 5, 15),
                    new ErrorInfo("unexpected token 'pass'", 58, 5, 16, 62, 5, 20),
                    new ErrorInfo("unexpected token 'fob'", 71, 7, 6, 74, 7, 9),
                    new ErrorInfo("unexpected token 'oar'", 78, 7, 13, 81, 7, 16),
                    new ErrorInfo("unexpected token ','", 81, 7, 16, 82, 7, 17),
                    new ErrorInfo("unexpected token 'baz'", 83, 7, 18, 86, 7, 21),
                    new ErrorInfo("unexpected token 'quox'", 90, 7, 25, 94, 7, 29),
                    new ErrorInfo("unexpected token ':'", 94, 7, 29, 95, 7, 30),
                    new ErrorInfo("unexpected token 'pass'", 96, 7, 31, 100, 7, 35)
                );
            }
        }

        [TestMethod, Priority(0)]
        public void Semicolon() {
            foreach (var version in V26AndUp) {
                CheckAst(
                    ParseFileNoErrors("Semicolon.py", version),
                    CheckSuite(
                        CheckSuite(
                            CheckConstantStmt(1),
                            CheckConstantStmt(2),
                            CheckConstantStmt(3)
                        ),
                        CheckSuite(
                            CheckNameStmt("fob"),
                            CheckNameStmt("oar"),
                            CheckNameStmt("baz")
                        )
                    )
                );
            }
        }

        [TestMethod, Priority(0)]
        public void DelStmt() {
            foreach (var version in AllVersions) {
                CheckAst(
                    ParseFileNoErrors("DelStmt.py", version),
                    CheckSuite(
                        CheckDelStmt(Fob),
                        CheckDelStmt(Fob, Oar),
                        CheckDelStmt(CheckMemberExpr(Fob, "oar")),
                        CheckDelStmt(CheckIndexExpression(Fob, Oar)),
                        CheckDelStmt(CheckTupleExpr(Fob, Oar)),
                        CheckDelStmt(CheckListExpr(Fob, Oar)),
                        CheckDelStmt(CheckParenExpr(Fob))
                    )
                );
            }
        }

        [TestMethod, Priority(0)]
        public void IndexExpr() {
            foreach (var version in AllVersions) {
                CheckAst(
                    ParseFileNoErrors("IndexExpr.py", version),
                    CheckSuite(
                        CheckExprStmt(CheckIndexExpression(Fob, CheckConstant(.2)))
                    )
                );
            }
        }

        [TestMethod, Priority(0)]
        public void DelStmtIllegal() {
            foreach (var version in AllVersions) {
                ParseErrors("DelStmtIllegal.py", version,
                    new ErrorInfo("can't delete literal", 4, 1, 5, 5, 1, 6),
                    new ErrorInfo("can't delete generator expression", 11, 2, 5, 31, 2, 25),
                    new ErrorInfo("can't delete function call", 37, 3, 5, 45, 3, 13)
                );
            }
        }

        [TestMethod, Priority(0)]
        public void YieldStmt() {
            foreach (var version in AllVersions) {
                CheckAst(
                    ParseFileNoErrors("YieldStmt.py", version),
                    CheckSuite(
                        CheckFuncDef("f", NoParameters,
                            CheckSuite(
                                CheckYieldStmt(One),
                                CheckYieldStmt(CheckTupleExpr(One, Two))
                            )
                        )
                    )
                );
            }
        }

        [TestMethod, Priority(0)]
        public void YieldExpr() {
            foreach (var version in V25AndUp) {
                CheckAst(
                    ParseFileNoErrors("YieldExpr.py", version),
                    CheckSuite(
                        CheckFuncDef("f", NoParameters, CheckSuite(
                            CheckYieldStmt(None)
                        )),
                        CheckFuncDef("f", NoParameters, CheckSuite(
                            CheckAssignment(Fob, CheckYieldExpr(None))
                        )),
                        CheckFuncDef("f", NoParameters, CheckSuite(
                            CheckAssignment(Baz, CheckListComp(CheckYieldExpr(Oar), CompFor(Oar, Fob)))
                        ))
                    )
                );
            }

            ParseErrors("YieldExpr.py", PythonLanguageVersion.V24,
                new ErrorInfo("invalid syntax", 19, 2, 10, 21, 3, 1),
                new ErrorInfo("unexpected token 'yield'", 43, 5, 11, 48, 5, 16)
                // [(yield oar) for ...] should be an error, but it is not raised.
                // V24 is not supported by PTVS, so don't fail the test because of this.
                //new ErrorInfo("unexpected token 'yield'", 74, 8, 13, 79, 8, 18)
            );
        }

        [TestMethod, Priority(0)]
        public void YieldStmtIllegal() {
            foreach (var version in V2Versions.Concat(V30_V32Versions)) {
                ParseErrors("YieldStmtIllegal.py", version,
                    new ErrorInfo("misplaced yield", 0, 1, 1, 5, 1, 6),
                    new ErrorInfo("'return' with argument inside generator", 25, 4, 5, 34, 4, 14),
                    new ErrorInfo("'return' with argument inside generator", 78, 9, 5, 87, 9, 14)
                );
            }

            // return inside generator is legal as of 3.3
            foreach (var version in V33AndUp) {
                ParseErrors("YieldStmtIllegal.py", version,
                    new ErrorInfo("misplaced yield", 0, 1, 1, 5, 1, 6)
                );
            }
        }

        [TestMethod, Priority(0)]
        public void YieldFromStmt() {
            foreach (var version in V33AndUp) {
                CheckAst(
                    ParseFileNoErrors("YieldFromStmt.py", version),
                    CheckSuite(
                        CheckFuncDef("f", NoParameters,
                            CheckSuite(
                                CheckYieldFromStmt(Fob)
                            )
                        )
                    )
                );
            }
        }

        [TestMethod, Priority(0)]
        public void YieldFromExpr() {
            foreach (var version in V33AndUp) {
                CheckAst(
                    ParseFileNoErrors("YieldFromExpr.py", version),
                    CheckSuite(
                        CheckFuncDef("f", NoParameters,
                            CheckSuite(
                                CheckYieldFromStmt(Fob),
                                CheckAssignment(Oar, CheckYieldFromExpr(Fob)),
                                CheckAssignment(Baz, CheckListComp(CheckYieldFromExpr(Oar), CompFor(Oar, Fob)))
                            )
                        )
                    )
                );
            }

            foreach (var version in V25_V27Versions.Concat(V30_V32Versions)) {
                ParseErrors("YieldFromExpr.py", version,
                    new ErrorInfo("invalid syntax", 20, 2, 11, 24, 2, 15),
                    new ErrorInfo("invalid syntax", 46, 3, 17, 50, 3, 21),
                    new ErrorInfo("invalid syntax", 74, 4, 19, 78, 4, 23)
                );
            }
        }

        [TestMethod, Priority(0)]
        public void YieldFromStmtIllegal() {
            foreach (var version in V25_V27Versions.Concat(V30_V32Versions)) {
                if (version == PythonLanguageVersion.V24) {
                    continue;
                }
                ParseErrors("YieldFromStmtIllegal.py", version,
                    new ErrorInfo("misplaced yield", 0, 1, 1, 5, 1, 6),
                    new ErrorInfo("invalid syntax", 6, 1, 7, 10, 1, 11),
                    new ErrorInfo("'return' with argument inside generator", 30, 4, 5, 39, 4, 14),
                    new ErrorInfo("invalid syntax", 51, 5, 11, 55, 5, 15),
                    new ErrorInfo("invalid syntax", 81, 8, 11, 85, 8, 15),
                    new ErrorInfo("'return' with argument inside generator", 93, 9, 5, 102, 9, 14),
                    new ErrorInfo("invalid syntax", 126, 12, 11, 130, 12, 15),
                    new ErrorInfo("invalid syntax", 154, 15, 11, 158, 15, 15)
                );
            }

            foreach (var version in V33AndUp) {
                ParseErrors("YieldFromStmtIllegal.py", version,
                    new ErrorInfo("misplaced yield", 0, 1, 1, 5, 1, 6),
                    new ErrorInfo("invalid syntax", 130, 12, 15, 132, 13, 1),
                    new ErrorInfo("invalid syntax", 159, 15, 16, 166, 15, 23)
                );
            }
        }

        [TestMethod, Priority(0)]
        public void ImportStmt() {
            foreach (var version in AllVersions) {
                CheckAst(
                    ParseFileNoErrors("ImportStmt.py", version),
                    CheckSuite(
                        CheckImport(new[] { "sys" }),
                        CheckImport(new[] { "sys", "fob" }),
                        CheckImport(new[] { "sys" }, new[] { "oar" }),
                        CheckImport(new[] { "sys", "fob" }, new[] { "oar", "baz" }),
                        CheckImport(new[] { "sys.fob" }),
                        CheckImport(new[] { "sys.fob" }, new[] { "oar" })
                    )
                );
            }

            foreach (var version in AllVersions) {
                ParseErrors("ImportStmtIllegal.py", version,
                    new ErrorInfo("unexpected token '('", 17, 1, 18, 18, 1, 19),
                    new ErrorInfo("unexpected token '('", 17, 1, 18, 18, 1, 19),
                    new ErrorInfo("unexpected token '('", 17, 1, 18, 18, 1, 19),
                    new ErrorInfo("unexpected token ')'", 24, 1, 25, 25, 1, 26),
                    new ErrorInfo("unexpected token ')'", 25, 1, 26, 26, 1, 27)
                );
            }
        }

        [TestMethod, Priority(0)]
        public void GlobalStmt() {
            foreach (var version in AllVersions) {
                CheckAst(
                    ParseFile("GlobalStmt.py", version).Tree,
                    CheckSuite(
                        CheckFuncDef("f", NoParameters,
                            CheckSuite(
                                CheckGlobal("a"),
                                CheckGlobal("a", "b")
                            )
                        )
                    )
                );
            }
        }

        [TestMethod, Priority(0)]
        public void NonlocalStmt() {
            foreach (var version in V3Versions) {
                CheckAst(
                    ParseFile("NonlocalStmt.py", version).Tree,
                    CheckSuite(
                        CheckFuncDef("g", NoParameters,
                            CheckSuite(
                                CheckAssignment(Fob, One),
                                CheckAssignment(Oar, One),
                                CheckFuncDef("f", NoParameters,
                                    CheckSuite(
                                        CheckNonlocal("fob"),
                                        CheckNonlocal("fob", "oar")
                                    )
                                )
                            )
                        ),
                        CheckFuncDef("g", NoParameters,
                            CheckSuite(
                                CheckFuncDef("f", NoParameters,
                                    CheckSuite(
                                        CheckNonlocal("fob")
                                    )
                                ),
                                CheckAssignment(Fob, One)
                            )
                        ),
                        CheckFuncDef("f", NoParameters,
                            CheckSuite(
                                CheckClassDef("C",
                                    CheckSuite(
                                        CheckNonlocal("fob"),
                                        CheckAssignment(Fob, One)
                                    )
                                ),
                                CheckAssignment(Fob, Two)
                            )
                        ),
                        CheckClassDef("X",
                            CheckSuite(
                                CheckFuncDef("f", new[] { CheckParameter("x") },
                                    CheckSuite(
                                        CheckNonlocal("__class__")
                                    )
                                )
                            )
                        )
                    )
                );
            }

            foreach (var version in V2Versions) {
                ParseErrors("NonlocalStmt.py", version,
                    new ErrorInfo("unexpected token 'fob'", 67, 5, 18, 70, 5, 21),
                    new ErrorInfo("unexpected token '<newline>'", 70, 5, 21, 80, 6, 9),
                    new ErrorInfo("unexpected token 'nonlocal'", 80, 6, 9, 88, 6, 17),
                    new ErrorInfo("unexpected token 'fob'", 144, 11, 18, 147, 11, 21),
                    new ErrorInfo("unexpected token '<newline>'", 147, 11, 21, 149, 12, 1),
                    new ErrorInfo("unexpected token '<NL>'", 149, 12, 1, 155, 13, 5),
                    new ErrorInfo("unexpected token 'fob'", 209, 18, 18, 212, 18, 21),
                    new ErrorInfo("unexpected token '<newline>'", 212, 18, 21, 222, 19, 9),
                    new ErrorInfo("unexpected token 'fob'", 222, 19, 9, 225, 19, 12),
                    new ErrorInfo("unexpected token '='", 226, 19, 13, 227, 19, 14),
                    new ErrorInfo("unexpected token '1'", 228, 19, 15, 229, 19, 16),
                    new ErrorInfo("unexpected token '<newline>'", 229, 19, 16, 235, 20, 5),
                    new ErrorInfo("unexpected token '<dedent>'", 229, 19, 16, 235, 20, 5),
                    new ErrorInfo("unexpected token '__class__'", 288, 24, 18, 297, 24, 27),
                    new ErrorInfo("unexpected token '<newline>'", 297, 24, 27, 299, 25, 1),
                    new ErrorInfo("unexpected token '<dedent>'", 297, 24, 27, 299, 25, 1),
                    new ErrorInfo("unexpected end of file", 299, 25, 1, 299, 25, 1),
                    new ErrorInfo("unexpected end of file", 299, 25, 1, 299, 25, 1)
                );
            }
        }

        [TestMethod, Priority(0)]
        public void NonlocalStmtIllegal() {
            foreach (var version in V3Versions) {
                ParseErrors("NonlocalStmtIllegal.py", version,
                    new ErrorInfo("nonlocal declaration not allowed at module level", 195, 17, 1, 203, 17, 9),
                    new ErrorInfo("name 'x' is nonlocal and global", 118, 10, 13, 128, 10, 23),
                    new ErrorInfo("name 'x' is a parameter and nonlocal", 181, 15, 13, 191, 15, 23),
                    new ErrorInfo("no binding for nonlocal 'x' found", 406, 35, 22, 407, 35, 23),
                    new ErrorInfo("no binding for nonlocal 'x' found", 306, 27, 12, 307, 27, 13),
                    new ErrorInfo("no binding for nonlocal 'globalvar' found", 250, 21, 14, 259, 21, 23),
                    new ErrorInfo("no binding for nonlocal 'a' found", 41, 3, 18, 42, 3, 19)
                );
            }

        }

        [TestMethod, Priority(0)]
        public void WhileStmt() {
            foreach (var version in AllVersions) {
                CheckAst(
                    ParseFileNoErrors("WhileStmt.py", version),
                    CheckSuite(
                        CheckWhileStmt(One, CheckSuite(Pass)),
                        CheckWhileStmt(One, CheckSuite(Pass), CheckSuite(Pass))
                    )
                );
            }
        }

        [TestMethod, Priority(0)]
        public void TryStmt() {
            foreach (var version in AllVersions) {
                CheckAst(
                    ParseFileNoErrors("TryStmt.py", version),
                    CheckSuite(
                        CheckTryStmt(
                            CheckSuite(Pass),
                            new[] { CheckHandler(null, null, CheckSuite(Pass)) }
                        ),
                        CheckTryStmt(
                            CheckSuite(Pass),
                            new[] { CheckHandler(Exception, null, CheckSuite(Pass)) }
                        )
                    )
                );
            }

            // execpt Exception as e: vs except Exception, e:
            // comma supported in 2.4/2.5, both supported in 2.6 - 2.7, as supported in 3.x
            foreach (var version in V24_V25Versions) {
                TryStmtV2(version);

                ParseErrors(
                    "TryStmtV3.py", version,
                    new ErrorInfo("'as' requires Python 2.6 or later", 33, 3, 18, 35, 3, 20)
                );
            }

            foreach (var version in V26_V27Versions) {
                TryStmtV2(version);
                TryStmtV3(version);
            }

            foreach (var version in V3Versions) {
                TryStmtV3(version);

                ParseErrors(
                    "TryStmtV2.py", version,
                    new ErrorInfo("\", variable\" not allowed in 3.x - use \"as variable\" instead.", 32, 3, 17, 35, 3, 20)
                );
            }
        }

        private void TryStmtV3(PythonLanguageVersion version) {
            CheckAst(
                ParseFileNoErrors("TryStmtV3.py", version),
                CheckSuite(
                    CheckTryStmt(
                        CheckSuite(Pass),
                        new[] { CheckHandler(Exception, CheckNameExpr("e"), CheckSuite(Pass)) }
                    )
                )
            );
        }

        private void TryStmtV2(PythonLanguageVersion version) {
            CheckAst(
                ParseFileNoErrors("TryStmtV2.py", version),
                CheckSuite(
                    CheckTryStmt(
                        CheckSuite(Pass),
                        new[] { CheckHandler(Exception, CheckNameExpr("e"), CheckSuite(Pass)) }
                    )
                )
            );
        }

        [TestMethod, Priority(0)]
        public void RaiseStmt() {
            foreach (var version in AllVersions) {
                CheckAst(
                    ParseFileNoErrors("RaiseStmt.py", version),
                    CheckSuite(
                        CheckRaiseStmt(),
                        CheckRaiseStmt(Fob)
                    )
                );
            }

            foreach (var version in V2Versions) {
                CheckAst(
                    ParseFileNoErrors("RaiseStmtV2.py", version),
                    CheckSuite(
                        CheckRaiseStmt(Fob, Oar),
                        CheckRaiseStmt(Fob, Oar, Baz)
                    )
                );

                ParseErrors(
                    "RaiseStmtV3.py", version,
                    new ErrorInfo("invalid syntax, from cause not allowed in 2.x.", 10, 1, 11, 18, 1, 19)
                );
            }

            foreach (var version in V3Versions) {
                CheckAst(
                    ParseFileNoErrors("RaiseStmtV3.py", version),
                    CheckSuite(
                        CheckRaiseStmt(Fob, cause: Oar)
                    )
                );

                ParseErrors(
                    "RaiseStmtV2.py", version,
                    new ErrorInfo("invalid syntax, only exception value is allowed in 3.x.", 9, 1, 10, 14, 1, 15),
                    new ErrorInfo("invalid syntax, only exception value is allowed in 3.x.", 25, 2, 10, 30, 2, 15)
                );
            }
        }

        [TestMethod, Priority(0)]
        public void PrintStmt() {
            foreach (var version in V2Versions) {
                CheckAst(
                    ParseFileNoErrors("PrintStmt.py", version),
                    CheckSuite(
                        CheckPrintStmt(new Action<Expression>[0]),
                        CheckPrintStmt(new[] { One }),
                        CheckPrintStmt(new[] { One }, trailingComma: true),
                        CheckPrintStmt(new[] { One, Two }),
                        CheckPrintStmt(new[] { One, Two }, trailingComma: true),
                        CheckPrintStmt(new[] { One, Two }, Fob),
                        CheckPrintStmt(new[] { One, Two }, Fob, trailingComma: true),
                        CheckPrintStmt(new Action<Expression>[0], Fob),
                        CheckPrintStmt(new[] { CheckBinaryExpression(One, PythonOperator.Equal, Two) }),
                        CheckPrintStmt(new[] { CheckLambda(new Action<Parameter>[0], One) })
                    )
                );
            }

            foreach (var version in V3Versions) {
                ParseErrors(
                    "PrintStmt.py", version,
                    new ErrorInfo("invalid syntax", 13, 2, 7, 14, 2, 8),
                    new ErrorInfo("invalid syntax", 22, 3, 7, 23, 3, 8),
                    new ErrorInfo("invalid syntax", 32, 4, 7, 33, 4, 8),
                    new ErrorInfo("invalid syntax", 44, 5, 7, 45, 5, 8),
                    new ErrorInfo("invalid syntax", 110, 9, 7, 111, 9, 8),
                    new ErrorInfo("unexpected token 'lambda'", 124, 10, 7, 130, 10, 13),
                    new ErrorInfo("unexpected token ':'", 130, 10, 13, 131, 10, 14),
                    new ErrorInfo("unexpected token '1'", 132, 10, 15, 133, 10, 16)
                );
            }
        }

        [TestMethod, Priority(0)]
        public void AssertStmt() {
            foreach (var version in AllVersions) {
                CheckAst(
                    ParseFileNoErrors("AssertStmt.py", version),
                    CheckSuite(
                        CheckAssertStmt(One),
                        CheckAssertStmt(One, Fob)
                    )
                );
            }
        }

        [TestMethod, Priority(0)]
        public void ListComp() {
            foreach (var version in AllVersions) {
                CheckAst(
                    ParseFileNoErrors("ListComp.py", version),
                    CheckSuite(
                        CheckExprStmt(CheckListComp(Fob, CompFor(Fob, Oar))),
                        CheckExprStmt(CheckListComp(Fob, CompFor(Fob, Oar), CompIf(Baz))),
                        CheckExprStmt(CheckListComp(Fob, CompFor(Fob, Oar), CompFor(Baz, Quox)))
                    )
                );
            }
        }

        [TestMethod, Priority(0)]
        public void ListComp2x() {
            foreach (var version in V2Versions) {
                CheckAst(
                    ParseFileNoErrors("ListComp2x.py", version),
                    CheckSuite(
                        CheckExprStmt(CheckListComp(Fob, CompFor(Fob, CheckTupleExpr(Oar, Baz))))
                    )
                );
            }

            foreach (var version in V3Versions) {
                ParseErrors("ListComp2x.py", version,
                    new ErrorInfo("unexpected token ','", 19, 1, 20, 20, 1, 21),
                    new ErrorInfo("unexpected token ']'", 24, 1, 25, 25, 1, 26)
                );
            }
        }

        [TestMethod, Priority(0)]
        public void GenComp() {
            foreach (var version in AllVersions) {
                CheckAst(
                    ParseFileNoErrors("GenComp.py", version),
                    CheckSuite(
                        CheckExprStmt(CheckGeneratorComp(Fob, CompFor(Fob, Oar))),
                        CheckExprStmt(CheckGeneratorComp(Fob, CompFor(Fob, Oar), CompIf(Baz))),
                        CheckExprStmt(CheckGeneratorComp(Fob, CompFor(Fob, Oar), CompFor(Baz, Quox))),
                        CheckCallStmt(Baz, PositionalArg(CheckGeneratorComp(Fob, CompFor(Fob, Oar))))
                    )
                );
            }
        }

        [TestMethod, Priority(0)]
        public void DictComp() {
            foreach (var version in V27AndUp) {
                CheckAst(
                    ParseFileNoErrors("DictComp.py", version),
                    CheckSuite(
                        CheckExprStmt(CheckDictComp(Fob, Oar, CompFor(CheckTupleExpr(Fob, Oar), Baz))),
                        CheckExprStmt(CheckDictComp(Fob, Oar, CompFor(CheckTupleExpr(Fob, Oar), Baz), CompIf(Quox))),
                        CheckExprStmt(CheckDictComp(Fob, Oar, CompFor(CheckTupleExpr(Fob, Oar), Baz), CompFor(Quox, Exception)))
                    )
                );
            }

            foreach (var version in V24_V26Versions) {
                ParseErrors("DictComp.py", version,
                    new ErrorInfo("invalid syntax", 9, 1, 10, 12, 1, 13),
                    new ErrorInfo("invalid syntax", 39, 2, 10, 42, 2, 13),
                    new ErrorInfo("invalid syntax", 77, 3, 10, 80, 3, 13)
                );
            }
        }

        [TestMethod, Priority(0)]
        public void SetComp() {
            foreach (var version in V27AndUp) {
                CheckAst(
                    ParseFileNoErrors("SetComp.py", version),
                    CheckSuite(
                        CheckExprStmt(CheckSetComp(Fob, CompFor(Fob, Baz))),
                        CheckExprStmt(CheckSetComp(Fob, CompFor(Fob, Baz), CompIf(Quox))),
                        CheckExprStmt(CheckSetComp(Fob, CompFor(Fob, Baz), CompFor(Quox, Exception)))
                    )
                );
            }

            foreach (var version in V24_V26Versions) {
                ParseErrors("SetComp.py", version,
                    new ErrorInfo("invalid syntax, set literals require Python 2.7 or later.", 1, 1, 2, 4, 1, 5),
                    new ErrorInfo("invalid syntax, set literals require Python 2.7 or later.", 23, 2, 2, 26, 2, 5),
                    new ErrorInfo("invalid syntax, set literals require Python 2.7 or later.", 53, 3, 2, 56, 3, 5)
                );
            }
        }

        [TestMethod, Priority(0)]
        public void SetLiteral() {
            foreach (var version in V27AndUp) {
                CheckAst(
                    ParseFileNoErrors("SetLiteral.py", version),
                    CheckSuite(
                        CheckExprStmt(CheckSetLiteral(One)),
                        CheckExprStmt(CheckSetLiteral(One, Two))
                    )
                );
            }

            foreach (var version in V24_V26Versions) {
                ParseErrors("SetLiteral.py", version,
                    new ErrorInfo("invalid syntax, set literals require Python 2.7 or later.", 1, 1, 2, 2, 1, 3),
                    new ErrorInfo("invalid syntax, set literals require Python 2.7 or later.", 6, 2, 2, 7, 2, 3)
                );
            }
        }

        [TestMethod, Priority(0)]
        public void IfStmt() {
            foreach (var version in AllVersions) {
                CheckAst(
                    ParseFileNoErrors("IfStmt.py", version),
                    CheckSuite(
                        CheckIfStmt(IfTests(IfTest(One, CheckSuite(Pass)))),
                        CheckIfStmt(IfTests(IfTest(One, CheckSuite(Pass)), IfTest(Two, CheckSuite(Pass)))),
                        CheckIfStmt(IfTests(IfTest(One, CheckSuite(Pass))), CheckSuite(Pass))
                    )
                );
            }
        }

        [TestMethod, Priority(0)]
        public void FromImportStmt() {

            foreach (var version in AllVersions) {
                CheckAst(
                    ParseFileNoErrors("FromImportStmt.py", version),
                    CheckSuite(
                        CheckFromImport("sys", new[] { "winver" }),
                        CheckFromImport("sys", new[] { "winver" }, new[] { "baz" }),
                        CheckFromImport("sys.fob", new[] { "winver" }),
                        CheckFromImport("sys.fob", new[] { "winver" }, new[] { "baz" }),
                        CheckFromImport("...fob", new[] { "oar" }),
                        CheckFromImport("....fob", new[] { "oar" }),
                        CheckFromImport("......fob", new[] { "oar" }),
                        CheckFromImport(".......fob", new[] { "oar" }),
                        CheckFromImport("fob", new[] { "fob", "baz" }, new string[] { "oar", "quox" })
                    )
                );
            }

            foreach (var version in V2Versions) {
                CheckAst(
                    ParseFileNoErrors("FromImportStmtV2.py", version),
                    CheckSuite(
                        CheckFuncDef("f", NoParameters,
                            CheckSuite(CheckFromImport("sys", new[] { "*" }))
                        ),
                        CheckClassDef("C",
                            CheckSuite(CheckFromImport("sys", new[] { "*" }))
                        )
                    )
                );
            }

            foreach (var version in V3Versions) {
                ParseErrors(
                    "FromImportStmtV2.py",
                    version,
                    new ErrorInfo("import * only allowed at module level", 14, 2, 5, 31, 2, 22),
                    new ErrorInfo("import * only allowed at module level", 49, 5, 5, 66, 5, 22)
                );
            }
        }

        [TestMethod, Priority(0)]
        public void FromImportStmtIllegal() {
            foreach (var version in AllVersions) {
                CheckAst(
                    ParseFile("FromImportStmtIllegal.py", version).Tree,
                    CheckSuite(
                        CheckFromImport("", new[] { "fob" })
                    )
                );

                ParseErrors(
                    "FromImportStmtIllegal.py",
                    version,
                    new ErrorInfo("missing module name", 5, 1, 6, 11, 1, 12)
                );
            }
        }

        [TestMethod, Priority(0)]
        public void FromImportStmtIncomplete() {
            foreach (var version in AllVersions) {
                CheckAst(
                    ParseFile("FromImportStmtIncomplete.py", version).Tree,
                    CheckSuite(
                        CheckFuncDef(
                            "f",
                            NoParameters,
                            CheckSuite(
                                CheckFromImport("sys", new[] { "abc", "" })
                            )
                        )
                    )
                );

                ParseErrors(
                    "FromImportStmtIncomplete.py",
                    version,
                    new ErrorInfo("unexpected token '<newline>'", 35, 2, 26, 37, 3, 1)
                );
            }
        }

        [TestMethod, Priority(0)]
        public void DecoratorsFuncDef() {
            foreach (var version in AllVersions) {
                CheckAst(
                    ParseFileNoErrors("DecoratorsFuncDef.py", version),
                    CheckSuite(
                        CheckFuncDef("f", NoParameters, CheckSuite(Pass), new[] { Fob }),
                        CheckFuncDef("f", NoParameters, CheckSuite(Pass), new[] { CheckMemberExpr(Fob, "oar") }),
                        CheckFuncDef("f", NoParameters, CheckSuite(Pass), new[] { CheckCallExpression(Fob, PositionalArg(Oar)) }),
                        CheckFuncDef("f", NoParameters, CheckSuite(Pass), new[] { Fob, Oar })
                    )
                );
            }
        }

        [TestMethod, Priority(0)]
        public void DecoratorsAsyncFuncDef() {
            foreach (var version in V35AndUp) {
                CheckAst(
                    ParseFileNoErrors("DecoratorsAsyncFuncDef.py", version),
                    CheckSuite(
                        CheckCoroutineDef(CheckFuncDef("f", NoParameters, CheckSuite(Pass), new[] { Fob })),
                        CheckCoroutineDef(CheckFuncDef("f", NoParameters, CheckSuite(Pass), new[] { CheckMemberExpr(Fob, "oar") })),
                        CheckCoroutineDef(CheckFuncDef("f", NoParameters, CheckSuite(Pass), new[] { CheckCallExpression(Fob, PositionalArg(Oar)) })),
                        CheckCoroutineDef(CheckFuncDef("f", NoParameters, CheckSuite(Pass), new[] { Fob, Oar }))
                    )
                );
            }
        }

        [TestMethod, Priority(0)]
        public void DecoratorsClassDef() {
            foreach (var version in V26AndUp) {
                CheckAst(
                    ParseFileNoErrors("DecoratorsClassDef.py", version),
                    CheckSuite(
                        CheckClassDef("C", CheckSuite(Pass), decorators: new[] { Fob }),
                        CheckClassDef("C", CheckSuite(Pass), decorators: new[] { CheckMemberExpr(Fob, "oar") }),
                        CheckClassDef("C", CheckSuite(Pass), decorators: new[] { CheckCallExpression(Fob, PositionalArg(Oar)) }),
                        CheckClassDef("C", CheckSuite(Pass), decorators: new[] { Fob, Oar })
                    )
                );
            }

            foreach (var version in V24_V25Versions) {
                ParseErrors("DecoratorsClassDef.py",
                    version,
                    new ErrorInfo("invalid syntax, class decorators require 2.6 or later.", 6, 2, 1, 11, 2, 6),
                    new ErrorInfo("invalid syntax, class decorators require 2.6 or later.", 33, 5, 1, 38, 5, 6),
                    new ErrorInfo("invalid syntax, class decorators require 2.6 or later.", 63, 9, 1, 68, 9, 6),
                    new ErrorInfo("invalid syntax, class decorators require 2.6 or later.", 92, 13, 1, 97, 13, 6)
                );
            }
        }

        [TestMethod, Priority(0)]
        public void DecoratorsIllegal() {
            foreach (var version in AllVersions) {
                CheckAst(
                    ParseFileNoErrors("DecoratorsIllegal.py", version),
                    CheckSuite(
                        CheckErrorStmt(),
                        CheckAssignment(Fob, One)
                    )
                );
            }

            foreach (var version in AllVersions) {
                ParseErrors("DecoratorsIllegal.py",
                    version,
                    new ErrorInfo("unexpected token 'fob'", 6, 2, 1, 9, 2, 4)
                );
            }
        }

        [TestMethod, Priority(0)]
        public void Calls() {
            foreach (var version in AllVersions) {
                CheckAst(
                    ParseFileNoErrors("Calls.py", version),
                    CheckSuite(
                        CheckCallStmt(Fob),
                        CheckCallStmt(Fob, PositionalArg(One)),
                        CheckCallStmt(Fob, NamedArg("oar", One)),
                        CheckCallStmt(Fob, ListArg(Oar)),
                        CheckCallStmt(Fob, DictArg(Oar)),
                        CheckCallStmt(Fob, ListArg(Oar), DictArg(Baz)),
                        CheckCallStmt(Fob, NamedArg("oar", One), NamedArg("baz", Two)),
                        CheckCallStmt(Fob, PositionalArg(Oar), PositionalArg(Baz))
                    )
                );
            }
        }

        [TestMethod, Priority(0)]
        public void CallsIllegal() {
            foreach (var version in AllVersions) {
                CheckAst(
                    ParseFileNoErrors("CallsIllegal.py", version),
                    CheckSuite(
                        CheckCallStmt(Fob, NamedArg("oar", One), NamedArg("oar", Two)),
                        CheckCallStmt(Fob, NamedArg(null, Two))
                    )
                );
            }

            foreach (var version in AllVersions) {
                ParseErrors("CallsIllegal.py",
                    version,
                    new ErrorInfo("duplicate keyword argument", 20, 1, 21, 21, 1, 22),
                    new ErrorInfo("expected name", 27, 2, 5, 28, 2, 6)
                );
            }
        }

        [TestMethod, Priority(0)]
        public void LambdaExpr() {
            foreach (var version in AllVersions) {
                CheckAst(
                    ParseFileNoErrors("LambdaExpr.py", version),
                    CheckSuite(
                        CheckLambdaStmt(new[] { CheckParameter("x") }, One),
                        CheckLambdaStmt(new[] { CheckParameter("x", ParameterKind.List) }, One),
                        CheckLambdaStmt(new[] { CheckParameter("x", ParameterKind.Dictionary) }, One)
                    )
                );
            }
        }

        [TestMethod, Priority(0)]
        public void FuncDef() {
            foreach (var version in AllVersions) {
                CheckAst(
                    ParseFileNoErrors("FuncDef.py", version),
                    CheckSuite(
                        CheckFuncDef("f", NoParameters, CheckSuite(Pass)),
                        CheckFuncDef("f", new[] { CheckParameter("a") }, CheckSuite(Pass)),
                        CheckFuncDef("f", new[] { CheckParameter("a"), CheckParameter("b", ParameterKind.List) }, CheckSuite(Pass)),
                        CheckFuncDef("f", new[] { CheckParameter("a"), CheckParameter("b", ParameterKind.List), CheckParameter("c", ParameterKind.Dictionary) }, CheckSuite(Pass)),
                        CheckFuncDef("f", new[] { CheckParameter("a", ParameterKind.List) }, CheckSuite(Pass)),
                        CheckFuncDef("f", new[] { CheckParameter("a", ParameterKind.Dictionary) }, CheckSuite(Pass)),

                        CheckFuncDef("f", NoParameters, CheckSuite(CheckReturnStmt(One))),
                        CheckFuncDef("f", NoParameters, CheckSuite(CheckReturnStmt()))
                    )
                );
            }
        }

        [TestMethod, Priority(0)]
        public void FuncDefV2() {
            foreach (var version in V2Versions) {
                CheckAst(
                    ParseFileNoErrors("FuncDefV2.py", version),
                    CheckSuite(
                        CheckFuncDef("f", new[] { CheckParameter("a"), CheckSublistParameter("b", "c"), CheckParameter("d") }, CheckSuite(Pass))
                    )
                );
            }

            foreach (var version in V3Versions) {
                ParseErrors("FuncDefV2.py", version,
                    new ErrorInfo("sublist parameters are not supported in 3.x", 9, 1, 10, 14, 1, 15)
                );
            }
        }

        [TestMethod, Priority(0)]
        public void FuncDefV3() {
            foreach (var version in V3Versions) {
                CheckAst(
                    ParseFileNoErrors("FuncDefV3.py", version),
                    CheckSuite(
                        CheckFuncDef("f", new[] { CheckParameter("a", ParameterKind.List), CheckParameter("x", ParameterKind.KeywordOnly) }, CheckSuite(Pass)),
                        CheckFuncDef("f", new[] { CheckParameter("a", ParameterKind.List), CheckParameter("x", ParameterKind.KeywordOnly, defaultValue: One) }, CheckSuite(Pass)),

                        CheckFuncDef("f", new[] { CheckParameter("a", annotation: One) }, CheckSuite(Pass)),
                        CheckFuncDef("f", new[] { CheckParameter("a", ParameterKind.List, annotation: One) }, CheckSuite(Pass)),
                        CheckFuncDef("f", new[] { CheckParameter("a", ParameterKind.Dictionary, annotation: One) }, CheckSuite(Pass)),
                        CheckFuncDef("f", new[] { CheckParameter("a", annotation: Zero), CheckParameter("b", ParameterKind.List, annotation: One), CheckParameter("c", ParameterKind.Dictionary, annotation: Two) }, CheckSuite(Pass)),

                        CheckFuncDef("f", NoParameters, CheckSuite(Pass), returnAnnotation: One),

                        CheckFuncDef("f", new[] { CheckParameter("a", annotation: One) }, CheckSuite(Pass), returnAnnotation: One),

                        CheckFuncDef("f", new[] { CheckParameter("a", defaultValue: Two, annotation: One) }, CheckSuite(Pass)),
                        CheckFuncDef("f", new[] { CheckParameter("a", ParameterKind.KeywordOnly) }, CheckSuite(Pass))

                    )
                );
            }

            foreach (var version in V2Versions) {
                ParseErrors("FuncDefV3.py", version,
                    new ErrorInfo("positional parameter after * args not allowed", 10, 1, 11, 11, 1, 12),
                    new ErrorInfo("positional parameter after * args not allowed", 30, 2, 11, 35, 2, 16),
                    new ErrorInfo("invalid syntax, parameter annotations require 3.x", 53, 4, 8, 56, 4, 11),
                    new ErrorInfo("invalid syntax, parameter annotations require 3.x", 72, 5, 8, 74, 5, 10),
                    new ErrorInfo("invalid syntax, parameter annotations require 3.x", 93, 6, 9, 95, 6, 11),
                    new ErrorInfo("invalid syntax, parameter annotations require 3.x", 113, 7, 8, 116, 7, 11),
                    new ErrorInfo("invalid syntax, parameter annotations require 3.x", 119, 7, 14, 121, 7, 16),
                    new ErrorInfo("invalid syntax, parameter annotations require 3.x", 127, 7, 22, 129, 7, 24),
                    new ErrorInfo("unexpected token '-'", 151, 9, 9, 152, 9, 10),
                    new ErrorInfo("unexpected token '>'", 152, 9, 10, 153, 9, 11),
                    new ErrorInfo("invalid syntax", 154, 9, 12, 155, 9, 13),
                    new ErrorInfo("unexpected token ':'", 155, 9, 13, 156, 9, 14),
                    new ErrorInfo("invalid syntax, parameter annotations require 3.x", 172, 11, 8, 175, 11, 11),
                    new ErrorInfo("unexpected token '-'", 177, 11, 13, 178, 11, 14),
                    new ErrorInfo("unexpected token '>'", 178, 11, 14, 179, 11, 15),
                    new ErrorInfo("invalid syntax", 180, 11, 16, 181, 11, 17),
                    new ErrorInfo("unexpected token ':'", 181, 11, 17, 182, 11, 18),
                    new ErrorInfo("invalid syntax, parameter annotations require 3.x", 198, 13, 8, 201, 13, 11),
                    new ErrorInfo("unexpected token ','", 223, 15, 8, 224, 15, 9),
                    new ErrorInfo("unexpected token 'a'", 225, 15, 10, 226, 15, 11),
                    new ErrorInfo("unexpected token 'a'", 225, 15, 10, 226, 15, 11),
                    new ErrorInfo("unexpected token ')'", 226, 15, 11, 227, 15, 12),
                    new ErrorInfo("unexpected token ':'", 227, 15, 12, 228, 15, 13)
                );
            }
        }

        [TestMethod, Priority(0)]
        public void FuncDefV3Illegal() {
            foreach (var version in V3Versions) {
                ParseErrors("FuncDefV3Illegal.py", version,
                    new ErrorInfo("unexpected token ')'", 7, 1, 8, 8, 1, 9),
                    new ErrorInfo("unexpected token ':'", 8, 1, 9, 9, 1, 10),
                    new ErrorInfo("named arguments must follow bare *", 22, 2, 7, 26, 2, 11)
                );
            }
        }

        [TestMethod, Priority(0)]
        public void CoroutineDef() {
            foreach (var version in V35AndUp) {
                CheckAst(
                    ParseFileNoErrors("CoroutineDef.py", version),
                    CheckSuite(
                        CheckCoroutineDef(CheckFuncDef("f", NoParameters, CheckSuite(
                            CheckAsyncForStmt(CheckForStmt(Fob, Oar, CheckSuite(Pass))),
                            CheckAsyncWithStmt(CheckWithStmt(Baz, CheckSuite(Pass)))
                        )))
                    )
                );

                ParseErrors("CoroutineDefIllegal.py", version,
                    new ErrorInfo("'yield' inside async function", 20, 2, 5, 25, 2, 10),
                    new ErrorInfo("'yield' inside async function", 40, 3, 9, 45, 3, 14),
                    new ErrorInfo("unexpected token 'for'", 74, 6, 11, 77, 6, 14),
                    new ErrorInfo("unexpected token ':'", 88, 6, 25, 89, 6, 26),
                    new ErrorInfo("unexpected token '<newline>'", 89, 6, 26, 99, 7, 9),
                    new ErrorInfo("unexpected token '<indent>'", 89, 6, 26, 99, 7, 9),
                    new ErrorInfo("unexpected token '<dedent>'", 105, 8, 1, 107, 9, 1),
                    new ErrorInfo("unexpected token 'async'", 107, 9, 1, 112, 9, 6),
                    new ErrorInfo("unexpected token 'with'", 162, 13, 11, 166, 13, 15),
                    new ErrorInfo("unexpected token ':'", 170, 13, 19, 171, 13, 20),
                    new ErrorInfo("unexpected token '<newline>'", 171, 13, 20, 181, 14, 9),
                    new ErrorInfo("unexpected token '<indent>'", 171, 13, 20, 181, 14, 9),
                    new ErrorInfo("unexpected token '<dedent>'", 187, 15, 1, 189, 16, 1),
                    new ErrorInfo("unexpected token 'async'", 189, 16, 1, 194, 16, 6)
                );
            }
        }

        [TestMethod, Priority(0)]
        public void ClassDef() {
            foreach (var version in AllVersions) {
                CheckAst(
                    ParseFileNoErrors("ClassDef.py", version),
                    CheckSuite(
                        CheckClassDef("C", CheckSuite(Pass)),
                        CheckClassDef("C", CheckSuite(Pass), new[] { CheckArg("object") }),
                        CheckClassDef("C", CheckSuite(Pass), new[] { CheckArg("list"), CheckArg("object") }),
                        CheckClassDef("C",
                            CheckSuite(
                                CheckClassDef("_C__D",
                                    CheckSuite(
                                        CheckClassDef("_D__E",
                                            CheckSuite(Pass)
                                        )
                                    )
                                )
                            )
                        )
                    )
                );
            }
        }

        [TestMethod, Priority(0)]
        public void ClassDef3x() {
            foreach (var version in V3Versions) {
                CheckAst(
                    ParseFileNoErrors("ClassDef3x.py", version),
                    CheckSuite(
                        CheckClassDef("C", CheckSuite(Pass), new[] { CheckNamedArg("metaclass", One) }),
                        CheckClassDef("C", CheckSuite(Pass), new[] { CheckArg("object"), CheckNamedArg("metaclass", One) }),
                        CheckClassDef("C", CheckSuite(Pass), new[] { CheckArg("list"), CheckArg("object"), CheckNamedArg("fob", One) })
                    )
                );
            }

            foreach (var version in V2Versions) {
                ParseErrors("ClassDef3x.py", version,
                    new ErrorInfo("unexpected token '='", 17, 1, 18, 18, 1, 19),
                    new ErrorInfo("unexpected token '='", 17, 1, 18, 18, 1, 19),
                    new ErrorInfo("unexpected token ')'", 19, 1, 20, 20, 1, 21),
                    new ErrorInfo("unexpected token ':'", 20, 1, 21, 21, 1, 22),
                    new ErrorInfo("unexpected token 'pass'", 22, 1, 23, 26, 1, 27),
                    new ErrorInfo("unexpected token '='", 53, 2, 26, 54, 2, 27),
                    new ErrorInfo("unexpected token '='", 53, 2, 26, 54, 2, 27),
                    new ErrorInfo("unexpected token ')'", 55, 2, 28, 56, 2, 29),
                    new ErrorInfo("unexpected token ':'", 56, 2, 29, 57, 2, 30),
                    new ErrorInfo("unexpected token 'pass'", 58, 2, 31, 62, 2, 35),
                    new ErrorInfo("unexpected token '='", 89, 3, 26, 90, 3, 27),
                    new ErrorInfo("unexpected token '='", 89, 3, 26, 90, 3, 27),
                    new ErrorInfo("unexpected token ')'", 91, 3, 28, 92, 3, 29),
                    new ErrorInfo("unexpected token ':'", 92, 3, 29, 93, 3, 30),
                    new ErrorInfo("unexpected token 'pass'", 94, 3, 31, 98, 3, 35)
                );
            }
        }

        [TestMethod, Priority(0)]
        public void AssignStmt() {
            foreach (var version in AllVersions) {
                CheckAst(
                    ParseFileNoErrors("AssignStmt.py", version),
                    CheckSuite(
                        CheckAssignment(CheckIndexExpression(Fob, One), Two),
                        CheckAssignment(CheckMemberExpr(Fob, "oar"), One),
                        CheckAssignment(Fob, One),
                        CheckAssignment(CheckParenExpr(Fob), One),
                        CheckAssignment(CheckTupleExpr(Fob, Oar), CheckTupleExpr(One, Two)),
                        CheckAssignment(CheckTupleExpr(Fob, Oar), CheckTupleExpr(One, Two)),
                        CheckAssignment(CheckTupleExpr(Fob, Oar), Baz),
                        CheckAssignment(CheckListExpr(Fob, Oar), CheckTupleExpr(One, Two)),
                        CheckAssignment(CheckListExpr(Fob, Oar), Baz),
                        CheckAssignment(new[] { Fob, Oar }, Baz)
                    )
                );
            }
        }

        [TestMethod, Priority(0)]
        public void AssignStmt2x() {
            foreach (var version in V2Versions) {
                CheckAst(
                    ParseFileNoErrors("AssignStmt2x.py", version),
                    CheckSuite(
                        CheckAssignment(Fob, CheckUnaryExpression(PythonOperator.Negate, CheckBinaryExpression(CheckConstant((BigInteger)2), PythonOperator.Power, CheckConstant(31))))
                    )
                );
                ParseErrors("AssignStmt2x.py", version);
            }
        }

        [TestMethod, Priority(0)]
        public void AssignStmt25() {
            foreach (var version in V25AndUp) {
                CheckAst(
                    ParseFileNoErrors("AssignStmt25.py", version),
                    CheckSuite(
                        CheckFuncDef(
                            "f",
                            NoParameters,
                            CheckSuite(
                                CheckAssignment(Fob, CheckYieldExpr(One)),
                                CheckAssignment(Fob, PythonOperator.Add, CheckYieldExpr(One))
                            )
                        )
                    )
                );
            }

            ParseErrors("AssignStmt25.py", PythonLanguageVersion.V24,
                new ErrorInfo("unexpected token 'yield'", 20, 2, 11, 25, 2, 16),
                new ErrorInfo("invalid syntax", 26, 2, 17, 27, 2, 18),
                new ErrorInfo("unexpected token 'yield'", 40, 3, 12, 45, 3, 17),
                new ErrorInfo("invalid syntax", 46, 3, 18, 47, 3, 19)
            );
        }

        [TestMethod, Priority(0)]
        public void AssignStmtV3() {
            foreach (var version in V3Versions) {
                CheckAst(
                    ParseFileNoErrors("AssignStmtV3.py", version),
                    CheckSuite(
                        CheckAssignment(CheckTupleExpr(CheckStarExpr(Fob), Oar, Baz), CheckTupleExpr(One, Two, Three, Four)),
                        CheckAssignment(CheckTupleExpr(Fob, CheckStarExpr(Oar), Baz), CheckTupleExpr(One, Two, Three, Four)),
                        CheckAssignment(CheckListExpr(Fob, CheckStarExpr(Oar), Baz), CheckTupleExpr(One, Two, Three, Four)),
                        CheckAssignment(CheckListExpr(CheckStarExpr(Fob), Oar, Baz), CheckTupleExpr(One, Two, Three, Four))
                    )
                );
            }

            foreach (var version in V2Versions) {
                ParseErrors("AssignStmtV3.py", version,
                    new ErrorInfo("invalid syntax", 1, 1, 2, 4, 1, 5),
                    new ErrorInfo("invalid syntax", 35, 2, 7, 38, 2, 10),
                    new ErrorInfo("invalid syntax", 65, 3, 8, 68, 3, 11),
                    new ErrorInfo("invalid syntax", 91, 4, 3, 94, 4, 6)
                );
            }
        }

        [TestMethod, Priority(0)]
        public void AssignStmtIllegalV3() {
            foreach (var version in V3Versions) {
                CheckAst(
                    ParseFile("AssignStmtIllegalV3.py", version).Tree,
                    CheckSuite(
                        CheckAssignment(CheckTupleExpr(Fob, CheckStarExpr(Oar), CheckStarExpr(Baz)), CheckTupleExpr(One, Two, Three, Four))
                    )
                );
            }

            foreach (var version in V2Versions) {
                ParseErrors("AssignStmtIllegalV3.py", version,
                    new ErrorInfo("invalid syntax", 6, 1, 7, 9, 1, 10),
                    new ErrorInfo("invalid syntax", 12, 1, 13, 15, 1, 16)
                );
            }
        }

        [TestMethod, Priority(0)]
        public void AssignStmtIllegal() {
            foreach (var version in AllVersions) {
                CheckAst(
                    ParseFile("AssignStmtIllegal.py", version).Tree,
                    CheckSuite(
                        CheckAssignment(CheckBinaryExpression(Fob, PythonOperator.Add, Oar), One),
                        CheckAssignment(CheckCallExpression(Fob), One),
                        CheckAssignment(None, One),
                        CheckAssignment(Two, One),
                        CheckAssignment(CheckGeneratorComp(Fob, CompFor(Fob, Oar)), One),
                        CheckAssignment(CheckTupleExpr(Fob, Oar), PythonOperator.Add, One),
                        CheckFuncDef("f", NoParameters,
                            CheckSuite(
                                CheckAssignment(CheckYieldExpr(Fob), One)
                            )
                        )
                    )
                );
            }

            foreach (var version in AllVersions) {
                ParseErrors("AssignStmtIllegal.py", version,
                    new ErrorInfo("can't assign to binary operator", 0, 1, 1, 9, 1, 10),
                    new ErrorInfo("can't assign to function call", 15, 2, 1, 20, 2, 6),
                    new ErrorInfo("assignment to None", 26, 3, 1, 30, 3, 5),
                    new ErrorInfo("can't assign to literal", 36, 4, 1, 37, 4, 2),
                    new ErrorInfo("can't assign to generator expression", 43, 5, 1, 63, 5, 21),
                    new ErrorInfo("illegal expression for augmented assignment", 69, 6, 1, 77, 6, 9),
                    new ErrorInfo("can't assign to yield expression", 98, 8, 5, 109, 8, 16)
                );
            }
        }

        [TestMethod, Priority(0)]
        public void AwaitStmt() {
            var AwaitFob = CheckAwaitExpression(Fob);
            foreach (var version in V35AndUp) {
                CheckAst(
                    ParseFileNoErrors("AwaitStmt.py", version),
                    CheckSuite(CheckCoroutineDef(CheckFuncDef("quox", NoParameters, CheckSuite(
                        CheckExprStmt(AwaitFob),
                        CheckExprStmt(CheckAwaitExpression(CheckCallExpression(Fob))),
                        CheckExprStmt(CheckCallExpression(CheckParenExpr(AwaitFob))),
                        CheckBinaryStmt(One, PythonOperator.Add, AwaitFob),
                        CheckBinaryStmt(One, PythonOperator.Power, AwaitFob),
                        CheckBinaryStmt(One, PythonOperator.Power, CheckUnaryExpression(PythonOperator.Negate, AwaitFob))
                    ))))
                );
                ParseErrors("AwaitStmt.py", version);
            }
        }

        [TestMethod, Priority(0)]
        public void AwaitStmtPreV35() {
            foreach (var version in AllVersions.Except(V35AndUp)) {
                ParseErrors("AwaitStmt.py", version,
                    new ErrorInfo("unexpected token 'def'", 6, 1, 7, 9, 1, 10),
                    new ErrorInfo("unexpected token ':'", 16, 1, 17, 17, 1, 18),
                    new ErrorInfo("unexpected indent", 23, 2, 5, 28, 2, 10),
                    new ErrorInfo("unexpected token 'fob'", 29, 2, 11, 32, 2, 14),
                    new ErrorInfo("unexpected token 'fob'", 44, 3, 11, 47, 3, 14),
                    new ErrorInfo("unexpected token 'fob'", 62, 4, 12, 65, 4, 15),
                    new ErrorInfo("unexpected token 'fob'", 62, 4, 12, 65, 4, 15),
                    new ErrorInfo("unexpected token ')'", 65, 4, 15, 66, 4, 16),
                    new ErrorInfo("unexpected token '('", 66, 4, 16, 67, 4, 17),
                    new ErrorInfo("unexpected token ')'", 67, 4, 17, 68, 4, 18),
                    new ErrorInfo("unexpected token 'fob'", 84, 5, 15, 87, 5, 18),
                    new ErrorInfo("unexpected token 'fob'", 104, 6, 16, 107, 6, 19),
                    new ErrorInfo("unexpected token 'fob'", 125, 7, 17, 128, 7, 20),
                    new ErrorInfo("unexpected token '<dedent>'", 128, 7, 20, 130, 8, 1)
                );
            }
        }

        [TestMethod, Priority(0)]
        public void AwaitAsyncNames() {
            var Async = CheckNameExpr("async");
            var Await = CheckNameExpr("await");
            foreach (var version in V35AndUp) {
                var ast = ParseFileNoErrors("AwaitAsyncNames.py", version);
                CheckAst(
                    ast,
                    CheckSuite(
                        CheckExprStmt(Async),
                        CheckExprStmt(Await),
                        CheckAssignment(Async, Fob),
                        CheckAssignment(Await, Fob),
                        CheckAssignment(Fob, Async),
                        CheckAssignment(Fob, Await),
                        CheckFuncDef("async", NoParameters, CheckSuite(Pass)),
                        CheckFuncDef("await", NoParameters, CheckSuite(Pass)),
                        CheckClassDef("async", CheckSuite(Pass)),
                        CheckClassDef("await", CheckSuite(Pass)),
                        CheckCallStmt(Async, CheckArg("fob")),
                        CheckCallStmt(Await, CheckArg("fob")),
                        CheckCallStmt(Fob, CheckArg("async")),
                        CheckCallStmt(Fob, CheckArg("await")),
                        CheckMemberStmt(Fob, "async"),
                        CheckMemberStmt(Fob, "await"),
                        CheckFuncDef("fob", new[] { CheckParameter("async"), CheckParameter("await") }, CheckSuite(Pass))
                    )
                );
                ParseErrors("AwaitAsyncNames.py", version);
            }
        }

        [TestMethod, Priority(0)]
        public void AwaitStmtIllegal() {
            //foreach (var version in V35AndUp) {
            //    CheckAst(
            //        ParseFileNoErrors("AwaitStmtIllegal.py", version),
            //        CheckSuite(
            //        )
            //    );
            //}

            foreach (var version in V35AndUp) {
                ParseErrors("AwaitStmtIllegal.py", version,
                    new ErrorInfo("invalid syntax", 6, 1, 7, 10, 1, 11),
                    new ErrorInfo("unexpected token 'fob'", 37, 4, 11, 40, 4, 14),
                    new ErrorInfo("unexpected token '<newline>'", 40, 4, 14, 42, 5, 1),
                    new ErrorInfo("unexpected token '<NL>'", 42, 5, 1, 44, 6, 1),
                    new ErrorInfo("unexpected token 'fob'", 67, 7, 11, 70, 7, 14),
                    new ErrorInfo("unexpected token '<newline>'", 70, 7, 14, 72, 8, 1),
                    new ErrorInfo("unexpected token '<NL>'", 72, 8, 1, 74, 9, 1)
                );
            }
        }

        [TestMethod, Priority(0)]
        public void ConditionalExpr() {
            foreach (var version in AllVersions) {
                CheckAst(
                    ParseFileNoErrors("ConditionalExpr.py", version),
                    CheckSuite(
                        CheckExprStmt(CheckConditionalExpression(One, Two, Three)),
                        CheckExprStmt(CheckConditionalExpression(One, Two, Three)),
                        CheckExprStmt(CheckConditionalExpression(One, Two, Three)),
                        CheckExprStmt(CheckConditionalExpression(CheckConstant(1.0), CheckConstant(2e10), Three)),
                        CheckExprStmt(CheckConditionalExpression(One, CheckConstant(2.0), Three))
                    )
                );
            }
        }

        [TestMethod, Priority(0)]
        public void ExecStmt() {
            foreach (var version in V2Versions) {
                CheckAst(
                    ParseFileNoErrors("ExecStmt.py", version),
                    CheckSuite(
                        CheckExecStmt(Fob),
                        CheckExecStmt(Fob, Oar),
                        CheckExecStmt(Fob, Oar, Baz)
                    )
                );
            }

            foreach (var version in V3Versions) {
                ParseErrors("ExecStmt.py", version,
                    new ErrorInfo("unexpected token 'fob'", 5, 1, 6, 8, 1, 9),
                    new ErrorInfo("unexpected token 'fob'", 15, 2, 6, 18, 2, 9),
                    new ErrorInfo("unexpected token 'in'", 19, 2, 10, 21, 2, 12),
                    new ErrorInfo("unexpected token 'oar'", 22, 2, 13, 25, 2, 16),
                    new ErrorInfo("unexpected token 'fob'", 32, 3, 6, 35, 3, 9),
                    new ErrorInfo("unexpected token 'in'", 36, 3, 10, 38, 3, 12),
                    new ErrorInfo("unexpected token 'oar'", 39, 3, 13, 42, 3, 16),
                    new ErrorInfo("unexpected token ','", 42, 3, 16, 43, 3, 17),
                    new ErrorInfo("unexpected token 'baz'", 44, 3, 18, 47, 3, 21)
                );
            }

        }

        [TestMethod, Priority(0)]
        public void EllipsisExpr() {
            foreach (var version in V3Versions) {
                CheckAst(
                    ParseFileNoErrors("Ellipsis.py", version),
                    CheckSuite(
                        CheckCallStmt(Fob, PositionalArg(Ellipsis)),
                        CheckBinaryStmt(One, PythonOperator.Add, Ellipsis)
                    )
                );
            }

            foreach (var version in V2Versions) {
                ParseErrors("Ellipsis.py", version,
                    new ErrorInfo("unexpected token '.'", 4, 1, 5, 5, 1, 6),
                    new ErrorInfo("syntax error", 6, 1, 7, 7, 1, 8),
                    new ErrorInfo("syntax error", 7, 1, 8, 8, 1, 9),
                    new ErrorInfo("unexpected token '.'", 14, 2, 5, 15, 2, 6),
                    new ErrorInfo("syntax error", 16, 2, 7, 17, 2, 8),
                    new ErrorInfo("syntax error", 17, 2, 8, 19, 3, 1)
                );
            }
        }

        [TestMethod, Priority(0)]
        public void FromFuture() {
            foreach (var version in AllVersions) {
                CheckAst(
                    ParseFileNoErrors("FromFuture24.py", version),
                    CheckSuite(
                        CheckFromImport("__future__", new[] { "division" }),
                        CheckFromImport("__future__", new[] { "generators" })
                    )
                );

                if (version == PythonLanguageVersion.V24) {
                    ParseErrors("FromFuture25.py", version,
                        new ErrorInfo("future feature is not defined: with_statement", 0, 1, 1, 37, 1, 38),
                        new ErrorInfo("future feature is not defined: absolute_import", 39, 2, 1, 77, 2, 39)
                    );
                } else {
                    CheckAst(
                        ParseFileNoErrors("FromFuture25.py", version),
                        CheckSuite(
                            CheckFromImport("__future__", new[] { "with_statement" }),
                            CheckFromImport("__future__", new[] { "absolute_import" })
                        )
                    );
                }

                if (version == PythonLanguageVersion.V24 || version == PythonLanguageVersion.V25) {
                    ParseErrors("FromFuture26.py", version,
                        new ErrorInfo("future feature is not defined: print_function", 0, 1, 1, 37, 1, 38),
                        new ErrorInfo("future feature is not defined: unicode_literals", 39, 2, 1, 78, 2, 40)
                    );
                } else {
                    CheckAst(
                        ParseFileNoErrors("FromFuture26.py", version),
                        CheckSuite(
                            CheckFromImport("__future__", new[] { "print_function" }),
                            CheckFromImport("__future__", new[] { "unicode_literals" })
                        )
                    );
                }

                if (version < PythonLanguageVersion.V35) {
                    ParseErrors("FromFuture35.py", version,
                        new ErrorInfo("future feature is not defined: generator_stop", 0, 1, 1, 37, 1, 38)
                    );
                } else {
                    CheckAst(
                        ParseFileNoErrors("FromFuture35.py", version),
                        CheckSuite(
                            CheckFromImport("__future__", new[] { "generator_stop" })
                        )
                    );
                }
            }
        }

        [TestMethod, Priority(0)]
        public void ParseComments() {
            var version = PythonLanguageVersion.V35;
            var tree = ParseFileNoErrors("Comments.py", version);
            CheckAst(
                tree,
                CheckSuite(
                    CheckCommentStatement("# Above"),
                    CheckNameStmt("a"),
                    CheckComment("# After", tree, CheckNameStmt("a")),
                    CheckFuncDef("f",
                        new[] { CheckComment("#param", tree, CheckParameter("a")) },
                        CheckComment("#suite", tree, CheckSuite(
                            CheckComment("#stmt", tree, CheckEmptyStmt()),
                            CheckCommentStatement("#func"),
                            CheckEmptyStmt(),
                            CheckCommentStatement("#func")
                        ))
                    ),
                    CheckCommentStatement("#notfunc"),
                    CheckNameStmt("a"),
                    CheckCommentStatement("# Below"),
                    CheckIfStmt(tests => {
                        Assert.AreEqual(1, tests.Count);
                        CheckSuite(
                            CheckCommentStatement("#block"),
                            CheckEmptyStmt()
                        )(tests[0].Body);
                    }),
                    CheckCommentStatement("#eof")
                )
            );
        }

        [TestMethod, Priority(0), Timeout(10 * 60 * 1000)]
        public async Task StdLib() {
            var tasks = new List<KeyValuePair<string, Task<string>>>();

            foreach (var curVersion in new[] { PythonPaths.Python35 }) { // PythonPaths.Versions) {
                Console.WriteLine("Starting: {0}", curVersion);
                tasks.Add(new KeyValuePair<string, Task<string>>(
                    curVersion.ToString(),
                    Task.Run(() => StdLibWorker(curVersion))
                ));
            }
            Console.WriteLine("Started {0} tests", tasks.Count);
            Console.WriteLine(new string('=', 80));

            bool anyErrors = false;
            foreach (var task in tasks) {
                string errors = null;
                try {
                    errors = await task.Value;
                } catch (Exception ex) {
                    errors = ex.ToString();
                }

                if (string.IsNullOrEmpty(errors)) {
                    Console.WriteLine("{0} passed", task.Key);
                } else {
                    Console.WriteLine("{0} errors:", task.Key);
                    Console.WriteLine(errors);
                    anyErrors = true;
                }
                Console.WriteLine(new string('=', 80));
            }

            Assert.IsFalse(anyErrors, "Errors occurred. See output trace for details.");
        }

        private static string StdLibWorker(PythonVersion curVersion) {
            var files = new List<string>();
            CollectFiles(curVersion.LibPath, files, new[] { "site-packages" });

            var skippedFiles = new HashSet<string>(new[] {
                    "py3_test_grammar.py",  // included in 2x distributions but includes 3x grammar
                    "py2_test_grammar.py",  // included in 3x distributions but includes 2x grammar
                    "proxy_base.py",        // included in Qt port to Py3k but installed in 2.x distributions
                    "test_pep3131.py"       // we need to update to support this.
                });
            var errors = new Dictionary<string, List<ErrorResult>>();
            foreach (var file in files) {
                string filename = Path.GetFileName(file);
                if (skippedFiles.Contains(filename) || filename.StartsWith("badsyntax_") || filename.StartsWith("bad_coding") || file.IndexOf("\\lib2to3\\tests\\") != -1) {
                    continue;
                }
                var result = Parser.TokenizeAndParseAsync(
                    new FileSourceDocument(file),
                    curVersion.Version
                ).WaitAndUnwrapExceptions();

                if (result.Errors.Count != 0) {
                    var fileErrors = result.Errors.ToList();
                    if (curVersion.Configuration.Version == PythonLanguageVersion.V35) {
                        // TODO: https://github.com/Microsoft/PTVS/issues/337
                        fileErrors.RemoveAll(e => {
                            return e.Message == "non-keyword arg after keyword arg";
                        });
                    }

                    if (fileErrors.Any()) {
                        errors["\"" + file + "\""] = fileErrors;
                    }
                }
            }

            if (errors.Count != 0) {
                StringBuilder errorList = new StringBuilder();
                foreach (var keyValue in errors) {
                    errorList.Append(keyValue.Key + " :" + Environment.NewLine);
                    foreach (var error in keyValue.Value) {
                        errorList.AppendFormat("     {0} {1}{2}", error.Span, error.Message, Environment.NewLine);
                    }

                }
                return errorList.ToString();
            }
            return null;
        }

        #endregion

        #region Checker Factories / Helpers

        class ErrorInfo {
            public readonly string Message;
            public readonly SourceSpan Span;

            public ErrorInfo(string msg, int startIndex, int startLine, int startCol, int endIndex, int endLine, int endCol) {
                Message = msg;
                Span = new SourceSpan(new SourceLocation(startIndex, startLine, startCol), new SourceLocation(endIndex, endLine, endCol));
            }
        }

        private void ParseErrors(string filename, PythonLanguageVersion version, params ErrorInfo[] errors) {
            ParseErrors(filename, version, Severity.Ignore, errors);
        }

        private void ParseErrors(string filename, PythonLanguageVersion version, Severity indentationInconsistencySeverity, params ErrorInfo[] errors) {
            var result = ParseFile(filename, version, indentationInconsistencySeverity);

            StringBuilder foundErrors = new StringBuilder();
            foreach(var error in result.Errors) {
                var start = result.Tree.IndexToLocation(error.Span.Start);
                var end = result.Tree.IndexToLocation(error.Span.End);

                foundErrors.AppendFormat("new ErrorInfo(\"{0}\", {1}, {2}, {3}, {4}, {5}, {6})," + Environment.NewLine,
                    error.Message,
                    error.Span.Start,
                    start.Line,
                    start.Column,
                    error.Span.End,
                    end.Line,
                    end.Column
                );
            }

            string finalErrors = foundErrors.ToString();
            Console.WriteLine(finalErrors);
            Assert.AreEqual(errors.Length, result.Errors.Count, "Version: " + version + Environment.NewLine + "Unexpected errors: " + Environment.NewLine + finalErrors);

            int i = 0;
            foreach(var e in errors.Zip(result.Errors, Tuple.Create)) {
                if (e.Item1.Message != e.Item2.Message) {
                    Assert.Fail("Wrong msg for error {0}: expected {1}, got {2}", i, e.Item1.Message, e.Item2.Message);
                }
                if (e.Item1.Span.Start.Index != e.Item2.Span.Start || e.Item1.Span.End.Index != e.Item2.Span.End) {
                    var start = result.Tree.IndexToLocation(e.Item2.Span.Start);
                    var end = result.Tree.IndexToLocation(e.Item2.Span.End);

                    Assert.Fail("Wrong span for error {0}: expected ({1}, {2}, {3} - {4}, {5}, {6}), got ({7}, {8}, {9}, {10}, {11}, {12})",
                        i,
                        e.Item1.Span.Start.Index,
                        e.Item1.Span.Start.Line,
                        e.Item1.Span.Start.Column,
                        e.Item1.Span.End.Index,
                        e.Item1.Span.End.Line,
                        e.Item1.Span.End.Column,
                        e.Item2.Span.Start,
                        start.Line,
                        start.Column,
                        e.Item2.Span.End,
                        end.Line,
                        end.Column
                    );
                }
                i += 1;
            }
        }

        private static PythonAst ParseFileNoErrors(string filename, PythonLanguageVersion version, Severity indentationInconsistencySeverity = Severity.Ignore) {
            var result = ParseFile(filename, version, indentationInconsistencySeverity);
            foreach (var err in result.Errors) {
                Trace.TraceInformation("ERR:  {0} {1}", err.Span, err.Message);
            }
            Assert.AreEqual(0, result.Errors.Count, "Parse errors occurred");
            return result.Tree;
        }

        private static ParseResult ParseFile(string filename, PythonLanguageVersion version, Severity indentationInconsistencySeverity = Severity.Ignore) {
            return Parser.TokenizeAndParseAsync(
                new FileSourceDocument(PythonTestData.GetTestDataSourcePath("Grammar\\" + filename)),
                version,
                inconsistentIndentation: indentationInconsistencySeverity
            ).WaitAndUnwrapExceptions();
        }

        private void CheckAst(PythonAst ast, Action<Statement> checkBody) {
            checkBody(ast.Body);
        }

        private static Action<Expression> Zero = CheckConstant(0);
        private static Action<Expression> One = CheckConstant(1);
        private static Action<Expression> Two = CheckConstant(2);
        private static Action<Expression> Three = CheckConstant(3);
        private static Action<Expression> Four = CheckConstant(4);
        private static Action<Expression> None = CheckConstant(null);
        private static Action<Expression> Fob = CheckNameExpr("fob");
        private static Action<Expression> Ellipsis = CheckConstant(Microsoft.PythonTools.Parsing.Ellipsis.Value);
        private static Action<Expression> Oar = CheckNameExpr("oar");
        private static Action<Expression> Baz = CheckNameExpr("baz");
        private static Action<Expression> Quox = CheckNameExpr("quox");
        private static Action<Expression> Exception = CheckNameExpr("Exception");
        private static Action<Statement> Pass = CheckEmptyStmt();
        private static Action<Statement> Break = CheckBreakStmt();
        private static Action<Statement> Continue = CheckContinueStmt();


        private static Action<Statement> CheckSuite(params Action<Statement>[] statements) {
            return stmt => {
                Assert.IsInstanceOfType(stmt, typeof(SuiteStatement));
                SuiteStatement suite = (SuiteStatement)stmt;
                for (int i = 0; i < suite.Statements.Count && i < statements.Length; i++) {
                    try {
                        statements[i](suite.Statements[i]);
                    } catch (AssertFailedException e) {
                        Trace.TraceError(e.ToString());
                        throw new AssertFailedException(String.Format("Suite Item {0}: {1}", i, e.Message), e);
                    }
                }

                var extras = string.Join(Environment.NewLine, suite.Statements.Skip(statements.Length));
                Assert.AreEqual(statements.Length, suite.Statements.Count, "Extra statements:" + Environment.NewLine + extras);
            };
        }

        private static Action<Statement> CheckForStmt(Action<Expression> left, Action<Expression> list, Action<Statement> body, Action<Statement> _else = null) {
            return stmt => {
                Assert.IsInstanceOfType(stmt, typeof(ForStatement));
                ForStatement forStmt = (ForStatement)stmt;

                left(forStmt.Left);
                list(forStmt.List);
                body(forStmt.Body);
                if (_else != null) {
                    _else(forStmt.Else);
                } else {
                    Assert.AreEqual(forStmt.Else, null);
                }
            };
        }

        private Action<Statement> CheckAsyncForStmt(Action<Statement> checkForStmt) {
            return stmt => {
                Assert.IsInstanceOfType(stmt, typeof(ForStatement));
                var forStmt = (ForStatement)stmt;

                Assert.IsTrue(forStmt.IsAsync);

                checkForStmt(stmt);
            };
        }

        private static Action<Statement> CheckWhileStmt(Action<Expression> test, Action<Statement> body, Action<Statement> _else = null) {
            return stmt => {
                Assert.IsInstanceOfType(stmt, typeof(WhileStatement));
                var whileStmt = (WhileStatement)stmt;

                test(whileStmt.Test);
                body(whileStmt.Body);
                if (_else != null) {
                    _else(whileStmt.ElseStatement);
                } else {
                    Assert.AreEqual(whileStmt.ElseStatement, null);
                }
            };
        }

        private static Action<TryStatementHandler> CheckHandler(Action<Expression> test, Action<Expression> target, Action<Statement> body) {
            return handler => {
                body(handler.Body);

                if (test != null) {
                    test(handler.Test);
                } else {
                    Assert.AreEqual(null, handler.Test);
                }

                if (target != null) {
                    target(handler.Target);
                } else {
                    Assert.AreEqual(null, handler.Target);
                }
            };
        }

        private static Action<Statement> CheckTryStmt(Action<Statement> body, Action<TryStatementHandler>[] handlers, Action<Statement> _else = null, Action<Statement> _finally = null) {
            return stmt => {
                Assert.IsInstanceOfType(stmt, typeof(TryStatement));
                var tryStmt = (TryStatement)stmt;

                body(tryStmt.Body);

                Assert.AreEqual(handlers.Length, tryStmt.Handlers.Count);
                for (int i = 0; i < handlers.Length; i++) {
                    handlers[i](tryStmt.Handlers[i]);
                }

                if (_else != null) {
                    _else(tryStmt.Else);
                } else {
                    Assert.AreEqual(tryStmt.Else, null);
                }

                if (_finally != null) {
                    _finally(tryStmt.Finally);
                } else {
                    Assert.AreEqual(tryStmt.Finally, null);
                }
            };
        }

        private static Action<Statement> CheckRaiseStmt(Action<Expression> exceptionType = null, Action<Expression> exceptionValue = null, Action<Expression> traceBack = null, Action<Expression> cause = null) {
            return stmt => {
                Assert.IsInstanceOfType(stmt, typeof(RaiseStatement));
                var raiseStmt = (RaiseStatement)stmt;

                if (exceptionType != null) {
                    exceptionType(raiseStmt.ExceptType);
                } else {
                    Assert.AreEqual(raiseStmt.ExceptType, null);
                }

                if (exceptionValue != null) {
                    exceptionValue(raiseStmt.Value);
                } else {
                    Assert.AreEqual(raiseStmt.Value, null);
                }

                if (traceBack != null) {
                    traceBack(raiseStmt.Traceback);
                } else {
                    Assert.AreEqual(raiseStmt.Traceback, null);
                }

            };
        }

        private static Action<Statement> CheckPrintStmt(Action<Expression>[] expressions, Action<Expression> destination = null, bool trailingComma = false) {
            return stmt => {
                Assert.IsInstanceOfType(stmt, typeof(PrintStatement));
                var printStmt = (PrintStatement)stmt;

                Assert.AreEqual(expressions.Length, printStmt.Expressions.Count);
                Assert.AreEqual(printStmt.TrailingComma, trailingComma);

                for (int i = 0; i < expressions.Length; i++) {
                    expressions[i](printStmt.Expressions[i]);
                }

                if (destination != null) {
                    destination(printStmt.Destination);
                } else {
                    Assert.AreEqual(printStmt.Destination, null);
                }
            };
        }


        private static Action<Statement> CheckAssertStmt(Action<Expression> test, Action<Expression> message = null) {
            return stmt => {
                Assert.IsInstanceOfType(stmt, typeof(AssertStatement));
                var assertStmt = (AssertStatement)stmt;

                test(assertStmt.Test);


                if (message != null) {
                    message(assertStmt.Message);
                } else {
                    Assert.AreEqual(assertStmt.Message, null);
                }
            };
        }

        private static Action<IfStatementTest> IfTest(Action<Expression> expectedTest, Action<Statement> body) {
            return test => {
                expectedTest(test.Test);
                body(test.Body);
            };
        }

        private static Action<IList<IfStatementTest>> IfTests(params Action<IfStatementTest>[] expectedTests) {
            return tests => {
                Assert.AreEqual(expectedTests.Length, tests.Count);
                for (int i = 0; i < expectedTests.Length; i++) {
                    expectedTests[i](tests[i]);
                }
            };
        }

        private static Action<Statement> CheckIfStmt(Action<IList<IfStatementTest>> tests, Action<Statement> _else = null) {
            return stmt => {
                Assert.IsInstanceOfType(stmt, typeof(IfStatement));
                var ifStmt = (IfStatement)stmt;

                tests(ifStmt.Tests);

                if (_else != null) {
                    _else(ifStmt.ElseStatement);
                } else {
                    Assert.AreEqual(null, ifStmt.ElseStatement);
                }
            };
        }

        private static Action<Expression> CheckConditionalExpression(Action<Expression> trueExpression, Action<Expression> test, Action<Expression> falseExpression) {
            return expr => {
                Assert.AreEqual(typeof(ConditionalExpression), expr.GetType(), "Not a Conditional Expression");
                var condExpr = (ConditionalExpression)expr;

                test(condExpr.Test);
                trueExpression(condExpr.TrueExpression);
                falseExpression(condExpr.FalseExpression);
            };
        }

        private static Action<Statement> CheckFromImport(string fromName, string[] names, string[] asNames = null) {
            return stmt => {
                Assert.IsInstanceOfType(stmt, typeof(FromImportStatement));
                var fiStmt = (FromImportStatement)stmt;

                Assert.AreEqual(fiStmt.Root.MakeString(), fromName);
                Assert.AreEqual(names.Length, fiStmt.Names.Count);
                for (int i = 0; i < names.Length; i++) {
                    Assert.AreEqual(names[i], fiStmt.Names[i].Name);
                }

                if (asNames == null) {
                    if (fiStmt.AsNames != null) {
                        for (int i = 0; i < fiStmt.AsNames.Count; i++) {
                            Assert.AreEqual(null, fiStmt.AsNames[i]);
                        }
                    }
                } else {
                    Assert.AreEqual(asNames.Length, fiStmt.AsNames.Count);
                    for (int i = 0; i < asNames.Length; i++) {
                        Assert.AreEqual(asNames[i], fiStmt.AsNames[i].Name);
                    }
                }
            };
        }

        private static Action<Statement> CheckImport(string[] names, string[] asNames = null) {
            return stmt => {
                Assert.IsInstanceOfType(stmt, typeof(ImportStatement));
                var fiStmt = (ImportStatement)stmt;

                Assert.AreEqual(names.Length, fiStmt.Names.Count);
                for (int i = 0; i < names.Length; i++) {
                    Assert.AreEqual(names[i], fiStmt.Names[i].MakeString());
                }

                if (asNames == null) {
                    if (fiStmt.AsNames != null) {
                        for (int i = 0; i < fiStmt.AsNames.Count; i++) {
                            Assert.AreEqual(null, fiStmt.AsNames[i]);
                        }
                    }
                } else {
                    Assert.AreEqual(asNames.Length, fiStmt.AsNames.Count);
                    for (int i = 0; i < asNames.Length; i++) {
                        Assert.AreEqual(asNames[i], fiStmt.AsNames[i].Name);
                    }
                }
            };
        }

        private static Action<Statement> CheckExprStmt(Action<Expression> expr) {
            return stmt => {
                Assert.IsInstanceOfType(stmt, typeof(ExpressionStatement));
                ExpressionStatement exprStmt = (ExpressionStatement)stmt;
                expr(exprStmt.Expression);
            };
        }

        private static Action<Statement> CheckConstantStmt(object value) {
            return CheckExprStmt(CheckConstant(value));
        }

        private static Action<Statement> CheckConstantStmtAndRepr(object value, string repr, PythonLanguageVersion ver) {
            return CheckExprStmt(CheckConstant(value, repr, ver));
        }

        private static Action<Statement> CheckLambdaStmt(Action<Parameter>[] args, Action<Expression> body) {
            return CheckExprStmt(CheckLambda(args, body));
        }

        private static Action<Expression> CheckLambda(Action<Parameter>[] args, Action<Expression> body) {
            return expr => {
                Assert.IsInstanceOfType(expr, typeof(LambdaExpression));

                var lambda = (LambdaExpression)expr;

                CheckFuncDef(null, args, (bodyCheck) => CheckReturnStmt(body)(bodyCheck))(lambda.Function);
            };
        }

        private static Action<Statement> CheckReturnStmt(Action<Expression> retVal = null) {
            return stmt => {
                Assert.IsInstanceOfType(stmt, typeof(ReturnStatement));
                var retStmt = (ReturnStatement)stmt;

                if (retVal != null) {
                    retVal(retStmt.Expression);
                } else {
                    Assert.AreEqual(null, retStmt.Expression);
                }
            };
        }

        private static Action<Statement> CheckFuncDef(string name, Action<Parameter>[] args, Action<Statement> body, Action<Expression>[] decorators = null, Action<Expression> returnAnnotation = null) {
            return stmt => {
                Assert.IsInstanceOfType(stmt, typeof(FunctionDefinition));
                var funcDef = (FunctionDefinition)stmt;

                if (name != null) {
                    Assert.AreEqual(name, funcDef.Name);
                }

                Assert.AreEqual(args.Length, funcDef.Parameters.Count);
                for (int i = 0; i < args.Length; i++) {
                    args[i](funcDef.Parameters[i]);
                }

                body(funcDef.Body);

                if (returnAnnotation != null) {
                    returnAnnotation(funcDef.ReturnAnnotation);
                } else {
                    Assert.AreEqual(null, funcDef.ReturnAnnotation);
                }

                CheckDecorators(decorators, funcDef.Decorators);
            };
        }

        private static Action<Statement> CheckCoroutineDef(Action<Statement> checkFuncDef) {
            return stmt => {
                Assert.IsInstanceOfType(stmt, typeof(FunctionDefinition));
                var funcDef = (FunctionDefinition)stmt;

                Assert.IsTrue(funcDef.IsCoroutine);

                checkFuncDef(stmt);
            };
        }

        private static void CheckDecorators(Action<Expression>[] decorators, DecoratorStatement foundDecorators) {
            if (decorators != null) {
                Assert.AreEqual(decorators.Length, foundDecorators.Decorators.Count);
                for (int i = 0; i < decorators.Length; i++) {
                    decorators[i](foundDecorators.Decorators[i]);
                }
            } else {
                Assert.AreEqual(null, foundDecorators);
            }
        }

        private static Action<Statement> CheckClassDef(string name, Action<Statement> body, Action<Arg>[] bases = null, Action<Expression>[] decorators = null) {
            return stmt => {
                Assert.IsInstanceOfType(stmt, typeof(ClassDefinition));
                var classDef = (ClassDefinition)stmt;

                if (name != null) {
                    Assert.AreEqual(name, classDef.Name);
                }

                if (bases != null) {
                    Assert.AreEqual(bases.Length, classDef.Bases.Count);
                    for (int i = 0; i < bases.Length; i++) {
                        bases[i](classDef.Bases[i]);
                    }
                } else {
                    Assert.AreEqual(0, classDef.Bases.Count);
                }

                body(classDef.Body);

                CheckDecorators(decorators, classDef.Decorators);
            };
        }

        private static Action<Parameter> CheckParameter(string name, ParameterKind kind = ParameterKind.Normal, Action<Expression> defaultValue = null, Action<Expression> annotation = null) {
            return param => {
                Assert.AreEqual(name, param.Name);
                Assert.AreEqual(kind, param.Kind);

                if (defaultValue != null) {
                    defaultValue(param.DefaultValue);
                } else {
                    Assert.AreEqual(null, param.DefaultValue);
                }

                if (annotation != null) {
                    annotation(param.Annotation);
                } else {
                    Assert.AreEqual(null, param.Annotation);
                }
            };
        }

        private static Action<Parameter> CheckSublistParameter(params string[] names) {
            return param => {
                Assert.IsInstanceOfType(param, typeof(SublistParameter));
                var sublistParam = (SublistParameter)param;

                Assert.AreEqual(names.Length, sublistParam.Tuple.Items.Count);
                for (int i = 0; i < names.Length; i++) {
                    Assert.AreEqual(names[i], ((NameExpression)sublistParam.Tuple.Items[i]).Name);
                }
            };
        }

        private static Action<Statement> CheckBinaryStmt(Action<Expression> lhs, PythonOperator op, Action<Expression> rhs) {
            return CheckExprStmt(CheckBinaryExpression(lhs, op, rhs));
        }

        private static Action<Expression> CheckBinaryExpression(Action<Expression> lhs, PythonOperator op, Action<Expression> rhs) {
            return expr => {
                Assert.IsInstanceOfType(expr, typeof(BinaryExpression));
                BinaryExpression bin = (BinaryExpression)expr;
                Assert.AreEqual(bin.Operator, op);
                lhs(bin.Left);
                rhs(bin.Right);
            };
        }

        private static Action<Statement> CheckUnaryStmt(PythonOperator op, Action<Expression> value) {
            return CheckExprStmt(CheckUnaryExpression(op, value));
        }

        private static Action<Expression> CheckUnaryExpression(PythonOperator op, Action<Expression> value) {
            return expr => {
                Assert.IsInstanceOfType(expr, typeof(UnaryExpression));
                var unary = (UnaryExpression)expr;
                Assert.AreEqual(unary.Op, op);
                value(unary.Expression);
            };
        }

        private static Action<Statement> CheckBackquoteStmt(Action<Expression> value) {
            return CheckExprStmt(CheckBackquoteExpr(value));
        }

        private static Action<Expression> CheckBackquoteExpr(Action<Expression> value) {
            return expr => {
                Assert.IsInstanceOfType(expr, typeof(BackQuoteExpression));
                var bq = (BackQuoteExpression)expr;
                value(bq.Expression);
            };
        }

        private static Action<Expression> CheckAwaitExpression(Action<Expression> value) {
            return expr => {
                Assert.IsInstanceOfType(expr, typeof(AwaitExpression));
                var await = (AwaitExpression)expr;
                value(await.Expression);
            };
        }
        private static Action<Expression> CheckAndExpression(Action<Expression> lhs, Action<Expression> rhs) {
            return expr => {
                Assert.IsInstanceOfType(expr, typeof(AndExpression));
                AndExpression bin = (AndExpression)expr;
                lhs(bin.Left);
                rhs(bin.Right);
            };
        }

        private static Action<Expression> CheckOrExpression(Action<Expression> lhs, Action<Expression> rhs) {
            return expr => {
                Assert.IsInstanceOfType(expr, typeof(OrExpression));
                OrExpression bin = (OrExpression)expr;
                lhs(bin.Left);
                rhs(bin.Right);
            };
        }

        private static Action<Statement> CheckCallStmt(Action<Expression> target, params Action<Arg>[] args) {
            return CheckExprStmt(CheckCallExpression(target, args));
        }

        private static Action<Expression> CheckCallExpression(Action<Expression> target, params Action<Arg>[] args) {
            return expr => {
                Assert.IsInstanceOfType(expr, typeof(CallExpression));
                var call = (CallExpression)expr;
                target(call.Target);

                Assert.AreEqual(args.Length, call.Args.Count);
                for (int i = 0; i < args.Length; i++) {
                    args[i](call.Args[i]);
                }
            };
        }

        private static Action<Expression> DictItem(Action<Expression> key, Action<Expression> value) {
            return CheckSlice(key, value);
        }

        private static Action<Expression> CheckSlice(Action<Expression> start, Action<Expression> stop, Action<Expression> step = null) {
            return expr => {
                Assert.IsInstanceOfType(expr, typeof(SliceExpression));
                var slice = (SliceExpression)expr;

                if (start != null) {
                    start(slice.SliceStart);
                } else {
                    Assert.AreEqual(null, slice.SliceStart);
                }

                if (stop != null) {
                    stop(slice.SliceStop);
                } else {
                    Assert.AreEqual(null, slice.SliceStop);
                }

                if (step != null) {
                    step(slice.SliceStep);
                } else {
                    Assert.AreEqual(null, slice.SliceStep);
                }
            };
        }

        private static Action<Statement> CheckMemberStmt(Action<Expression> target, string name) {
            return CheckExprStmt(CheckMemberExpr(target, name));
        }

        private static Action<Expression> CheckMemberExpr(Action<Expression> target, string name) {
            return expr => {
                Assert.IsInstanceOfType(expr, typeof(MemberExpression));
                var member = (MemberExpression)expr;
                Assert.AreEqual(name, member.Name);
                target(member.Target);
            };
        }

        private static Action<Arg> CheckArg(string name) {
            return expr => {
                Assert.AreEqual(null, expr.Name);
                Assert.AreEqual(typeof(NameExpression), expr.Expression.GetType());
                var nameExpr = (NameExpression)expr.Expression;
                Assert.AreEqual(nameExpr.Name, name);
            };
        }


        private static Action<Arg> CheckNamedArg(string argName, Action<Expression> value) {
            return expr => {
                Assert.AreEqual(argName, expr.Name);
                value(expr.Expression);
            };
        }


        private static Action<Expression> CheckNameExpr(string name) {
            return expr => {
                Assert.IsInstanceOfType(expr, typeof(NameExpression));
                var nameExpr = (NameExpression)expr;
                Assert.AreEqual(nameExpr.Name, name);
            };
        }

        private static Action<Statement> CheckNameStmt(string name) {
            return CheckExprStmt(CheckNameExpr(name));
        }

        private static Action<Arg> PositionalArg(Action<Expression> value) {
            return arg => {
                Assert.AreEqual(true, String.IsNullOrEmpty(arg.Name));
                value(arg.Expression);
            };
        }

        private static Action<Arg> NamedArg(string name, Action<Expression> value) {
            return arg => {
                Assert.AreEqual(name, arg.Name);
                value(arg.Expression);
            };
        }

        private static Action<Arg> ListArg(Action<Expression> value) {
            return NamedArg("*", value);
        }

        private static Action<Arg> DictArg(Action<Expression> value) {
            return NamedArg("**", value);
        }

        private static Action<Statement> CheckIndexStmt(Action<Expression> target, Action<Expression> index) {
            return CheckExprStmt(CheckIndexExpression(target, index));
        }

        private static Action<Expression> CheckIndexExpression(Action<Expression> target, Action<Expression> index) {
            return expr => {
                Assert.IsInstanceOfType(expr, typeof(IndexExpression));
                var indexExpr = (IndexExpression)expr;
                target(indexExpr.Target);
                index(indexExpr.Index);
            };
        }

        private static Action<Statement> CheckDictionaryStmt(params Action<SliceExpression>[] items) {
            return CheckExprStmt(CheckDictionaryExpr(items));
        }

        private static Action<Expression> CheckDictionaryExpr(params Action<SliceExpression>[] items) {
            return expr => {
                Assert.IsInstanceOfType(expr, typeof(DictionaryExpression));
                var dictExpr = (DictionaryExpression)expr;
                Assert.AreEqual(items.Length, dictExpr.Items.Count);

                for (int i = 0; i < dictExpr.Items.Count; i++) {
                    items[i](dictExpr.Items[i]);
                }
            };
        }

        private static Action<Statement> CheckTupleStmt(params Action<Expression>[] items) {
            return CheckExprStmt(CheckTupleExpr(items));
        }

        private static Action<Expression> CheckTupleExpr(params Action<Expression>[] items) {
            return expr => {
                Assert.IsInstanceOfType(expr, typeof(TupleExpression));
                var tupleExpr = (TupleExpression)expr;
                Assert.AreEqual(items.Length, tupleExpr.Items.Count);

                for (int i = 0; i < tupleExpr.Items.Count; i++) {
                    items[i](tupleExpr.Items[i]);
                }
            };
        }

        private static Action<Expression> CheckListExpr(params Action<Expression>[] items) {
            return expr => {
                Assert.IsInstanceOfType(expr, typeof(ListExpression));
                var listExpr = (ListExpression)expr;
                Assert.AreEqual(items.Length, listExpr.Items.Count);

                for (int i = 0; i < listExpr.Items.Count; i++) {
                    items[i](listExpr.Items[i]);
                }
            };
        }

        private static Action<Statement> CheckAssignment(Action<Expression> lhs, Action<Expression> rhs) {
            return CheckAssignment(new[] { lhs }, rhs);
        }

        private static Action<Statement> CheckAssignment(Action<Expression>[] lhs, Action<Expression> rhs) {
            return expr => {
                Assert.IsInstanceOfType(expr, typeof(AssignmentStatement));
                var assign = (AssignmentStatement)expr;

                Assert.AreEqual(assign.Left.Count, lhs.Length);
                for (int i = 0; i < lhs.Length; i++) {
                    lhs[i](assign.Left[i]);
                }
                rhs(assign.Right);
            };
        }

        private static Action<Expression> CheckErrorExpr() {
            return expr => {
                Assert.IsInstanceOfType(expr, typeof(ErrorExpression));
            };
        }

        private static Action<Statement> CheckErrorStmt() {
            return expr => {
                Assert.IsInstanceOfType(expr, typeof(ErrorStatement));
            };
        }

        private static Action<Statement> CheckEmptyStmt() {
            return expr => {
                Assert.IsInstanceOfType(expr, typeof(EmptyStatement));
            };
        }

        private static Action<Statement> CheckBreakStmt() {
            return expr => {
                Assert.IsInstanceOfType(expr, typeof(BreakStatement));
            };
        }

        private static Action<Statement> CheckContinueStmt() {
            return expr => {
                Assert.IsInstanceOfType(expr, typeof(ContinueStatement));
            };
        }

        private static Action<Statement> CheckAssignment(Action<Expression> lhs, PythonOperator op, Action<Expression> rhs) {
            return stmt => {
                Assert.IsInstanceOfType(stmt, typeof(AugmentedAssignStatement));
                var assign = (AugmentedAssignStatement)stmt;

                Assert.AreEqual(assign.Operator, op);

                lhs(assign.Left);
                rhs(assign.Right);
            };
        }

        private Action<Statement> CheckExecStmt(Action<Expression> code, Action<Expression> globals = null, Action<Expression> locals = null) {
            return stmt => {
                Assert.IsInstanceOfType(stmt, typeof(ExecStatement));
                var exec = (ExecStatement)stmt;

                code(exec.Code);
                if (globals != null) {
                    globals(exec.Globals);
                } else {
                    Assert.AreEqual(null, exec.Globals);
                }

                if (locals != null) {
                    locals(exec.Locals);
                } else {
                    Assert.AreEqual(null, exec.Locals);
                }
            };
        }

        private Action<Statement> CheckWithStmt(Action<Expression> expr, Action<Statement> body) {
            return CheckWithStmt(expr, null, body);
        }

        private Action<Statement> CheckWithStmt(Action<Expression> expr, Action<Expression> target, Action<Statement> body) {
            return CheckWithStmt(new[] { expr }, new[] { target }, body);
        }

        private Action<Statement> CheckWithStmt(Action<Expression>[] expr, Action<Statement> body) {
            return CheckWithStmt(expr, new Action<Expression>[expr.Length], body);
        }

        private Action<Statement> CheckWithStmt(Action<Expression>[] expr, Action<Expression>[] target, Action<Statement> body) {
            return stmt => {
                Assert.IsInstanceOfType(stmt, typeof(WithStatement));
                var with = (WithStatement)stmt;

                Assert.AreEqual(expr.Length, with.Items.Count);
                for (int i = 0; i < with.Items.Count; i++) {
                    expr[i](with.Items[i].ContextManager);

                    if (target[i] != null) {
                        target[i](with.Items[i].Variable);
                    } else {
                        Assert.AreEqual(null, with.Items[0].Variable);
                    }
                }

                body(with.Body);
            };
        }

        private Action<Statement> CheckAsyncWithStmt(Action<Statement> checkWithStmt) {
            return stmt => {
                Assert.IsInstanceOfType(stmt, typeof(WithStatement));
                var withStmt = (WithStatement)stmt;

                Assert.IsTrue(withStmt.IsAsync);

                checkWithStmt(stmt);
            };
        }

        private static Action<Expression> CheckConstant(object value, string expectedRepr = null, PythonLanguageVersion ver = PythonLanguageVersion.V27) {
            return expr => {
                Assert.IsInstanceOfType(expr, typeof(ConstantExpression));

                if (value is byte[]) {
                    Assert.AreEqual(typeof(AsciiString), ((ConstantExpression)expr).Value.GetType());
                    byte[] b1 = (byte[])value;
                    byte[] b2 = ((AsciiString)((ConstantExpression)expr).Value).Bytes;
                    Assert.AreEqual(b1.Length, b2.Length);

                    for (int i = 0; i < b1.Length; i++) {
                        Assert.AreEqual(b1[i], b2[i]);
                    }
                } else {
                    Assert.AreEqual(value, ((ConstantExpression)expr).Value);
                }

                if (expectedRepr != null) {
                    Assert.AreEqual(expectedRepr, ((ConstantExpression)expr).GetConstantRepr(ver));
                }
            };
        }

        private Action<Statement> CheckDelStmt(params Action<Expression>[] deletes) {
            return stmt => {
                Assert.IsInstanceOfType(stmt, typeof(DelStatement));
                var del = (DelStatement)stmt;

                Assert.AreEqual(deletes.Length, del.Expressions.Count);
                for (int i = 0; i < deletes.Length; i++) {
                    deletes[i](del.Expressions[i]);
                }
            };
        }

        private Action<Expression> CheckParenExpr(Action<Expression> value) {
            return expr => {
                Assert.IsInstanceOfType(expr, typeof(ParenthesisExpression));
                var paren = (ParenthesisExpression)expr;

                value(paren.Expression);
            };
        }

        private Action<Expression> CheckStarExpr(Action<Expression> value) {
            return expr => {
                Assert.IsInstanceOfType(expr, typeof(StarredExpression));
                var starred = (StarredExpression)expr;

                value(starred.Expression);
            };
        }

        private Action<Statement> CheckGlobal(params string[] names) {
            return stmt => {
                Assert.IsInstanceOfType(stmt, typeof(GlobalStatement));
                var global = (GlobalStatement)stmt;

                Assert.AreEqual(names.Length, global.Names.Count);
                for (int i = 0; i < names.Length; i++) {
                    Assert.AreEqual(names[i], global.Names[i].Name);
                }
            };
        }

        private Action<Statement> CheckNonlocal(params string[] names) {
            return stmt => {
                Assert.IsInstanceOfType(stmt, typeof(NonlocalStatement));
                var nonlocal = (NonlocalStatement)stmt;

                Assert.AreEqual(names.Length, nonlocal.Names.Count);
                for (int i = 0; i < names.Length; i++) {
                    Assert.AreEqual(names[i], nonlocal.Names[i].Name);
                }
            };
        }

        private Action<Statement> CheckStrOrBytesStmt(PythonLanguageVersion version, string str) {
            return CheckExprStmt(CheckStrOrBytes(version, str));
        }

        private Action<Expression> CheckStrOrBytes(PythonLanguageVersion version, string str) {
            return expr => {
                if (version.Is2x()) {
                    CheckConstant(ToBytes(str));
                } else {
                    CheckConstant(str);
                }
            };
        }

        private Action<Statement> CheckYieldStmt(Action<Expression> value) {
            return CheckExprStmt(CheckYieldExpr(value));
        }

        private Action<Expression> CheckYieldExpr(Action<Expression> value) {
            return expr => {
                Assert.IsInstanceOfType(expr, typeof(YieldExpression));
                var yield = (YieldExpression)expr;

                value(yield.Expression);
            };
        }

        private Action<Statement> CheckYieldFromStmt(Action<Expression> value) {
            return CheckExprStmt(CheckYieldFromExpr(value));
        }

        private Action<Expression> CheckYieldFromExpr(Action<Expression> value) {
            return expr => {
                Assert.IsInstanceOfType(expr, typeof(YieldFromExpression));
                var yield = (YieldFromExpression)expr;

                value(yield.Expression);
            };
        }

        private Action<Expression> CheckListComp(Action<Expression> item, params Action<ComprehensionIterator>[] iterators) {
            return expr => {
                Assert.IsInstanceOfType(expr, typeof(ListComprehension));
                var listComp = (ListComprehension)expr;

                Assert.AreEqual(iterators.Length, listComp.Iterators.Count);

                item(listComp.Item);
                for (int i = 0; i < iterators.Length; i++) {
                    iterators[i](listComp.Iterators[i]);
                }
            };
        }

        private Action<Expression> CheckGeneratorComp(Action<Expression> item, params Action<ComprehensionIterator>[] iterators) {
            return expr => {
                Assert.IsInstanceOfType(expr, typeof(GeneratorExpression));
                var listComp = (GeneratorExpression)expr;

                Assert.AreEqual(iterators.Length, listComp.Iterators.Count);

                item(listComp.Item);
                for (int i = 0; i < iterators.Length; i++) {
                    iterators[i](listComp.Iterators[i]);
                }
            };
        }

        private Action<Expression> CheckDictComp(Action<Expression> key, Action<Expression> value, params Action<ComprehensionIterator>[] iterators) {
            return expr => {
                Assert.IsInstanceOfType(expr, typeof(DictionaryComprehension));
                var dictComp = (DictionaryComprehension)expr;

                Assert.AreEqual(iterators.Length, dictComp.Iterators.Count);

                key(dictComp.Key);
                value(dictComp.Value);

                for (int i = 0; i < iterators.Length; i++) {
                    iterators[i](dictComp.Iterators[i]);
                }
            };
        }

        private Action<Expression> CheckSetComp(Action<Expression> item, params Action<ComprehensionIterator>[] iterators) {
            return expr => {
                Assert.IsInstanceOfType(expr, typeof(SetComprehension));
                var setComp = (SetComprehension)expr;

                Assert.AreEqual(iterators.Length, setComp.Iterators.Count);

                item(setComp.Item);

                for (int i = 0; i < iterators.Length; i++) {
                    iterators[i](setComp.Iterators[i]);
                }
            };
        }

        private Action<Expression> CheckSetLiteral(params Action<Expression>[] values) {
            return expr => {
                Assert.IsInstanceOfType(expr, typeof(SetExpression));
                var setLiteral = (SetExpression)expr;

                Assert.AreEqual(values.Length, setLiteral.Items.Count);
                for (int i = 0; i < values.Length; i++) {
                    values[i](setLiteral.Items[i]);
                }
            };
        }


        private Action<ComprehensionIterator> CompFor(Action<Expression> lhs, Action<Expression> list) {
            return iter => {
                Assert.IsInstanceOfType(iter, typeof(ComprehensionFor));
                var forIter = (ComprehensionFor)iter;

                lhs(forIter.Left);
                list(forIter.List);
            };
        }

        private Action<ComprehensionIterator> CompIf(Action<Expression> test) {
            return iter => {
                Assert.IsInstanceOfType(iter, typeof(ComprehensionIf));
                var ifIter = (ComprehensionIf)iter;

                test(ifIter.Test);
            };
        }

        private Action<Node> CheckCommentStatement(string comment) {
            return node => {
                Assert.IsInstanceOfType(node, typeof(CommentStatement));
                Assert.AreEqual(comment, ((CommentStatement)node).Comment);
            };
        }

        private Action<T> CheckComment<T>(string comment, PythonAst tree, Action<T> checkNode) where T : Node {
            return node => {
                Assert.AreEqual(comment, node.GetComment(tree));
                checkNode(node);
            };
        }


        private byte[] ToBytes(string str) {
            byte[] res = new byte[str.Length];
            for (int i = 0; i < str.Length; i++) {
                res[i] = (byte)str[i];
            }
            return res;
        }

        private static Action<Expression> IgnoreExpr() {
            return expr => { };
        }

        private static Action<Statement> IgnoreStmt() {
            return stmt => { };
        }

        private static Action<Parameter>[] NoParameters = new Action<Parameter>[0];

        private static void CollectFiles(string dir, List<string> files, IEnumerable<string> exceptions = null) {
            foreach (string file in Directory.GetFiles(dir)) {
                if (file.EndsWith(".py", StringComparison.OrdinalIgnoreCase)) {
                    files.Add(file);
                }
            }
            foreach (string nestedDir in Directory.GetDirectories(dir)) {
                if (exceptions == null || !exceptions.Contains(Path.GetFileName(nestedDir))) {
                    CollectFiles(nestedDir, files, exceptions);
                }
            }
        }

        #endregion
    }
}
>>>>>>> e9928cba
<|MERGE_RESOLUTION|>--- conflicted
+++ resolved
@@ -1,18 +1,18 @@
-<<<<<<< HEAD
-/* ****************************************************************************
- *
- * Copyright (c) Microsoft Corporation. 
- *
- * This source code is subject to terms and conditions of the Apache License, Version 2.0. A 
- * copy of the license can be found in the License.html file at the root of this distribution. If 
- * you cannot locate the Apache License, Version 2.0, please send an email to 
- * vspython@microsoft.com. By using this source code in any fashion, you are agreeing to be bound 
- * by the terms of the Apache License, Version 2.0.
- *
- * You must not remove this notice, or any other, from this software.
- *
- * ***************************************************************************/
-
+﻿/* ****************************************************************************
+*
+* Copyright (c) Microsoft Corporation. 
+*
+* This source code is subject to terms and conditions of the Apache License, Version 2.0. A 
+* copy of the license can be found in the License.html file at the root of this distribution. If 
+* you cannot locate the Apache License, Version 2.0, please send an email to 
+* vspython@microsoft.com. By using this source code in any fashion, you are agreeing to be bound 
+* by the terms of the Apache License, Version 2.0.
+*
+* You must not remove this notice, or any other, from this software.
+*
+* ***************************************************************************/
+
+extern alias analysis;
 using System;
 using System.Collections.Generic;
 using System.Diagnostics;
@@ -21,9 +21,11 @@
 using System.Numerics;
 using System.Text;
 using System.Threading.Tasks;
+using analysis::Microsoft.PythonTools.Analysis.Analyzer;
 using Microsoft.PythonTools.Parsing;
 using Microsoft.PythonTools.Parsing.Ast;
 using Microsoft.VisualStudio.TestTools.UnitTesting;
+using Microsoft.VisualStudioTools;
 using TestUtilities;
 using TestUtilities.Python;
 
@@ -36,7 +38,8 @@
         [ClassInitialize]
         public static void DoDeployment(TestContext context) {
             AssertListener.Initialize();
-            PythonTestData.Deploy();
+            // Don't deploy test data because we read directly from the source.
+            PythonTestData.Deploy(includeTestData: false);
         }
 
         internal static readonly PythonLanguageVersion[] AllVersions = new[] { PythonLanguageVersion.V24, PythonLanguageVersion.V25, PythonLanguageVersion.V26, PythonLanguageVersion.V27, PythonLanguageVersion.V30, PythonLanguageVersion.V31, PythonLanguageVersion.V32, PythonLanguageVersion.V33, PythonLanguageVersion.V34, PythonLanguageVersion.V35 };
@@ -528,7 +531,7 @@
         public void Literals() {
             foreach (var version in AllVersions) {
                 CheckAst(
-                    ParseFile("Literals.py", ErrorSink.Null, version),
+                    ParseFileNoErrors("Literals.py", version),
                     CheckSuite(
                         CheckStrOrBytesStmt(version, "abc"),
                         CheckStrOrBytesStmt(version, "raw string"),
@@ -564,7 +567,7 @@
 
             foreach (var version in V2Versions) {
                 CheckAst(
-                    ParseFile("LiteralsV2.py", ErrorSink.Null, version),
+                    ParseFileNoErrors("LiteralsV2.py", version),
                     CheckSuite(
                         CheckConstantStmtAndRepr((BigInteger)1000, "1000L", version),
                         CheckConstantStmtAndRepr("unicode string", "u'unicode string'", version),
@@ -648,7 +651,7 @@
                     new ErrorInfo("invalid token", 573, 32, 5, 574, 32, 6)
                 );
                 CheckAst(
-                    ParseFile("LiteralsV3.py", ErrorSink.Null, version),
+                    ParseFileNoErrors("LiteralsV3.py", version),
                     CheckSuite(
                         CheckConstantStmtAndRepr(true, "True", version),
                         CheckConstantStmtAndRepr(false, "False", version),
@@ -688,7 +691,7 @@
         public void Literals26() {
             foreach (var version in V26AndUp) {
                 CheckAst(
-                    ParseFile("Literals26.py", ErrorSink.Null, version),
+                    ParseFileNoErrors("Literals26.py", version),
                     CheckSuite(
                         CheckConstantStmt(464),
                         CheckConstantStmt(4)
@@ -709,7 +712,7 @@
         public void Keywords25() {
             foreach (var version in V24_V25Versions) {
                 CheckAst(
-                    ParseFile("Keywords25.py", ErrorSink.Null, version),
+                    ParseFileNoErrors("Keywords25.py", version),
                     CheckSuite(
                         CheckAssignment(CheckNameExpr("with"), One),
                         CheckAssignment(CheckNameExpr("as"), Two)
@@ -733,7 +736,7 @@
         public void Keywords2x() {
             foreach (var version in V2Versions) {
                 CheckAst(
-                    ParseFile("Keywords2x.py", ErrorSink.Null, version),
+                    ParseFileNoErrors("Keywords2x.py", version),
                     CheckSuite(
                         CheckAssignment(CheckNameExpr("True"), One),
                         CheckAssignment(CheckNameExpr("False"), Zero)
@@ -754,7 +757,7 @@
         public void Keywords30() {
             foreach (var version in V3Versions) {
                 CheckAst(
-                    ParseFile("Keywords30.py", ErrorSink.Null, version),
+                    ParseFileNoErrors("Keywords30.py", version),
                     CheckSuite(
                         CheckAssignment(Fob, CheckConstant(true)),
                         CheckAssignment(Oar, CheckConstant(false))
@@ -764,7 +767,7 @@
 
             foreach (var version in V2Versions) {
                 CheckAst(
-                     ParseFile("Keywords30.py", ErrorSink.Null, version),
+                     ParseFileNoErrors("Keywords30.py", version),
                      CheckSuite(
                          CheckAssignment(Fob, CheckNameExpr("True")),
                          CheckAssignment(Oar, CheckNameExpr("False"))
@@ -778,7 +781,7 @@
             foreach (var version in AllVersions) {
 
                 CheckAst(
-                    ParseFile("BinaryOperators.py", ErrorSink.Null, version),
+                    ParseFileNoErrors("BinaryOperators.py", version),
                     CheckSuite(
                         CheckBinaryStmt(One, PythonOperator.Add, Two),
                         CheckBinaryStmt(One, PythonOperator.Subtract, Two),
@@ -813,7 +816,7 @@
         public void BinaryOperatorsV2() {
             foreach (var version in V2Versions) {
                 CheckAst(
-                    ParseFile("BinaryOperatorsV2.py", ErrorSink.Null, version),
+                    ParseFileNoErrors("BinaryOperatorsV2.py", version),
                     CheckSuite(
                         CheckBinaryStmt(One, PythonOperator.NotEqual, Two)
                     )
@@ -832,7 +835,7 @@
         public void MatMulOperator() {
             foreach (var version in V35AndUp) {
                 CheckAst(
-                    ParseFile("MatMulOperator.py", ErrorSink.Null, version),
+                    ParseFileNoErrors("MatMulOperator.py", version),
                     CheckSuite(
                         CheckBinaryStmt(One, PythonOperator.MatMultiply, Two)
                     )
@@ -850,7 +853,7 @@
         public void GroupingRecovery() {
             foreach (var version in AllVersions) {
                 CheckAst(
-                    ParseFile("GroupingRecovery.py", ErrorSink.Null, version),
+                    ParseFileNoErrors("GroupingRecovery.py", version),
                     CheckSuite(
                         CheckAssignment(Fob, CheckParenExpr(CheckErrorExpr())),
                         CheckFuncDef("f", new Action<Parameter>[] {
@@ -868,7 +871,7 @@
         public void UnaryOperators() {
             foreach (var version in AllVersions) {
                 CheckAst(
-                    ParseFile("UnaryOperators.py", ErrorSink.Null, version),
+                    ParseFileNoErrors("UnaryOperators.py", version),
                     CheckSuite(
                         CheckUnaryStmt(PythonOperator.Negate, One),
                         CheckUnaryStmt(PythonOperator.Invert, One),
@@ -883,7 +886,7 @@
         public void StringPlus() {
             foreach (var version in AllVersions) {
                 CheckAst(
-                    ParseFile("StringPlus.py", ErrorSink.Null, version),
+                    ParseFileNoErrors("StringPlus.py", version),
                     CheckSuite(
                         CheckStrOrBytesStmt(version, "hello again")
                     )
@@ -895,7 +898,7 @@
         public void BytesPlus() {
             foreach (var version in V26AndUp) {
                 CheckAst(
-                    ParseFile("BytesPlus.py", ErrorSink.Null, version),
+                    ParseFileNoErrors("BytesPlus.py", version),
                     CheckSuite(
                         CheckExprStmt(CheckConstant(ToBytes("hello again")))
                     )
@@ -914,7 +917,7 @@
         public void UnicodePlus() {
             foreach (var version in V2Versions.Concat(V33AndUp)) {
                 CheckAst(
-                    ParseFile("UnicodePlus.py", ErrorSink.Null, version),
+                    ParseFileNoErrors("UnicodePlus.py", version),
                     CheckSuite(
                         CheckExprStmt(CheckConstant("hello again"))
                     )
@@ -934,7 +937,7 @@
         public void RawBytes() {
             foreach (var version in V33AndUp) {
                 CheckAst(
-                    ParseFile("RawBytes.py", ErrorSink.Null, version),
+                    ParseFileNoErrors("RawBytes.py", version),
                     CheckSuite(
                         CheckExprStmt(CheckConstant(ToBytes("\\fob"))),
                         CheckExprStmt(CheckConstant(ToBytes("\\fob"))),
@@ -982,7 +985,7 @@
         public void Delimiters() {
             foreach (var version in AllVersions) {
                 CheckAst(
-                    ParseFile("Delimiters.py", ErrorSink.Null, version),
+                    ParseFileNoErrors("Delimiters.py", version),
                     CheckSuite(
                         CheckCallStmt(One, PositionalArg(Two)),
                         CheckIndexStmt(One, Two),
@@ -1017,7 +1020,7 @@
         public void DelimitersV2() {
             foreach (var version in V2Versions) {
                 CheckAst(
-                    ParseFile("DelimitersV2.py", ErrorSink.Null, version),
+                    ParseFileNoErrors("DelimitersV2.py", version),
                     CheckSuite(
                         CheckBackquoteStmt(Fob)
                     )
@@ -1041,7 +1044,7 @@
         public void ForStmt() {
             foreach (var version in AllVersions) {
                 CheckAst(
-                    ParseFile("ForStmt.py", ErrorSink.Null, version),
+                    ParseFileNoErrors("ForStmt.py", version),
                     CheckSuite(
                         CheckForStmt(Fob, Oar, CheckSuite(Pass)),
                         CheckForStmt(CheckTupleExpr(Fob, Oar), Baz, CheckSuite(Pass)),
@@ -1059,7 +1062,7 @@
         public void WithStmt() {
             foreach (var version in V26AndUp) {
                 CheckAst(
-                    ParseFile("WithStmt.py", ErrorSink.Null, version),
+                    ParseFileNoErrors("WithStmt.py", version),
                     CheckSuite(
                         CheckWithStmt(Fob, CheckSuite(Pass)),
                         CheckWithStmt(Fob, Oar, CheckSuite(Pass)),
@@ -1098,7 +1101,7 @@
         public void Semicolon() {
             foreach (var version in V26AndUp) {
                 CheckAst(
-                    ParseFile("Semicolon.py", ErrorSink.Null, version),
+                    ParseFileNoErrors("Semicolon.py", version),
                     CheckSuite(
                         CheckSuite(
                             CheckConstantStmt(1),
@@ -1119,7 +1122,7 @@
         public void DelStmt() {
             foreach (var version in AllVersions) {
                 CheckAst(
-                    ParseFile("DelStmt.py", ErrorSink.Null, version),
+                    ParseFileNoErrors("DelStmt.py", version),
                     CheckSuite(
                         CheckDelStmt(Fob),
                         CheckDelStmt(Fob, Oar),
@@ -1137,7 +1140,7 @@
         public void IndexExpr() {
             foreach (var version in AllVersions) {
                 CheckAst(
-                    ParseFile("IndexExpr.py", ErrorSink.Null, version),
+                    ParseFileNoErrors("IndexExpr.py", version),
                     CheckSuite(
                         CheckExprStmt(CheckIndexExpression(Fob, CheckConstant(.2)))
                     )
@@ -1160,7 +1163,7 @@
         public void YieldStmt() {
             foreach (var version in AllVersions) {
                 CheckAst(
-                    ParseFile("YieldStmt.py", ErrorSink.Null, version),
+                    ParseFileNoErrors("YieldStmt.py", version),
                     CheckSuite(
                         CheckFuncDef("f", NoParameters,
                             CheckSuite(
@@ -1177,7 +1180,7 @@
         public void YieldExpr() {
             foreach (var version in V25AndUp) {
                 CheckAst(
-                    ParseFile("YieldExpr.py", ErrorSink.Null, version),
+                    ParseFileNoErrors("YieldExpr.py", version),
                     CheckSuite(
                         CheckFuncDef("f", NoParameters, CheckSuite(
                             CheckYieldStmt(None)
@@ -1223,7 +1226,7 @@
         public void YieldFromStmt() {
             foreach (var version in V33AndUp) {
                 CheckAst(
-                    ParseFile("YieldFromStmt.py", ErrorSink.Null, version),
+                    ParseFileNoErrors("YieldFromStmt.py", version),
                     CheckSuite(
                         CheckFuncDef("f", NoParameters,
                             CheckSuite(
@@ -1239,7 +1242,7 @@
         public void YieldFromExpr() {
             foreach (var version in V33AndUp) {
                 CheckAst(
-                    ParseFile("YieldFromExpr.py", ErrorSink.Null, version),
+                    ParseFileNoErrors("YieldFromExpr.py", version),
                     CheckSuite(
                         CheckFuncDef("f", NoParameters,
                             CheckSuite(
@@ -1292,7 +1295,7 @@
         public void ImportStmt() {
             foreach (var version in AllVersions) {
                 CheckAst(
-                    ParseFile("ImportStmt.py", ErrorSink.Null, version),
+                    ParseFileNoErrors("ImportStmt.py", version),
                     CheckSuite(
                         CheckImport(new[] { "sys" }),
                         CheckImport(new[] { "sys", "fob" }),
@@ -1319,7 +1322,7 @@
         public void GlobalStmt() {
             foreach (var version in AllVersions) {
                 CheckAst(
-                    ParseFile("GlobalStmt.py", ErrorSink.Null, version),
+                    ParseFile("GlobalStmt.py", version).Tree,
                     CheckSuite(
                         CheckFuncDef("f", NoParameters,
                             CheckSuite(
@@ -1336,7 +1339,7 @@
         public void NonlocalStmt() {
             foreach (var version in V3Versions) {
                 CheckAst(
-                    ParseFile("NonlocalStmt.py", ErrorSink.Null, version),
+                    ParseFile("NonlocalStmt.py", version).Tree,
                     CheckSuite(
                         CheckFuncDef("g", NoParameters,
                             CheckSuite(
@@ -1428,3692 +1431,6 @@
         public void WhileStmt() {
             foreach (var version in AllVersions) {
                 CheckAst(
-                    ParseFile("WhileStmt.py", ErrorSink.Null, version),
-                    CheckSuite(
-                        CheckWhileStmt(One, CheckSuite(Pass)),
-                        CheckWhileStmt(One, CheckSuite(Pass), CheckSuite(Pass))
-                    )
-                );
-            }
-        }
-
-        [TestMethod, Priority(0)]
-        public void TryStmt() {
-            foreach (var version in AllVersions) {
-                CheckAst(
-                    ParseFile("TryStmt.py", ErrorSink.Null, version),
-                    CheckSuite(
-                        CheckTryStmt(
-                            CheckSuite(Pass),
-                            new[] { CheckHandler(null, null, CheckSuite(Pass)) }
-                        ),
-                        CheckTryStmt(
-                            CheckSuite(Pass),
-                            new[] { CheckHandler(Exception, null, CheckSuite(Pass)) }
-                        )
-                    )
-                );
-            }
-
-            // execpt Exception as e: vs except Exception, e:
-            // comma supported in 2.4/2.5, both supported in 2.6 - 2.7, as supported in 3.x
-            foreach (var version in V24_V25Versions) {
-                TryStmtV2(version);
-
-                ParseErrors(
-                    "TryStmtV3.py", version,
-                    new ErrorInfo("'as' requires Python 2.6 or later", 33, 3, 18, 35, 3, 20)
-                );
-            }
-
-            foreach (var version in V26_V27Versions) {
-                TryStmtV2(version);
-                TryStmtV3(version);
-            }
-
-            foreach (var version in V3Versions) {
-                TryStmtV3(version);
-
-                ParseErrors(
-                    "TryStmtV2.py", version,
-                    new ErrorInfo("\", variable\" not allowed in 3.x - use \"as variable\" instead.", 32, 3, 17, 35, 3, 20)
-                );
-            }
-        }
-
-        private void TryStmtV3(PythonLanguageVersion version) {
-            CheckAst(
-                ParseFile("TryStmtV3.py", ErrorSink.Null, version),
-                CheckSuite(
-                    CheckTryStmt(
-                        CheckSuite(Pass),
-                        new[] { CheckHandler(Exception, CheckNameExpr("e"), CheckSuite(Pass)) }
-                    )
-                )
-            );
-        }
-
-        private void TryStmtV2(PythonLanguageVersion version) {
-            CheckAst(
-                ParseFile("TryStmtV2.py", ErrorSink.Null, version),
-                CheckSuite(
-                    CheckTryStmt(
-                        CheckSuite(Pass),
-                        new[] { CheckHandler(Exception, CheckNameExpr("e"), CheckSuite(Pass)) }
-                    )
-                )
-            );
-        }
-
-        [TestMethod, Priority(0)]
-        public void RaiseStmt() {
-            foreach (var version in AllVersions) {
-                CheckAst(
-                    ParseFile("RaiseStmt.py", ErrorSink.Null, version),
-                    CheckSuite(
-                        CheckRaiseStmt(),
-                        CheckRaiseStmt(Fob)
-                    )
-                );
-            }
-
-            foreach (var version in V2Versions) {
-                CheckAst(
-                    ParseFile("RaiseStmtV2.py", ErrorSink.Null, version),
-                    CheckSuite(
-                        CheckRaiseStmt(Fob, Oar),
-                        CheckRaiseStmt(Fob, Oar, Baz)
-                    )
-                );
-
-                ParseErrors(
-                    "RaiseStmtV3.py", version,
-                    new ErrorInfo("invalid syntax, from cause not allowed in 2.x.", 10, 1, 11, 18, 1, 19)
-                );
-            }
-
-            foreach (var version in V3Versions) {
-                CheckAst(
-                    ParseFile("RaiseStmtV3.py", ErrorSink.Null, version),
-                    CheckSuite(
-                        CheckRaiseStmt(Fob, cause: Oar)
-                    )
-                );
-
-                ParseErrors(
-                    "RaiseStmtV2.py", version,
-                    new ErrorInfo("invalid syntax, only exception value is allowed in 3.x.", 9, 1, 10, 14, 1, 15),
-                    new ErrorInfo("invalid syntax, only exception value is allowed in 3.x.", 25, 2, 10, 30, 2, 15)
-                );
-            }
-        }
-
-        [TestMethod, Priority(0)]
-        public void PrintStmt() {
-            foreach (var version in V2Versions) {
-                CheckAst(
-                    ParseFile("PrintStmt.py", ErrorSink.Null, version),
-                    CheckSuite(
-                        CheckPrintStmt(new Action<Expression>[0]),
-                        CheckPrintStmt(new[] { One }),
-                        CheckPrintStmt(new[] { One }, trailingComma: true),
-                        CheckPrintStmt(new[] { One, Two }),
-                        CheckPrintStmt(new[] { One, Two }, trailingComma: true),
-                        CheckPrintStmt(new[] { One, Two }, Fob),
-                        CheckPrintStmt(new[] { One, Two }, Fob, trailingComma: true),
-                        CheckPrintStmt(new Action<Expression>[0], Fob),
-                        CheckPrintStmt(new[] { CheckBinaryExpression(One, PythonOperator.Equal, Two) }),
-                        CheckPrintStmt(new[] { CheckLambda(new Action<Parameter>[0], One) })
-                    )
-                );
-            }
-
-            foreach (var version in V3Versions) {
-                ParseErrors(
-                    "PrintStmt.py", version,
-                    new ErrorInfo("invalid syntax", 13, 2, 7, 14, 2, 8),
-                    new ErrorInfo("invalid syntax", 22, 3, 7, 23, 3, 8),
-                    new ErrorInfo("invalid syntax", 32, 4, 7, 33, 4, 8),
-                    new ErrorInfo("invalid syntax", 44, 5, 7, 45, 5, 8),
-                    new ErrorInfo("invalid syntax", 110, 9, 7, 111, 9, 8),
-                    new ErrorInfo("unexpected token 'lambda'", 124, 10, 7, 130, 10, 13),
-                    new ErrorInfo("unexpected token ':'", 130, 10, 13, 131, 10, 14),
-                    new ErrorInfo("unexpected token '1'", 132, 10, 15, 133, 10, 16)
-                );
-            }
-        }
-
-        [TestMethod, Priority(0)]
-        public void AssertStmt() {
-            foreach (var version in AllVersions) {
-                CheckAst(
-                    ParseFile("AssertStmt.py", ErrorSink.Null, version),
-                    CheckSuite(
-                        CheckAssertStmt(One),
-                        CheckAssertStmt(One, Fob)
-                    )
-                );
-            }
-        }
-
-        [TestMethod, Priority(0)]
-        public void ListComp() {
-            foreach (var version in AllVersions) {
-                CheckAst(
-                    ParseFile("ListComp.py", ErrorSink.Null, version),
-                    CheckSuite(
-                        CheckExprStmt(CheckListComp(Fob, CompFor(Fob, Oar))),
-                        CheckExprStmt(CheckListComp(Fob, CompFor(Fob, Oar), CompIf(Baz))),
-                        CheckExprStmt(CheckListComp(Fob, CompFor(Fob, Oar), CompFor(Baz, Quox)))
-                    )
-                );
-            }
-        }
-
-        [TestMethod, Priority(0)]
-        public void ListComp2x() {
-            foreach (var version in V2Versions) {
-                CheckAst(
-                    ParseFile("ListComp2x.py", ErrorSink.Null, version),
-                    CheckSuite(
-                        CheckExprStmt(CheckListComp(Fob, CompFor(Fob, CheckTupleExpr(Oar, Baz))))
-                    )
-                );
-            }
-
-            foreach (var version in V3Versions) {
-                ParseErrors("ListComp2x.py", version,
-                    new ErrorInfo("unexpected token ','", 19, 1, 20, 20, 1, 21),
-                    new ErrorInfo("unexpected token ']'", 24, 1, 25, 25, 1, 26)
-                );
-            }
-        }
-
-        [TestMethod, Priority(0)]
-        public void GenComp() {
-            foreach (var version in AllVersions) {
-                CheckAst(
-                    ParseFile("GenComp.py", ErrorSink.Null, version),
-                    CheckSuite(
-                        CheckExprStmt(CheckGeneratorComp(Fob, CompFor(Fob, Oar))),
-                        CheckExprStmt(CheckGeneratorComp(Fob, CompFor(Fob, Oar), CompIf(Baz))),
-                        CheckExprStmt(CheckGeneratorComp(Fob, CompFor(Fob, Oar), CompFor(Baz, Quox))),
-                        CheckCallStmt(Baz, PositionalArg(CheckGeneratorComp(Fob, CompFor(Fob, Oar))))
-                    )
-                );
-            }
-        }
-
-        [TestMethod, Priority(0)]
-        public void DictComp() {
-            foreach (var version in V27AndUp) {
-                CheckAst(
-                    ParseFile("DictComp.py", ErrorSink.Null, version),
-                    CheckSuite(
-                        CheckExprStmt(CheckDictComp(Fob, Oar, CompFor(CheckTupleExpr(Fob, Oar), Baz))),
-                        CheckExprStmt(CheckDictComp(Fob, Oar, CompFor(CheckTupleExpr(Fob, Oar), Baz), CompIf(Quox))),
-                        CheckExprStmt(CheckDictComp(Fob, Oar, CompFor(CheckTupleExpr(Fob, Oar), Baz), CompFor(Quox, Exception)))
-                    )
-                );
-            }
-
-            foreach (var version in V24_V26Versions) {
-                ParseErrors("DictComp.py", version,
-                    new ErrorInfo("invalid syntax", 9, 1, 10, 12, 1, 13),
-                    new ErrorInfo("invalid syntax", 39, 2, 10, 42, 2, 13),
-                    new ErrorInfo("invalid syntax", 77, 3, 10, 80, 3, 13)
-                );
-            }
-        }
-
-        [TestMethod, Priority(0)]
-        public void SetComp() {
-            foreach (var version in V27AndUp) {
-                CheckAst(
-                    ParseFile("SetComp.py", ErrorSink.Null, version),
-                    CheckSuite(
-                        CheckExprStmt(CheckSetComp(Fob, CompFor(Fob, Baz))),
-                        CheckExprStmt(CheckSetComp(Fob, CompFor(Fob, Baz), CompIf(Quox))),
-                        CheckExprStmt(CheckSetComp(Fob, CompFor(Fob, Baz), CompFor(Quox, Exception)))
-                    )
-                );
-            }
-
-            foreach (var version in V24_V26Versions) {
-                ParseErrors("SetComp.py", version,
-                    new ErrorInfo("invalid syntax, set literals require Python 2.7 or later.", 1, 1, 2, 4, 1, 5),
-                    new ErrorInfo("invalid syntax, set literals require Python 2.7 or later.", 23, 2, 2, 26, 2, 5),
-                    new ErrorInfo("invalid syntax, set literals require Python 2.7 or later.", 53, 3, 2, 56, 3, 5)
-                );
-            }
-        }
-
-        [TestMethod, Priority(0)]
-        public void SetLiteral() {
-            foreach (var version in V27AndUp) {
-                CheckAst(
-                    ParseFile("SetLiteral.py", ErrorSink.Null, version),
-                    CheckSuite(
-                        CheckExprStmt(CheckSetLiteral(One)),
-                        CheckExprStmt(CheckSetLiteral(One, Two))
-                    )
-                );
-            }
-
-            foreach (var version in V24_V26Versions) {
-                ParseErrors("SetLiteral.py", version,
-                    new ErrorInfo("invalid syntax, set literals require Python 2.7 or later.", 1, 1, 2, 2, 1, 3),
-                    new ErrorInfo("invalid syntax, set literals require Python 2.7 or later.", 6, 2, 2, 7, 2, 3)
-                );
-            }
-        }
-
-        [TestMethod, Priority(0)]
-        public void IfStmt() {
-            foreach (var version in AllVersions) {
-                CheckAst(
-                    ParseFile("IfStmt.py", ErrorSink.Null, version),
-                    CheckSuite(
-                        CheckIfStmt(IfTests(IfTest(One, CheckSuite(Pass)))),
-                        CheckIfStmt(IfTests(IfTest(One, CheckSuite(Pass)), IfTest(Two, CheckSuite(Pass)))),
-                        CheckIfStmt(IfTests(IfTest(One, CheckSuite(Pass))), CheckSuite(Pass))
-                    )
-                );
-            }
-        }
-
-        [TestMethod, Priority(0)]
-        public void FromImportStmt() {
-
-            foreach (var version in AllVersions) {
-                CheckAst(
-                    ParseFile("FromImportStmt.py", ErrorSink.Null, version),
-                    CheckSuite(
-                        CheckFromImport("sys", new[] { "winver" }),
-                        CheckFromImport("sys", new[] { "winver" }, new[] { "baz" }),
-                        CheckFromImport("sys.fob", new[] { "winver" }),
-                        CheckFromImport("sys.fob", new[] { "winver" }, new[] { "baz" }),
-                        CheckFromImport("...fob", new[] { "oar" }),
-                        CheckFromImport("....fob", new[] { "oar" }),
-                        CheckFromImport("......fob", new[] { "oar" }),
-                        CheckFromImport(".......fob", new[] { "oar" }),
-                        CheckFromImport("fob", new[] { "fob", "baz" }, new string[] { "oar", "quox" })
-                    )
-                );
-            }
-
-            foreach (var version in V2Versions) {
-                CheckAst(
-                    ParseFile("FromImportStmtV2.py", ErrorSink.Null, version),
-                    CheckSuite(
-                        CheckFuncDef("f", NoParameters,
-                            CheckSuite(CheckFromImport("sys", new[] { "*" }))
-                        ),
-                        CheckClassDef("C",
-                            CheckSuite(CheckFromImport("sys", new[] { "*" }))
-                        )
-                    )
-                );
-            }
-
-            foreach (var version in V3Versions) {
-                ParseErrors(
-                    "FromImportStmtV2.py",
-                    version,
-                    new ErrorInfo("import * only allowed at module level", 14, 2, 5, 31, 2, 22),
-                    new ErrorInfo("import * only allowed at module level", 49, 5, 5, 66, 5, 22)
-                );
-            }
-        }
-
-        [TestMethod, Priority(0)]
-        public void FromImportStmtIllegal() {
-            foreach (var version in AllVersions) {
-                CheckAst(
-                    ParseFile("FromImportStmtIllegal.py", ErrorSink.Null, version),
-                    CheckSuite(
-                        CheckFromImport("", new[] { "fob" })
-                    )
-                );
-
-                ParseErrors(
-                    "FromImportStmtIllegal.py",
-                    version,
-                    new ErrorInfo("missing module name", 5, 1, 6, 11, 1, 12)
-                );
-            }
-        }
-
-        [TestMethod, Priority(0)]
-        public void FromImportStmtIncomplete() {
-
-            foreach (var version in AllVersions) {
-                CheckAst(
-                    ParseFile("FromImportStmtIncomplete.py", ErrorSink.Null, version),
-                    CheckSuite(
-                        CheckFuncDef(
-                            "f",
-                            NoParameters,
-                            CheckSuite(
-                                CheckFromImport("sys", new[] { "abc", "" })
-                            )
-                        )
-                    )
-                );
-
-                ParseErrors(
-                    "FromImportStmtIncomplete.py",
-                    version,
-                    new ErrorInfo("unexpected token '<newline>'", 35, 2, 26, 37, 3, 1)
-                );
-            }
-        }
-
-        [TestMethod, Priority(0)]
-        public void DecoratorsFuncDef() {
-            foreach (var version in AllVersions) {
-                CheckAst(
-                    ParseFile("DecoratorsFuncDef.py", ErrorSink.Null, version),
-                    CheckSuite(
-                        CheckFuncDef("f", NoParameters, CheckSuite(Pass), new[] { Fob }),
-                        CheckFuncDef("f", NoParameters, CheckSuite(Pass), new[] { CheckMemberExpr(Fob, "oar") }),
-                        CheckFuncDef("f", NoParameters, CheckSuite(Pass), new[] { CheckCallExpression(Fob, PositionalArg(Oar)) }),
-                        CheckFuncDef("f", NoParameters, CheckSuite(Pass), new[] { Fob, Oar })
-                    )
-                );
-            }
-        }
-
-        [TestMethod, Priority(0)]
-        public void DecoratorsAsyncFuncDef() {
-            foreach (var version in V35AndUp) {
-                CheckAst(
-                    ParseFileNoErrors("DecoratorsAsyncFuncDef.py", version),
-                    CheckSuite(
-                        CheckCoroutineDef(CheckFuncDef("f", NoParameters, CheckSuite(Pass), new[] { Fob })),
-                        CheckCoroutineDef(CheckFuncDef("f", NoParameters, CheckSuite(Pass), new[] { CheckMemberExpr(Fob, "oar") })),
-                        CheckCoroutineDef(CheckFuncDef("f", NoParameters, CheckSuite(Pass), new[] { CheckCallExpression(Fob, PositionalArg(Oar)) })),
-                        CheckCoroutineDef(CheckFuncDef("f", NoParameters, CheckSuite(Pass), new[] { Fob, Oar }))
-                    )
-                );
-            }
-        }
-
-        [TestMethod, Priority(0)]
-        public void DecoratorsClassDef() {
-            foreach (var version in V26AndUp) {
-                CheckAst(
-                    ParseFile("DecoratorsClassDef.py", ErrorSink.Null, version),
-                    CheckSuite(
-                        CheckClassDef("C", CheckSuite(Pass), decorators: new[] { Fob }),
-                        CheckClassDef("C", CheckSuite(Pass), decorators: new[] { CheckMemberExpr(Fob, "oar") }),
-                        CheckClassDef("C", CheckSuite(Pass), decorators: new[] { CheckCallExpression(Fob, PositionalArg(Oar)) }),
-                        CheckClassDef("C", CheckSuite(Pass), decorators: new[] { Fob, Oar })
-                    )
-                );
-            }
-
-            foreach (var version in V24_V25Versions) {
-                ParseErrors("DecoratorsClassDef.py",
-                    version,
-                    new ErrorInfo("invalid syntax, class decorators require 2.6 or later.", 6, 2, 1, 11, 2, 6),
-                    new ErrorInfo("invalid syntax, class decorators require 2.6 or later.", 33, 5, 1, 38, 5, 6),
-                    new ErrorInfo("invalid syntax, class decorators require 2.6 or later.", 63, 9, 1, 68, 9, 6),
-                    new ErrorInfo("invalid syntax, class decorators require 2.6 or later.", 92, 13, 1, 97, 13, 6)
-                );
-            }
-        }
-
-        [TestMethod, Priority(0)]
-        public void DecoratorsIllegal() {
-            foreach (var version in AllVersions) {
-                CheckAst(
-                    ParseFile("DecoratorsIllegal.py", ErrorSink.Null, version),
-                    CheckSuite(
-                        CheckErrorStmt(),
-                        CheckAssignment(Fob, One)
-                    )
-                );
-            }
-
-            foreach (var version in AllVersions) {
-                ParseErrors("DecoratorsIllegal.py",
-                    version,
-                    new ErrorInfo("unexpected token 'fob'", 6, 2, 1, 9, 2, 4)
-                );
-            }
-        }
-
-        [TestMethod, Priority(0)]
-        public void Calls() {
-            foreach (var version in AllVersions) {
-                CheckAst(
-                    ParseFile("Calls.py", ErrorSink.Null, version),
-                    CheckSuite(
-                        CheckCallStmt(Fob),
-                        CheckCallStmt(Fob, PositionalArg(One)),
-                        CheckCallStmt(Fob, NamedArg("oar", One)),
-                        CheckCallStmt(Fob, ListArg(Oar)),
-                        CheckCallStmt(Fob, DictArg(Oar)),
-                        CheckCallStmt(Fob, ListArg(Oar), DictArg(Baz)),
-                        CheckCallStmt(Fob, NamedArg("oar", One), NamedArg("baz", Two)),
-                        CheckCallStmt(Fob, PositionalArg(Oar), PositionalArg(Baz))
-                    )
-                );
-            }
-        }
-
-        [TestMethod, Priority(0)]
-        public void CallsIllegal() {
-            foreach (var version in AllVersions) {
-                CheckAst(
-                    ParseFile("CallsIllegal.py", ErrorSink.Null, version),
-                    CheckSuite(
-                        CheckCallStmt(Fob, NamedArg("oar", One), NamedArg("oar", Two)),
-                        CheckCallStmt(Fob, NamedArg(null, Two))
-                    )
-                );
-            }
-
-            foreach (var version in AllVersions) {
-                ParseErrors("CallsIllegal.py",
-                    version,
-                    new ErrorInfo("duplicate keyword argument", 20, 1, 21, 21, 1, 22),
-                    new ErrorInfo("expected name", 27, 2, 5, 28, 2, 6)
-                );
-            }
-        }
-
-        [TestMethod, Priority(0)]
-        public void LambdaExpr() {
-            foreach (var version in AllVersions) {
-                CheckAst(
-                    ParseFile("LambdaExpr.py", ErrorSink.Null, version),
-                    CheckSuite(
-                        CheckLambdaStmt(new[] { CheckParameter("x") }, One),
-                        CheckLambdaStmt(new[] { CheckParameter("x", ParameterKind.List) }, One),
-                        CheckLambdaStmt(new[] { CheckParameter("x", ParameterKind.Dictionary) }, One)
-                    )
-                );
-            }
-        }
-
-        [TestMethod, Priority(0)]
-        public void FuncDef() {
-            foreach (var version in AllVersions) {
-                CheckAst(
-                    ParseFile("FuncDef.py", ErrorSink.Null, version),
-                    CheckSuite(
-                        CheckFuncDef("f", NoParameters, CheckSuite(Pass)),
-                        CheckFuncDef("f", new[] { CheckParameter("a") }, CheckSuite(Pass)),
-                        CheckFuncDef("f", new[] { CheckParameter("a"), CheckParameter("b", ParameterKind.List) }, CheckSuite(Pass)),
-                        CheckFuncDef("f", new[] { CheckParameter("a"), CheckParameter("b", ParameterKind.List), CheckParameter("c", ParameterKind.Dictionary) }, CheckSuite(Pass)),
-                        CheckFuncDef("f", new[] { CheckParameter("a", ParameterKind.List) }, CheckSuite(Pass)),
-                        CheckFuncDef("f", new[] { CheckParameter("a", ParameterKind.Dictionary) }, CheckSuite(Pass)),
-
-                        CheckFuncDef("f", NoParameters, CheckSuite(CheckReturnStmt(One))),
-                        CheckFuncDef("f", NoParameters, CheckSuite(CheckReturnStmt()))
-                    )
-                );
-            }
-        }
-
-        [TestMethod, Priority(0)]
-        public void FuncDefV2() {
-            foreach (var version in V2Versions) {
-                CheckAst(
-                    ParseFile("FuncDefV2.py", ErrorSink.Null, version),
-                    CheckSuite(
-                        CheckFuncDef("f", new[] { CheckParameter("a"), CheckSublistParameter("b", "c"), CheckParameter("d") }, CheckSuite(Pass))
-                    )
-                );
-            }
-
-            foreach (var version in V3Versions) {
-                ParseErrors("FuncDefV2.py", version,
-                    new ErrorInfo("sublist parameters are not supported in 3.x", 9, 1, 10, 14, 1, 15)
-                );
-            }
-        }
-
-        [TestMethod, Priority(0)]
-        public void FuncDefV3() {
-            foreach (var version in V3Versions) {
-                CheckAst(
-                    ParseFile("FuncDefV3.py", ErrorSink.Null, version),
-                    CheckSuite(
-                        CheckFuncDef("f", new[] { CheckParameter("a", ParameterKind.List), CheckParameter("x", ParameterKind.KeywordOnly) }, CheckSuite(Pass)),
-                        CheckFuncDef("f", new[] { CheckParameter("a", ParameterKind.List), CheckParameter("x", ParameterKind.KeywordOnly, defaultValue: One) }, CheckSuite(Pass)),
-
-                        CheckFuncDef("f", new[] { CheckParameter("a", annotation: One) }, CheckSuite(Pass)),
-                        CheckFuncDef("f", new[] { CheckParameter("a", ParameterKind.List, annotation: One) }, CheckSuite(Pass)),
-                        CheckFuncDef("f", new[] { CheckParameter("a", ParameterKind.Dictionary, annotation: One) }, CheckSuite(Pass)),
-                        CheckFuncDef("f", new[] { CheckParameter("a", annotation: Zero), CheckParameter("b", ParameterKind.List, annotation: One), CheckParameter("c", ParameterKind.Dictionary, annotation: Two) }, CheckSuite(Pass)),
-
-                        CheckFuncDef("f", NoParameters, CheckSuite(Pass), returnAnnotation: One),
-
-                        CheckFuncDef("f", new[] { CheckParameter("a", annotation: One) }, CheckSuite(Pass), returnAnnotation: One),
-
-                        CheckFuncDef("f", new[] { CheckParameter("a", defaultValue: Two, annotation: One) }, CheckSuite(Pass)),
-                        CheckFuncDef("f", new[] { CheckParameter("a", ParameterKind.KeywordOnly) }, CheckSuite(Pass))
-
-                    )
-                );
-            }
-
-            foreach (var version in V2Versions) {
-                ParseErrors("FuncDefV3.py", version,
-                    new ErrorInfo("positional parameter after * args not allowed", 10, 1, 11, 11, 1, 12),
-                    new ErrorInfo("positional parameter after * args not allowed", 30, 2, 11, 35, 2, 16),
-                    new ErrorInfo("invalid syntax, parameter annotations require 3.x", 53, 4, 8, 56, 4, 11),
-                    new ErrorInfo("invalid syntax, parameter annotations require 3.x", 72, 5, 8, 74, 5, 10),
-                    new ErrorInfo("invalid syntax, parameter annotations require 3.x", 93, 6, 9, 95, 6, 11),
-                    new ErrorInfo("invalid syntax, parameter annotations require 3.x", 113, 7, 8, 116, 7, 11),
-                    new ErrorInfo("invalid syntax, parameter annotations require 3.x", 119, 7, 14, 121, 7, 16),
-                    new ErrorInfo("invalid syntax, parameter annotations require 3.x", 127, 7, 22, 129, 7, 24),
-                    new ErrorInfo("unexpected token '-'", 151, 9, 9, 152, 9, 10),
-                    new ErrorInfo("unexpected token '>'", 152, 9, 10, 153, 9, 11),
-                    new ErrorInfo("invalid syntax", 154, 9, 12, 155, 9, 13),
-                    new ErrorInfo("unexpected token ':'", 155, 9, 13, 156, 9, 14),
-                    new ErrorInfo("invalid syntax, parameter annotations require 3.x", 172, 11, 8, 175, 11, 11),
-                    new ErrorInfo("unexpected token '-'", 177, 11, 13, 178, 11, 14),
-                    new ErrorInfo("unexpected token '>'", 178, 11, 14, 179, 11, 15),
-                    new ErrorInfo("invalid syntax", 180, 11, 16, 181, 11, 17),
-                    new ErrorInfo("unexpected token ':'", 181, 11, 17, 182, 11, 18),
-                    new ErrorInfo("invalid syntax, parameter annotations require 3.x", 198, 13, 8, 201, 13, 11),
-                    new ErrorInfo("unexpected token ','", 223, 15, 8, 224, 15, 9),
-                    new ErrorInfo("unexpected token 'a'", 225, 15, 10, 226, 15, 11),
-                    new ErrorInfo("unexpected token 'a'", 225, 15, 10, 226, 15, 11),
-                    new ErrorInfo("unexpected token ')'", 226, 15, 11, 227, 15, 12),
-                    new ErrorInfo("unexpected token ':'", 227, 15, 12, 228, 15, 13)
-                );
-            }
-        }
-
-        [TestMethod, Priority(0)]
-        public void FuncDefV3Illegal() {
-            foreach (var version in V3Versions) {
-                ParseErrors("FuncDefV3Illegal.py", version,
-                    new ErrorInfo("unexpected token ')'", 7, 1, 8, 8, 1, 9),
-                    new ErrorInfo("unexpected token ':'", 8, 1, 9, 9, 1, 10),
-                    new ErrorInfo("named arguments must follow bare *", 22, 2, 7, 26, 2, 11)
-                );
-            }
-        }
-
-        [TestMethod, Priority(0)]
-        public void CoroutineDef() {
-            foreach (var version in V35AndUp) {
-                CheckAst(
-                    ParseFileNoErrors("CoroutineDef.py", version),
-                    CheckSuite(
-                        CheckCoroutineDef(CheckFuncDef("f", NoParameters, CheckSuite(
-                            CheckAsyncForStmt(CheckForStmt(Fob, Oar, CheckSuite(Pass))),
-                            CheckAsyncWithStmt(CheckWithStmt(Baz, CheckSuite(Pass)))
-                        )))
-                    )
-                );
-
-                ParseErrors("CoroutineDefIllegal.py", version,
-                    new ErrorInfo("'yield' inside async function", 20, 2, 5, 25, 2, 10),
-                    new ErrorInfo("'yield' inside async function", 40, 3, 9, 45, 3, 14),
-                    new ErrorInfo("unexpected token 'for'", 74, 6, 11, 77, 6, 14),
-                    new ErrorInfo("unexpected token ':'", 88, 6, 25, 89, 6, 26),
-                    new ErrorInfo("unexpected token '<newline>'", 89, 6, 26, 99, 7, 9),
-                    new ErrorInfo("unexpected token '<indent>'", 89, 6, 26, 99, 7, 9),
-                    new ErrorInfo("unexpected token '<dedent>'", 105, 8, 1, 107, 9, 1),
-                    new ErrorInfo("unexpected token 'async'", 107, 9, 1, 112, 9, 6),
-                    new ErrorInfo("unexpected token 'with'", 162, 13, 11, 166, 13, 15),
-                    new ErrorInfo("unexpected token ':'", 170, 13, 19, 171, 13, 20),
-                    new ErrorInfo("unexpected token '<newline>'", 171, 13, 20, 181, 14, 9),
-                    new ErrorInfo("unexpected token '<indent>'", 171, 13, 20, 181, 14, 9),
-                    new ErrorInfo("unexpected token '<dedent>'", 187, 15, 1, 189, 16, 1),
-                    new ErrorInfo("unexpected token 'async'", 189, 16, 1, 194, 16, 6)
-                );
-            }
-        }
-
-        [TestMethod, Priority(0)]
-        public void ClassDef() {
-            foreach (var version in AllVersions) {
-                CheckAst(
-                    ParseFile("ClassDef.py", ErrorSink.Null, version),
-                    CheckSuite(
-                        CheckClassDef("C", CheckSuite(Pass)),
-                        CheckClassDef("C", CheckSuite(Pass), new[] { CheckArg("object") }),
-                        CheckClassDef("C", CheckSuite(Pass), new[] { CheckArg("list"), CheckArg("object") }),
-                        CheckClassDef("C",
-                            CheckSuite(
-                                CheckClassDef("_C__D",
-                                    CheckSuite(
-                                        CheckClassDef("_D__E",
-                                            CheckSuite(Pass)
-                                        )
-                                    )
-                                )
-                            )
-                        )
-                    )
-                );
-            }
-        }
-
-        [TestMethod, Priority(0)]
-        public void ClassDef3x() {
-            foreach (var version in V3Versions) {
-                CheckAst(
-                    ParseFile("ClassDef3x.py", ErrorSink.Null, version),
-                    CheckSuite(
-                        CheckClassDef("C", CheckSuite(Pass), new[] { CheckNamedArg("metaclass", One) }),
-                        CheckClassDef("C", CheckSuite(Pass), new[] { CheckArg("object"), CheckNamedArg("metaclass", One) }),
-                        CheckClassDef("C", CheckSuite(Pass), new[] { CheckArg("list"), CheckArg("object"), CheckNamedArg("fob", One) })
-                    )
-                );
-            }
-
-            foreach (var version in V2Versions) {
-                ParseErrors("ClassDef3x.py", version,
-                    new ErrorInfo("unexpected token '='", 17, 1, 18, 18, 1, 19),
-                    new ErrorInfo("unexpected token '='", 17, 1, 18, 18, 1, 19),
-                    new ErrorInfo("unexpected token ')'", 19, 1, 20, 20, 1, 21),
-                    new ErrorInfo("unexpected token ':'", 20, 1, 21, 21, 1, 22),
-                    new ErrorInfo("unexpected token 'pass'", 22, 1, 23, 26, 1, 27),
-                    new ErrorInfo("unexpected token '='", 53, 2, 26, 54, 2, 27),
-                    new ErrorInfo("unexpected token '='", 53, 2, 26, 54, 2, 27),
-                    new ErrorInfo("unexpected token ')'", 55, 2, 28, 56, 2, 29),
-                    new ErrorInfo("unexpected token ':'", 56, 2, 29, 57, 2, 30),
-                    new ErrorInfo("unexpected token 'pass'", 58, 2, 31, 62, 2, 35),
-                    new ErrorInfo("unexpected token '='", 89, 3, 26, 90, 3, 27),
-                    new ErrorInfo("unexpected token '='", 89, 3, 26, 90, 3, 27),
-                    new ErrorInfo("unexpected token ')'", 91, 3, 28, 92, 3, 29),
-                    new ErrorInfo("unexpected token ':'", 92, 3, 29, 93, 3, 30),
-                    new ErrorInfo("unexpected token 'pass'", 94, 3, 31, 98, 3, 35)
-                );
-            }
-        }
-
-        [TestMethod, Priority(0)]
-        public void AssignStmt() {
-            foreach (var version in AllVersions) {
-                CheckAst(
-                    ParseFile("AssignStmt.py", ErrorSink.Null, version),
-                    CheckSuite(
-                        CheckAssignment(CheckIndexExpression(Fob, One), Two),
-                        CheckAssignment(CheckMemberExpr(Fob, "oar"), One),
-                        CheckAssignment(Fob, One),
-                        CheckAssignment(CheckParenExpr(Fob), One),
-                        CheckAssignment(CheckTupleExpr(Fob, Oar), CheckTupleExpr(One, Two)),
-                        CheckAssignment(CheckTupleExpr(Fob, Oar), CheckTupleExpr(One, Two)),
-                        CheckAssignment(CheckTupleExpr(Fob, Oar), Baz),
-                        CheckAssignment(CheckListExpr(Fob, Oar), CheckTupleExpr(One, Two)),
-                        CheckAssignment(CheckListExpr(Fob, Oar), Baz),
-                        CheckAssignment(new[] { Fob, Oar }, Baz)
-                    )
-                );
-            }
-        }
-
-        [TestMethod, Priority(0)]
-        public void AssignStmt2x() {
-            foreach (var version in V2Versions) {
-                CheckAst(
-                    ParseFile("AssignStmt2x.py", ErrorSink.Null, version),
-                    CheckSuite(
-                        CheckAssignment(Fob, CheckUnaryExpression(PythonOperator.Negate, CheckBinaryExpression(CheckConstant((BigInteger)2), PythonOperator.Power, CheckConstant(31))))
-                    )
-                );
-                ParseErrors("AssignStmt2x.py", version);
-            }
-        }
-
-        [TestMethod, Priority(0)]
-        public void AssignStmt25() {
-            foreach (var version in V25AndUp) {
-                CheckAst(
-                    ParseFile("AssignStmt25.py", ErrorSink.Null, version),
-                    CheckSuite(
-                        CheckFuncDef(
-                            "f",
-                            NoParameters,
-                            CheckSuite(
-                                CheckAssignment(Fob, CheckYieldExpr(One)),
-                                CheckAssignment(Fob, PythonOperator.Add, CheckYieldExpr(One))
-                            )
-                        )
-                    )
-                );
-            }
-
-            ParseErrors("AssignStmt25.py", PythonLanguageVersion.V24,
-                new ErrorInfo("unexpected token 'yield'", 20, 2, 11, 25, 2, 16),
-                new ErrorInfo("invalid syntax", 26, 2, 17, 27, 2, 18),
-                new ErrorInfo("unexpected token 'yield'", 40, 3, 12, 45, 3, 17),
-                new ErrorInfo("invalid syntax", 46, 3, 18, 47, 3, 19)
-            );
-        }
-
-        [TestMethod, Priority(0)]
-        public void AssignStmtV3() {
-            foreach (var version in V3Versions) {
-                CheckAst(
-                    ParseFile("AssignStmtV3.py", ErrorSink.Null, version),
-                    CheckSuite(
-                        CheckAssignment(CheckTupleExpr(CheckStarExpr(Fob), Oar, Baz), CheckTupleExpr(One, Two, Three, Four)),
-                        CheckAssignment(CheckTupleExpr(Fob, CheckStarExpr(Oar), Baz), CheckTupleExpr(One, Two, Three, Four)),
-                        CheckAssignment(CheckListExpr(Fob, CheckStarExpr(Oar), Baz), CheckTupleExpr(One, Two, Three, Four)),
-                        CheckAssignment(CheckListExpr(CheckStarExpr(Fob), Oar, Baz), CheckTupleExpr(One, Two, Three, Four))
-                    )
-                );
-            }
-
-            foreach (var version in V2Versions) {
-                ParseErrors("AssignStmtV3.py", version,
-                    new ErrorInfo("invalid syntax", 1, 1, 2, 4, 1, 5),
-                    new ErrorInfo("invalid syntax", 35, 2, 7, 38, 2, 10),
-                    new ErrorInfo("invalid syntax", 65, 3, 8, 68, 3, 11),
-                    new ErrorInfo("invalid syntax", 91, 4, 3, 94, 4, 6)
-                );
-            }
-        }
-
-        [TestMethod, Priority(0)]
-        public void AssignStmtIllegalV3() {
-            foreach (var version in V3Versions) {
-                CheckAst(
-                    ParseFile("AssignStmtIllegalV3.py", ErrorSink.Null, version),
-                    CheckSuite(
-                        CheckAssignment(CheckTupleExpr(Fob, CheckStarExpr(Oar), CheckStarExpr(Baz)), CheckTupleExpr(One, Two, Three, Four))
-                    )
-                );
-            }
-
-            foreach (var version in V2Versions) {
-                ParseErrors("AssignStmtIllegalV3.py", version,
-                    new ErrorInfo("invalid syntax", 6, 1, 7, 9, 1, 10),
-                    new ErrorInfo("invalid syntax", 12, 1, 13, 15, 1, 16)
-                );
-            }
-        }
-
-        [TestMethod, Priority(0)]
-        public void AssignStmtIllegal() {
-            foreach (var version in AllVersions) {
-                CheckAst(
-                    ParseFile("AssignStmtIllegal.py", ErrorSink.Null, version),
-                    CheckSuite(
-                        CheckAssignment(CheckBinaryExpression(Fob, PythonOperator.Add, Oar), One),
-                        CheckAssignment(CheckCallExpression(Fob), One),
-                        CheckAssignment(None, One),
-                        CheckAssignment(Two, One),
-                        CheckAssignment(CheckGeneratorComp(Fob, CompFor(Fob, Oar)), One),
-                        CheckAssignment(CheckTupleExpr(Fob, Oar), PythonOperator.Add, One),
-                        CheckFuncDef("f", NoParameters,
-                            CheckSuite(
-                                CheckAssignment(CheckYieldExpr(Fob), One)
-                            )
-                        )
-                    )
-                );
-            }
-
-            foreach (var version in AllVersions) {
-                ParseErrors("AssignStmtIllegal.py", version,
-                    new ErrorInfo("can't assign to binary operator", 0, 1, 1, 9, 1, 10),
-                    new ErrorInfo("can't assign to function call", 15, 2, 1, 20, 2, 6),
-                    new ErrorInfo("assignment to None", 26, 3, 1, 30, 3, 5),
-                    new ErrorInfo("can't assign to literal", 36, 4, 1, 37, 4, 2),
-                    new ErrorInfo("can't assign to generator expression", 43, 5, 1, 63, 5, 21),
-                    new ErrorInfo("illegal expression for augmented assignment", 69, 6, 1, 77, 6, 9),
-                    new ErrorInfo("can't assign to yield expression", 98, 8, 5, 109, 8, 16)
-                );
-            }
-        }
-
-        [TestMethod, Priority(0)]
-        public void AwaitStmt() {
-            var AwaitFob = CheckAwaitExpression(Fob);
-            foreach (var version in V35AndUp) {
-                CheckAst(
-                    ParseFile("AwaitStmt.py", ErrorSink.Null, version),
-                    CheckSuite(CheckCoroutineDef(CheckFuncDef("quox", NoParameters, CheckSuite(
-                        CheckExprStmt(AwaitFob),
-                        CheckExprStmt(CheckAwaitExpression(CheckCallExpression(Fob))),
-                        CheckExprStmt(CheckCallExpression(CheckParenExpr(AwaitFob))),
-                        CheckBinaryStmt(One, PythonOperator.Add, AwaitFob),
-                        CheckBinaryStmt(One, PythonOperator.Power, AwaitFob),
-                        CheckBinaryStmt(One, PythonOperator.Power, CheckUnaryExpression(PythonOperator.Negate, AwaitFob))
-                    ))))
-                );
-                ParseErrors("AwaitStmt.py", version);
-            }
-        }
-
-        [TestMethod, Priority(0)]
-        public void AwaitStmtPreV35() {
-            foreach (var version in AllVersions.Except(V35AndUp)) {
-                ParseErrors("AwaitStmt.py", version,
-                    new ErrorInfo("unexpected token 'def'", 6, 1, 7, 9, 1, 10),
-                    new ErrorInfo("unexpected token ':'", 16, 1, 17, 17, 1, 18),
-                    new ErrorInfo("unexpected indent", 23, 2, 5, 28, 2, 10),
-                    new ErrorInfo("unexpected token 'fob'", 29, 2, 11, 32, 2, 14),
-                    new ErrorInfo("unexpected token 'fob'", 44, 3, 11, 47, 3, 14),
-                    new ErrorInfo("unexpected token 'fob'", 62, 4, 12, 65, 4, 15),
-                    new ErrorInfo("unexpected token 'fob'", 62, 4, 12, 65, 4, 15),
-                    new ErrorInfo("unexpected token ')'", 65, 4, 15, 66, 4, 16),
-                    new ErrorInfo("unexpected token '('", 66, 4, 16, 67, 4, 17),
-                    new ErrorInfo("unexpected token ')'", 67, 4, 17, 68, 4, 18),
-                    new ErrorInfo("unexpected token 'fob'", 84, 5, 15, 87, 5, 18),
-                    new ErrorInfo("unexpected token 'fob'", 104, 6, 16, 107, 6, 19),
-                    new ErrorInfo("unexpected token 'fob'", 125, 7, 17, 128, 7, 20),
-                    new ErrorInfo("unexpected token '<dedent>'", 128, 7, 20, 130, 8, 1)
-                );
-            }
-        }
-
-        [TestMethod, Priority(0)]
-        public void AwaitAsyncNames() {
-            var Async = CheckNameExpr("async");
-            var Await = CheckNameExpr("await");
-            foreach (var version in V35AndUp) {
-                var ast = ParseFileNoErrors("AwaitAsyncNames.py", version);
-                CheckAst(
-                    ast,
-                    CheckSuite(
-                        CheckExprStmt(Async),
-                        CheckExprStmt(Await),
-                        CheckAssignment(Async, Fob),
-                        CheckAssignment(Await, Fob),
-                        CheckAssignment(Fob, Async),
-                        CheckAssignment(Fob, Await),
-                        CheckFuncDef("async", NoParameters, CheckSuite(Pass)),
-                        CheckFuncDef("await", NoParameters, CheckSuite(Pass)),
-                        CheckClassDef("async", CheckSuite(Pass)),
-                        CheckClassDef("await", CheckSuite(Pass)),
-                        CheckCallStmt(Async, CheckArg("fob")),
-                        CheckCallStmt(Await, CheckArg("fob")),
-                        CheckCallStmt(Fob, CheckArg("async")),
-                        CheckCallStmt(Fob, CheckArg("await")),
-                        CheckMemberStmt(Fob, "async"),
-                        CheckMemberStmt(Fob, "await"),
-                        CheckFuncDef("fob", new[] { CheckParameter("async"), CheckParameter("await") }, CheckSuite(Pass))
-                    )
-                );
-                ParseErrors("AwaitAsyncNames.py", version);
-            }
-        }
-
-        [TestMethod, Priority(0)]
-        public void AwaitStmtIllegal() {
-            //foreach (var version in V35AndUp) {
-            //    CheckAst(
-            //        ParseFile("AwaitStmtIllegal.py", ErrorSink.Null, version),
-            //        CheckSuite(
-            //        )
-            //    );
-            //}
-
-            foreach (var version in V35AndUp) {
-                ParseErrors("AwaitStmtIllegal.py", version,
-                    new ErrorInfo("invalid syntax", 6, 1, 7, 10, 1, 11),
-                    new ErrorInfo("unexpected token 'fob'", 37, 4, 11, 40, 4, 14),
-                    new ErrorInfo("unexpected token '<newline>'", 40, 4, 14, 42, 5, 1),
-                    new ErrorInfo("unexpected token '<NL>'", 42, 5, 1, 44, 6, 1),
-                    new ErrorInfo("unexpected token 'fob'", 67, 7, 11, 70, 7, 14),
-                    new ErrorInfo("unexpected token '<newline>'", 70, 7, 14, 72, 8, 1),
-                    new ErrorInfo("unexpected token '<NL>'", 72, 8, 1, 74, 9, 1)
-                );
-            }
-        }
-
-        [TestMethod, Priority(0)]
-        public void ConditionalExpr() {
-            foreach (var version in AllVersions) {
-                CheckAst(
-                    ParseFile("ConditionalExpr.py", ErrorSink.Null, version),
-                    CheckSuite(
-                        CheckExprStmt(CheckConditionalExpression(One, Two, Three)),
-                        CheckExprStmt(CheckConditionalExpression(One, Two, Three)),
-                        CheckExprStmt(CheckConditionalExpression(One, Two, Three)),
-                        CheckExprStmt(CheckConditionalExpression(CheckConstant(1.0), CheckConstant(2e10), Three)),
-                        CheckExprStmt(CheckConditionalExpression(One, CheckConstant(2.0), Three))
-                    )
-                );
-            }
-        }
-
-        [TestMethod, Priority(0)]
-        public void ExecStmt() {
-            foreach (var version in V2Versions) {
-                CheckAst(
-                    ParseFile("ExecStmt.py", ErrorSink.Null, version),
-                    CheckSuite(
-                        CheckExecStmt(Fob),
-                        CheckExecStmt(Fob, Oar),
-                        CheckExecStmt(Fob, Oar, Baz)
-                    )
-                );
-            }
-
-            foreach (var version in V3Versions) {
-                ParseErrors("ExecStmt.py", version,
-                    new ErrorInfo("unexpected token 'fob'", 5, 1, 6, 8, 1, 9),
-                    new ErrorInfo("unexpected token 'fob'", 15, 2, 6, 18, 2, 9),
-                    new ErrorInfo("unexpected token 'in'", 19, 2, 10, 21, 2, 12),
-                    new ErrorInfo("unexpected token 'oar'", 22, 2, 13, 25, 2, 16),
-                    new ErrorInfo("unexpected token 'fob'", 32, 3, 6, 35, 3, 9),
-                    new ErrorInfo("unexpected token 'in'", 36, 3, 10, 38, 3, 12),
-                    new ErrorInfo("unexpected token 'oar'", 39, 3, 13, 42, 3, 16),
-                    new ErrorInfo("unexpected token ','", 42, 3, 16, 43, 3, 17),
-                    new ErrorInfo("unexpected token 'baz'", 44, 3, 18, 47, 3, 21)
-                );
-            }
-
-        }
-
-        [TestMethod, Priority(0)]
-        public void EllipsisExpr() {
-            foreach (var version in V3Versions) {
-                CheckAst(
-                    ParseFile("Ellipsis.py", ErrorSink.Null, version),
-                    CheckSuite(
-                        CheckCallStmt(Fob, PositionalArg(Ellipsis)),
-                        CheckBinaryStmt(One, PythonOperator.Add, Ellipsis)
-                    )
-                );
-            }
-
-            foreach (var version in V2Versions) {
-                ParseErrors("Ellipsis.py", version,
-                    new ErrorInfo("unexpected token '.'", 4, 1, 5, 5, 1, 6),
-                    new ErrorInfo("syntax error", 6, 1, 7, 7, 1, 8),
-                    new ErrorInfo("syntax error", 7, 1, 8, 8, 1, 9),
-                    new ErrorInfo("unexpected token '.'", 14, 2, 5, 15, 2, 6),
-                    new ErrorInfo("syntax error", 16, 2, 7, 17, 2, 8),
-                    new ErrorInfo("syntax error", 17, 2, 8, 19, 3, 1)
-                );
-            }
-        }
-
-        [TestMethod, Priority(0)]
-        public void FromFuture() {
-            foreach (var version in AllVersions) {
-                CheckAst(
-                    ParseFileNoErrors("FromFuture24.py", version),
-                    CheckSuite(
-                        CheckFromImport("__future__", new[] { "division" }),
-                        CheckFromImport("__future__", new[] { "generators" })
-                    )
-                );
-
-                if (version == PythonLanguageVersion.V24) {
-                    ParseErrors("FromFuture25.py", version,
-                        new ErrorInfo("future feature is not defined: with_statement", 0, 1, 1, 37, 1, 38),
-                        new ErrorInfo("future feature is not defined: absolute_import", 39, 2, 1, 77, 2, 39)
-                    );
-                } else {
-                    CheckAst(
-                        ParseFileNoErrors("FromFuture25.py", version),
-                        CheckSuite(
-                            CheckFromImport("__future__", new[] { "with_statement" }),
-                            CheckFromImport("__future__", new[] { "absolute_import" })
-                        )
-                    );
-                }
-
-                if (version == PythonLanguageVersion.V24 || version == PythonLanguageVersion.V25) {
-                    ParseErrors("FromFuture26.py", version,
-                        new ErrorInfo("future feature is not defined: print_function", 0, 1, 1, 37, 1, 38),
-                        new ErrorInfo("future feature is not defined: unicode_literals", 39, 2, 1, 78, 2, 40)
-                    );
-                } else {
-                    CheckAst(
-                        ParseFileNoErrors("FromFuture26.py", version),
-                        CheckSuite(
-                            CheckFromImport("__future__", new[] { "print_function" }),
-                            CheckFromImport("__future__", new[] { "unicode_literals" })
-                        )
-                    );
-                }
-
-                if (version < PythonLanguageVersion.V35) {
-                    ParseErrors("FromFuture35.py", version,
-                        new ErrorInfo("future feature is not defined: generator_stop", 0, 1, 1, 37, 1, 38)
-                    );
-                } else {
-                    CheckAst(
-                        ParseFileNoErrors("FromFuture35.py", version),
-                        CheckSuite(
-                            CheckFromImport("__future__", new[] { "generator_stop" })
-                        )
-                    );
-                }
-            }
-        }
-
-        [TestMethod, Priority(0), Timeout(10 * 60 * 1000)]
-        public async Task StdLib() {
-            var tasks = new List<KeyValuePair<string, Task<string>>>();
-
-            foreach (var curVersion in PythonPaths.Versions) {
-                Console.WriteLine("Starting: {0}", curVersion);
-                tasks.Add(new KeyValuePair<string, Task<string>>(
-                    curVersion.ToString(),
-                    Task.Run(() => StdLibWorker(curVersion))
-                ));
-            }
-            Console.WriteLine("Started {0} tests", tasks.Count);
-            Console.WriteLine(new string('=', 80));
-
-            bool anyErrors = false;
-            foreach (var task in tasks) {
-                string errors = null;
-                try {
-                    errors = await task.Value;
-                } catch (Exception ex) {
-                    errors = ex.ToString();
-                }
-
-                if (string.IsNullOrEmpty(errors)) {
-                    Console.WriteLine("{0} passed", task.Key);
-                } else {
-                    Console.WriteLine("{0} errors:", task.Key);
-                    Console.WriteLine(errors);
-                    anyErrors = true;
-                }
-                Console.WriteLine(new string('=', 80));
-            }
-
-            Assert.IsFalse(anyErrors, "Errors occurred. See output trace for details.");
-        }
-
-        private static string StdLibWorker(PythonVersion curVersion) {
-            var files = new List<string>();
-            CollectFiles(curVersion.LibPath, files, new[] { "site-packages" });
-
-            var skippedFiles = new HashSet<string>(new[] {
-                    "py3_test_grammar.py",  // included in 2x distributions but includes 3x grammar
-                    "py2_test_grammar.py",  // included in 3x distributions but includes 2x grammar
-                    "proxy_base.py",        // included in Qt port to Py3k but installed in 2.x distributions
-                    "test_pep3131.py"       // we need to update to support this.
-                });
-            var errorSink = new CollectingErrorSink();
-            var errors = new Dictionary<string, List<ErrorResult>>();
-            foreach (var file in files) {
-                string filename = Path.GetFileName(file);
-                if (skippedFiles.Contains(filename) || filename.StartsWith("badsyntax_") || filename.StartsWith("bad_coding") || file.IndexOf("\\lib2to3\\tests\\") != -1) {
-                    continue;
-                }
-                using (var parser = Parser.CreateParser(new StreamReader(file), curVersion.Version, new ParserOptions() { ErrorSink = errorSink })) {
-                    var ast = parser.ParseFile();
-                }
-
-                if (errorSink.Errors.Count != 0) {
-                    var fileErrors = errorSink.Errors.ToList();
-                    if (curVersion.Configuration.Version == new Version(3, 5)) {
-                        // TODO: https://github.com/Microsoft/PTVS/issues/337
-                        fileErrors.RemoveAll(e => {
-                            return e.Message == "non-keyword arg after keyword arg";
-                        });
-                    }
-
-                    if (fileErrors.Any()) {
-                        errors["\"" + file + "\""] = fileErrors;
-                        errorSink = new CollectingErrorSink();
-                    }
-                }
-            }
-
-            if (errors.Count != 0) {
-                StringBuilder errorList = new StringBuilder();
-                foreach (var keyValue in errors) {
-                    errorList.Append(keyValue.Key + " :" + Environment.NewLine);
-                    foreach (var error in keyValue.Value) {
-                        errorList.AppendFormat("     {0} {1}{2}", error.Span, error.Message, Environment.NewLine);
-                    }
-
-                }
-                return errorList.ToString();
-            }
-            return null;
-        }
-
-        #endregion
-
-        #region Checker Factories / Helpers
-
-        class ErrorInfo {
-            public readonly string Message;
-            public readonly SourceSpan Span;
-
-            public ErrorInfo(string msg, int startIndex, int startLine, int startCol, int endIndex, int endLine, int endCol) {
-                Message = msg;
-                Span = new SourceSpan(new SourceLocation(startIndex, startLine, startCol), new SourceLocation(endIndex, endLine, endCol));
-            }
-        }
-
-        private void ParseErrors(string filename, PythonLanguageVersion version, params ErrorInfo[] errors) {
-            ParseErrors(filename, version, Severity.Ignore, errors);
-        }
-
-        private void ParseErrors(string filename, PythonLanguageVersion version, Severity indentationInconsistencySeverity, params ErrorInfo[] errors) {
-            var sink = new CollectingErrorSink();
-            ParseFile(filename, sink, version, indentationInconsistencySeverity);
-
-            StringBuilder foundErrors = new StringBuilder();
-            for (int i = 0; i < sink.Errors.Count; i++) {
-                foundErrors.AppendFormat("new ErrorInfo(\"{0}\", {1}, {2}, {3}, {4}, {5}, {6})," + Environment.NewLine,
-                    sink.Errors[i].Message,
-                    sink.Errors[i].Span.Start.Index,
-                    sink.Errors[i].Span.Start.Line,
-                    sink.Errors[i].Span.Start.Column,
-                    sink.Errors[i].Span.End.Index,
-                    sink.Errors[i].Span.End.Line,
-                    sink.Errors[i].Span.End.Column
-                );
-            }
-
-            string finalErrors = foundErrors.ToString();
-            Console.WriteLine(finalErrors);
-            Assert.AreEqual(errors.Length, sink.Errors.Count, "Version: " + version + Environment.NewLine + "Unexpected errors: " + Environment.NewLine + finalErrors);
-
-            for (int i = 0; i < errors.Length; i++) {
-                if (sink.Errors[i].Message != errors[i].Message) {
-                    Assert.Fail("Wrong msg for error {0}: expected {1}, got {2}", i, errors[i].Message, sink.Errors[i].Message);
-                }
-                if (sink.Errors[i].Span != errors[i].Span) {
-                    Assert.Fail("Wrong span for error {0}: expected ({1}, {2}, {3} - {4}, {5}, {6}), got ({7}, {8}, {9}, {10}, {11}, {12})",
-                        i,
-                        errors[i].Span.Start.Index,
-                        errors[i].Span.Start.Line,
-                        errors[i].Span.Start.Column,
-                        errors[i].Span.End.Index,
-                        errors[i].Span.End.Line,
-                        errors[i].Span.End.Column,
-                        sink.Errors[i].Span.Start.Index,
-                        sink.Errors[i].Span.Start.Line,
-                        sink.Errors[i].Span.Start.Column,
-                        sink.Errors[i].Span.End.Index,
-                        sink.Errors[i].Span.End.Line,
-                        sink.Errors[i].Span.End.Column
-                    );
-                }
-            }
-        }
-
-        private static PythonAst ParseFileNoErrors(string filename, PythonLanguageVersion version, Severity indentationInconsistencySeverity = Severity.Ignore) {
-            var errorSink = new CollectingErrorSink();
-            var ast = ParseFile(filename, errorSink, version, indentationInconsistencySeverity);
-            foreach (var warn in errorSink.Warnings) {
-                Trace.TraceInformation("WARN: {0} {1}", warn.Span, warn.Message);
-            }
-            foreach (var err in errorSink.Errors) {
-                Trace.TraceInformation("ERR:  {0} {1}", err.Span, err.Message);
-            }
-            Assert.AreEqual(0, errorSink.Warnings.Count + errorSink.Errors.Count, "Parse errors occurred");
-            return ast;
-        }
-
-        private static PythonAst ParseFile(string filename, ErrorSink errorSink, PythonLanguageVersion version, Severity indentationInconsistencySeverity = Severity.Ignore) {
-            var parser = Parser.CreateParser(TestData.Read(Path.Combine("TestData\\Grammar", filename)), version, new ParserOptions() { ErrorSink = errorSink, IndentationInconsistencySeverity = indentationInconsistencySeverity });
-            var ast = parser.ParseFile();
-            return ast;
-        }
-
-        private void CheckAst(PythonAst ast, Action<Statement> checkBody) {
-            checkBody(ast.Body);
-        }
-
-        private static Action<Expression> Zero = CheckConstant(0);
-        private static Action<Expression> One = CheckConstant(1);
-        private static Action<Expression> Two = CheckConstant(2);
-        private static Action<Expression> Three = CheckConstant(3);
-        private static Action<Expression> Four = CheckConstant(4);
-        private static Action<Expression> None = CheckConstant(null);
-        private static Action<Expression> Fob = CheckNameExpr("fob");
-        private static Action<Expression> Ellipsis = CheckConstant(Microsoft.PythonTools.Parsing.Ellipsis.Value);
-        private static Action<Expression> Oar = CheckNameExpr("oar");
-        private static Action<Expression> Baz = CheckNameExpr("baz");
-        private static Action<Expression> Quox = CheckNameExpr("quox");
-        private static Action<Expression> Exception = CheckNameExpr("Exception");
-        private static Action<Statement> Pass = CheckEmptyStmt();
-        private static Action<Statement> Break = CheckBreakStmt();
-        private static Action<Statement> Continue = CheckContinueStmt();
-
-
-        private static Action<Statement> CheckSuite(params Action<Statement>[] statements) {
-            return stmt => {
-                Assert.AreEqual(typeof(SuiteStatement), stmt.GetType());
-                SuiteStatement suite = (SuiteStatement)stmt;
-                Assert.AreEqual(statements.Length, suite.Statements.Count);
-                for (int i = 0; i < suite.Statements.Count; i++) {
-                    try {
-                        statements[i](suite.Statements[i]);
-                    } catch (AssertFailedException e) {
-                        Trace.TraceError(e.ToString());
-                        throw new AssertFailedException(String.Format("Suite Item {0}: {1}", i, e.Message), e);
-                    }
-                }
-            };
-        }
-
-        private static Action<Statement> CheckForStmt(Action<Expression> left, Action<Expression> list, Action<Statement> body, Action<Statement> _else = null) {
-            return stmt => {
-                Assert.AreEqual(typeof(ForStatement), stmt.GetType());
-                ForStatement forStmt = (ForStatement)stmt;
-
-                left(forStmt.Left);
-                list(forStmt.List);
-                body(forStmt.Body);
-                if (_else != null) {
-                    _else(forStmt.Else);
-                } else {
-                    Assert.AreEqual(forStmt.Else, null);
-                }
-            };
-        }
-
-        private Action<Statement> CheckAsyncForStmt(Action<Statement> checkForStmt) {
-            return stmt => {
-                Assert.IsInstanceOfType(stmt, typeof(ForStatement));
-                var forStmt = (ForStatement)stmt;
-
-                Assert.IsTrue(forStmt.IsAsync);
-
-                checkForStmt(stmt);
-            };
-        }
-
-        private static Action<Statement> CheckWhileStmt(Action<Expression> test, Action<Statement> body, Action<Statement> _else = null) {
-            return stmt => {
-                Assert.AreEqual(typeof(WhileStatement), stmt.GetType());
-                var whileStmt = (WhileStatement)stmt;
-
-                test(whileStmt.Test);
-                body(whileStmt.Body);
-                if (_else != null) {
-                    _else(whileStmt.ElseStatement);
-                } else {
-                    Assert.AreEqual(whileStmt.ElseStatement, null);
-                }
-            };
-        }
-
-        private static Action<TryStatementHandler> CheckHandler(Action<Expression> test, Action<Expression> target, Action<Statement> body) {
-            return handler => {
-                body(handler.Body);
-
-                if (test != null) {
-                    test(handler.Test);
-                } else {
-                    Assert.AreEqual(null, handler.Test);
-                }
-
-                if (target != null) {
-                    target(handler.Target);
-                } else {
-                    Assert.AreEqual(null, handler.Target);
-                }
-            };
-        }
-
-        private static Action<Statement> CheckTryStmt(Action<Statement> body, Action<TryStatementHandler>[] handlers, Action<Statement> _else = null, Action<Statement> _finally = null) {
-            return stmt => {
-                Assert.AreEqual(typeof(TryStatement), stmt.GetType());
-                var tryStmt = (TryStatement)stmt;
-
-                body(tryStmt.Body);
-
-                Assert.AreEqual(handlers.Length, tryStmt.Handlers.Count);
-                for (int i = 0; i < handlers.Length; i++) {
-                    handlers[i](tryStmt.Handlers[i]);
-                }
-
-                if (_else != null) {
-                    _else(tryStmt.Else);
-                } else {
-                    Assert.AreEqual(tryStmt.Else, null);
-                }
-
-                if (_finally != null) {
-                    _finally(tryStmt.Finally);
-                } else {
-                    Assert.AreEqual(tryStmt.Finally, null);
-                }
-            };
-        }
-
-        private static Action<Statement> CheckRaiseStmt(Action<Expression> exceptionType = null, Action<Expression> exceptionValue = null, Action<Expression> traceBack = null, Action<Expression> cause = null) {
-            return stmt => {
-                Assert.AreEqual(typeof(RaiseStatement), stmt.GetType());
-                var raiseStmt = (RaiseStatement)stmt;
-
-                if (exceptionType != null) {
-                    exceptionType(raiseStmt.ExceptType);
-                } else {
-                    Assert.AreEqual(raiseStmt.ExceptType, null);
-                }
-
-                if (exceptionValue != null) {
-                    exceptionValue(raiseStmt.Value);
-                } else {
-                    Assert.AreEqual(raiseStmt.Value, null);
-                }
-
-                if (traceBack != null) {
-                    traceBack(raiseStmt.Traceback);
-                } else {
-                    Assert.AreEqual(raiseStmt.Traceback, null);
-                }
-
-            };
-        }
-
-        private static Action<Statement> CheckPrintStmt(Action<Expression>[] expressions, Action<Expression> destination = null, bool trailingComma = false) {
-            return stmt => {
-                Assert.AreEqual(typeof(PrintStatement), stmt.GetType());
-                var printStmt = (PrintStatement)stmt;
-
-                Assert.AreEqual(expressions.Length, printStmt.Expressions.Count);
-                Assert.AreEqual(printStmt.TrailingComma, trailingComma);
-
-                for (int i = 0; i < expressions.Length; i++) {
-                    expressions[i](printStmt.Expressions[i]);
-                }
-
-                if (destination != null) {
-                    destination(printStmt.Destination);
-                } else {
-                    Assert.AreEqual(printStmt.Destination, null);
-                }
-            };
-        }
-
-
-        private static Action<Statement> CheckAssertStmt(Action<Expression> test, Action<Expression> message = null) {
-            return stmt => {
-                Assert.AreEqual(typeof(AssertStatement), stmt.GetType());
-                var assertStmt = (AssertStatement)stmt;
-
-                test(assertStmt.Test);
-
-
-                if (message != null) {
-                    message(assertStmt.Message);
-                } else {
-                    Assert.AreEqual(assertStmt.Message, null);
-                }
-            };
-        }
-
-        private static Action<IfStatementTest> IfTest(Action<Expression> expectedTest, Action<Statement> body) {
-            return test => {
-                expectedTest(test.Test);
-                body(test.Body);
-            };
-        }
-
-        private static Action<IList<IfStatementTest>> IfTests(params Action<IfStatementTest>[] expectedTests) {
-            return tests => {
-                Assert.AreEqual(expectedTests.Length, tests.Count);
-                for (int i = 0; i < expectedTests.Length; i++) {
-                    expectedTests[i](tests[i]);
-                }
-            };
-        }
-
-        private static Action<Statement> CheckIfStmt(Action<IList<IfStatementTest>> tests, Action<Statement> _else = null) {
-            return stmt => {
-                Assert.AreEqual(typeof(IfStatement), stmt.GetType());
-                var ifStmt = (IfStatement)stmt;
-
-                tests(ifStmt.Tests);
-
-                if (_else != null) {
-                    _else(ifStmt.ElseStatement);
-                } else {
-                    Assert.AreEqual(null, ifStmt.ElseStatement);
-                }
-            };
-        }
-
-        private static Action<Expression> CheckConditionalExpression(Action<Expression> trueExpression, Action<Expression> test, Action<Expression> falseExpression) {
-            return expr => {
-                Assert.AreEqual(typeof(ConditionalExpression), expr.GetType(), "Not a Conditional Expression");
-                var condExpr = (ConditionalExpression)expr;
-
-                test(condExpr.Test);
-                trueExpression(condExpr.TrueExpression);
-                falseExpression(condExpr.FalseExpression);
-            };
-        }
-
-        private static Action<Statement> CheckFromImport(string fromName, string[] names, string[] asNames = null) {
-            return stmt => {
-                Assert.AreEqual(typeof(FromImportStatement), stmt.GetType());
-                var fiStmt = (FromImportStatement)stmt;
-
-                Assert.AreEqual(fiStmt.Root.MakeString(), fromName);
-                Assert.AreEqual(names.Length, fiStmt.Names.Count);
-                for (int i = 0; i < names.Length; i++) {
-                    Assert.AreEqual(names[i], fiStmt.Names[i].Name);
-                }
-
-                if (asNames == null) {
-                    if (fiStmt.AsNames != null) {
-                        for (int i = 0; i < fiStmt.AsNames.Count; i++) {
-                            Assert.AreEqual(null, fiStmt.AsNames[i]);
-                        }
-                    }
-                } else {
-                    Assert.AreEqual(asNames.Length, fiStmt.AsNames.Count);
-                    for (int i = 0; i < asNames.Length; i++) {
-                        Assert.AreEqual(asNames[i], fiStmt.AsNames[i].Name);
-                    }
-                }
-            };
-        }
-
-        private static Action<Statement> CheckImport(string[] names, string[] asNames = null) {
-            return stmt => {
-                Assert.AreEqual(typeof(ImportStatement), stmt.GetType());
-                var fiStmt = (ImportStatement)stmt;
-
-                Assert.AreEqual(names.Length, fiStmt.Names.Count);
-                for (int i = 0; i < names.Length; i++) {
-                    Assert.AreEqual(names[i], fiStmt.Names[i].MakeString());
-                }
-
-                if (asNames == null) {
-                    if (fiStmt.AsNames != null) {
-                        for (int i = 0; i < fiStmt.AsNames.Count; i++) {
-                            Assert.AreEqual(null, fiStmt.AsNames[i]);
-                        }
-                    }
-                } else {
-                    Assert.AreEqual(asNames.Length, fiStmt.AsNames.Count);
-                    for (int i = 0; i < asNames.Length; i++) {
-                        Assert.AreEqual(asNames[i], fiStmt.AsNames[i].Name);
-                    }
-                }
-            };
-        }
-
-        private static Action<Statement> CheckExprStmt(Action<Expression> expr) {
-            return stmt => {
-                Assert.AreEqual(typeof(ExpressionStatement), stmt.GetType());
-                ExpressionStatement exprStmt = (ExpressionStatement)stmt;
-                expr(exprStmt.Expression);
-            };
-        }
-
-        private static Action<Statement> CheckConstantStmt(object value) {
-            return CheckExprStmt(CheckConstant(value));
-        }
-
-        private static Action<Statement> CheckConstantStmtAndRepr(object value, string repr, PythonLanguageVersion ver) {
-            return CheckExprStmt(CheckConstant(value, repr, ver));
-        }
-
-        private static Action<Statement> CheckLambdaStmt(Action<Parameter>[] args, Action<Expression> body) {
-            return CheckExprStmt(CheckLambda(args, body));
-        }
-
-        private static Action<Expression> CheckLambda(Action<Parameter>[] args, Action<Expression> body) {
-            return expr => {
-                Assert.AreEqual(typeof(LambdaExpression), expr.GetType());
-
-                var lambda = (LambdaExpression)expr;
-
-                CheckFuncDef(null, args, (bodyCheck) => CheckReturnStmt(body)(bodyCheck))(lambda.Function);
-            };
-        }
-
-        private static Action<Statement> CheckReturnStmt(Action<Expression> retVal = null) {
-            return stmt => {
-                Assert.AreEqual(typeof(ReturnStatement), stmt.GetType());
-                var retStmt = (ReturnStatement)stmt;
-
-                if (retVal != null) {
-                    retVal(retStmt.Expression);
-                } else {
-                    Assert.AreEqual(null, retStmt.Expression);
-                }
-            };
-        }
-
-        private static Action<Statement> CheckFuncDef(string name, Action<Parameter>[] args, Action<Statement> body, Action<Expression>[] decorators = null, Action<Expression> returnAnnotation = null) {
-            return stmt => {
-                Assert.AreEqual(typeof(FunctionDefinition), stmt.GetType());
-                var funcDef = (FunctionDefinition)stmt;
-
-                if (name != null) {
-                    Assert.AreEqual(name, funcDef.Name);
-                }
-
-                Assert.AreEqual(args.Length, funcDef.Parameters.Count);
-                for (int i = 0; i < args.Length; i++) {
-                    args[i](funcDef.Parameters[i]);
-                }
-
-                body(funcDef.Body);
-
-                if (returnAnnotation != null) {
-                    returnAnnotation(funcDef.ReturnAnnotation);
-                } else {
-                    Assert.AreEqual(null, funcDef.ReturnAnnotation);
-                }
-
-                CheckDecorators(decorators, funcDef.Decorators);
-            };
-        }
-
-        private static Action<Statement> CheckCoroutineDef(Action<Statement> checkFuncDef) {
-            return stmt => {
-                Assert.IsInstanceOfType(stmt, typeof(FunctionDefinition));
-                var funcDef = (FunctionDefinition)stmt;
-
-                Assert.IsTrue(funcDef.IsCoroutine);
-
-                checkFuncDef(stmt);
-            };
-        }
-
-        private static void CheckDecorators(Action<Expression>[] decorators, DecoratorStatement foundDecorators) {
-            if (decorators != null) {
-                Assert.AreEqual(decorators.Length, foundDecorators.Decorators.Count);
-                for (int i = 0; i < decorators.Length; i++) {
-                    decorators[i](foundDecorators.Decorators[i]);
-                }
-            } else {
-                Assert.AreEqual(null, foundDecorators);
-            }
-        }
-
-        private static Action<Statement> CheckClassDef(string name, Action<Statement> body, Action<Arg>[] bases = null, Action<Expression>[] decorators = null) {
-            return stmt => {
-                Assert.AreEqual(typeof(ClassDefinition), stmt.GetType());
-                var classDef = (ClassDefinition)stmt;
-
-                if (name != null) {
-                    Assert.AreEqual(name, classDef.Name);
-                }
-
-                if (bases != null) {
-                    Assert.AreEqual(bases.Length, classDef.Bases.Count);
-                    for (int i = 0; i < bases.Length; i++) {
-                        bases[i](classDef.Bases[i]);
-                    }
-                } else {
-                    Assert.AreEqual(0, classDef.Bases.Count);
-                }
-
-                body(classDef.Body);
-
-                CheckDecorators(decorators, classDef.Decorators);
-            };
-        }
-
-        private static Action<Parameter> CheckParameter(string name, ParameterKind kind = ParameterKind.Normal, Action<Expression> defaultValue = null, Action<Expression> annotation = null) {
-            return param => {
-                Assert.AreEqual(name, param.Name);
-                Assert.AreEqual(kind, param.Kind);
-
-                if (defaultValue != null) {
-                    defaultValue(param.DefaultValue);
-                } else {
-                    Assert.AreEqual(null, param.DefaultValue);
-                }
-
-                if (annotation != null) {
-                    annotation(param.Annotation);
-                } else {
-                    Assert.AreEqual(null, param.Annotation);
-                }
-            };
-        }
-
-        private static Action<Parameter> CheckSublistParameter(params string[] names) {
-            return param => {
-                Assert.AreEqual(typeof(SublistParameter), param.GetType());
-                var sublistParam = (SublistParameter)param;
-
-                Assert.AreEqual(names.Length, sublistParam.Tuple.Items.Count);
-                for (int i = 0; i < names.Length; i++) {
-                    Assert.AreEqual(names[i], ((NameExpression)sublistParam.Tuple.Items[i]).Name);
-                }
-            };
-        }
-
-        private static Action<Statement> CheckBinaryStmt(Action<Expression> lhs, PythonOperator op, Action<Expression> rhs) {
-            return CheckExprStmt(CheckBinaryExpression(lhs, op, rhs));
-        }
-
-        private static Action<Expression> CheckBinaryExpression(Action<Expression> lhs, PythonOperator op, Action<Expression> rhs) {
-            return expr => {
-                Assert.AreEqual(typeof(BinaryExpression), expr.GetType());
-                BinaryExpression bin = (BinaryExpression)expr;
-                Assert.AreEqual(bin.Operator, op);
-                lhs(bin.Left);
-                rhs(bin.Right);
-            };
-        }
-
-        private static Action<Statement> CheckUnaryStmt(PythonOperator op, Action<Expression> value) {
-            return CheckExprStmt(CheckUnaryExpression(op, value));
-        }
-
-        private static Action<Expression> CheckUnaryExpression(PythonOperator op, Action<Expression> value) {
-            return expr => {
-                Assert.AreEqual(typeof(UnaryExpression), expr.GetType());
-                var unary = (UnaryExpression)expr;
-                Assert.AreEqual(unary.Op, op);
-                value(unary.Expression);
-            };
-        }
-
-        private static Action<Statement> CheckBackquoteStmt(Action<Expression> value) {
-            return CheckExprStmt(CheckBackquoteExpr(value));
-        }
-
-        private static Action<Expression> CheckBackquoteExpr(Action<Expression> value) {
-            return expr => {
-                Assert.AreEqual(typeof(BackQuoteExpression), expr.GetType());
-                var bq = (BackQuoteExpression)expr;
-                value(bq.Expression);
-            };
-        }
-
-        private static Action<Expression> CheckAwaitExpression(Action<Expression> value) {
-            return expr => {
-                Assert.IsInstanceOfType(expr, typeof(AwaitExpression));
-                var await = (AwaitExpression)expr;
-                value(await.Expression);
-            };
-        }
-        private static Action<Expression> CheckAndExpression(Action<Expression> lhs, Action<Expression> rhs) {
-            return expr => {
-                Assert.AreEqual(typeof(AndExpression), expr.GetType());
-                AndExpression bin = (AndExpression)expr;
-                lhs(bin.Left);
-                rhs(bin.Right);
-            };
-        }
-
-        private static Action<Expression> CheckOrExpression(Action<Expression> lhs, Action<Expression> rhs) {
-            return expr => {
-                Assert.AreEqual(typeof(OrExpression), expr.GetType());
-                OrExpression bin = (OrExpression)expr;
-                lhs(bin.Left);
-                rhs(bin.Right);
-            };
-        }
-
-        private static Action<Statement> CheckCallStmt(Action<Expression> target, params Action<Arg>[] args) {
-            return CheckExprStmt(CheckCallExpression(target, args));
-        }
-
-        private static Action<Expression> CheckCallExpression(Action<Expression> target, params Action<Arg>[] args) {
-            return expr => {
-                Assert.AreEqual(typeof(CallExpression), expr.GetType());
-                var call = (CallExpression)expr;
-                target(call.Target);
-
-                Assert.AreEqual(args.Length, call.Args.Count);
-                for (int i = 0; i < args.Length; i++) {
-                    args[i](call.Args[i]);
-                }
-            };
-        }
-
-        private static Action<Expression> DictItem(Action<Expression> key, Action<Expression> value) {
-            return CheckSlice(key, value);
-        }
-
-        private static Action<Expression> CheckSlice(Action<Expression> start, Action<Expression> stop, Action<Expression> step = null) {
-            return expr => {
-                Assert.AreEqual(typeof(SliceExpression), expr.GetType());
-                var slice = (SliceExpression)expr;
-
-                if (start != null) {
-                    start(slice.SliceStart);
-                } else {
-                    Assert.AreEqual(null, slice.SliceStart);
-                }
-
-                if (stop != null) {
-                    stop(slice.SliceStop);
-                } else {
-                    Assert.AreEqual(null, slice.SliceStop);
-                }
-
-                if (step != null) {
-                    step(slice.SliceStep);
-                } else {
-                    Assert.AreEqual(null, slice.SliceStep);
-                }
-            };
-        }
-
-        private static Action<Statement> CheckMemberStmt(Action<Expression> target, string name) {
-            return CheckExprStmt(CheckMemberExpr(target, name));
-        }
-
-        private static Action<Expression> CheckMemberExpr(Action<Expression> target, string name) {
-            return expr => {
-                Assert.IsInstanceOfType(expr, typeof(MemberExpression));
-                var member = (MemberExpression)expr;
-                Assert.AreEqual(name, member.Name);
-                target(member.Target);
-            };
-        }
-
-        private static Action<Arg> CheckArg(string name) {
-            return expr => {
-                Assert.AreEqual(null, expr.Name);
-                Assert.AreEqual(typeof(NameExpression), expr.Expression.GetType());
-                var nameExpr = (NameExpression)expr.Expression;
-                Assert.AreEqual(nameExpr.Name, name);
-            };
-        }
-
-
-        private static Action<Arg> CheckNamedArg(string argName, Action<Expression> value) {
-            return expr => {
-                Assert.AreEqual(argName, expr.Name);
-                value(expr.Expression);
-            };
-        }
-
-
-        private static Action<Expression> CheckNameExpr(string name) {
-            return expr => {
-                Assert.AreEqual(typeof(NameExpression), expr.GetType());
-                var nameExpr = (NameExpression)expr;
-                Assert.AreEqual(nameExpr.Name, name);
-            };
-        }
-
-        private static Action<Statement> CheckNameStmt(string name) {
-            return CheckExprStmt(CheckNameExpr(name));
-        }
-
-        private static Action<Arg> PositionalArg(Action<Expression> value) {
-            return arg => {
-                Assert.AreEqual(true, String.IsNullOrEmpty(arg.Name));
-                value(arg.Expression);
-            };
-        }
-
-        private static Action<Arg> NamedArg(string name, Action<Expression> value) {
-            return arg => {
-                Assert.AreEqual(name, arg.Name);
-                value(arg.Expression);
-            };
-        }
-
-        private static Action<Arg> ListArg(Action<Expression> value) {
-            return NamedArg("*", value);
-        }
-
-        private static Action<Arg> DictArg(Action<Expression> value) {
-            return NamedArg("**", value);
-        }
-
-        private static Action<Statement> CheckIndexStmt(Action<Expression> target, Action<Expression> index) {
-            return CheckExprStmt(CheckIndexExpression(target, index));
-        }
-
-        private static Action<Expression> CheckIndexExpression(Action<Expression> target, Action<Expression> index) {
-            return expr => {
-                Assert.AreEqual(typeof(IndexExpression), expr.GetType());
-                var indexExpr = (IndexExpression)expr;
-                target(indexExpr.Target);
-                index(indexExpr.Index);
-            };
-        }
-
-        private static Action<Statement> CheckDictionaryStmt(params Action<SliceExpression>[] items) {
-            return CheckExprStmt(CheckDictionaryExpr(items));
-        }
-
-        private static Action<Expression> CheckDictionaryExpr(params Action<SliceExpression>[] items) {
-            return expr => {
-                Assert.AreEqual(typeof(DictionaryExpression), expr.GetType());
-                var dictExpr = (DictionaryExpression)expr;
-                Assert.AreEqual(items.Length, dictExpr.Items.Count);
-
-                for (int i = 0; i < dictExpr.Items.Count; i++) {
-                    items[i](dictExpr.Items[i]);
-                }
-            };
-        }
-
-        private static Action<Statement> CheckTupleStmt(params Action<Expression>[] items) {
-            return CheckExprStmt(CheckTupleExpr(items));
-        }
-
-        private static Action<Expression> CheckTupleExpr(params Action<Expression>[] items) {
-            return expr => {
-                Assert.AreEqual(typeof(TupleExpression), expr.GetType());
-                var tupleExpr = (TupleExpression)expr;
-                Assert.AreEqual(items.Length, tupleExpr.Items.Count);
-
-                for (int i = 0; i < tupleExpr.Items.Count; i++) {
-                    items[i](tupleExpr.Items[i]);
-                }
-            };
-        }
-
-        private static Action<Expression> CheckListExpr(params Action<Expression>[] items) {
-            return expr => {
-                Assert.AreEqual(typeof(ListExpression), expr.GetType());
-                var listExpr = (ListExpression)expr;
-                Assert.AreEqual(items.Length, listExpr.Items.Count);
-
-                for (int i = 0; i < listExpr.Items.Count; i++) {
-                    items[i](listExpr.Items[i]);
-                }
-            };
-        }
-
-        private static Action<Statement> CheckAssignment(Action<Expression> lhs, Action<Expression> rhs) {
-            return CheckAssignment(new[] { lhs }, rhs);
-        }
-
-        private static Action<Statement> CheckAssignment(Action<Expression>[] lhs, Action<Expression> rhs) {
-            return expr => {
-                Assert.AreEqual(typeof(AssignmentStatement), expr.GetType());
-                var assign = (AssignmentStatement)expr;
-
-                Assert.AreEqual(assign.Left.Count, lhs.Length);
-                for (int i = 0; i < lhs.Length; i++) {
-                    lhs[i](assign.Left[i]);
-                }
-                rhs(assign.Right);
-            };
-        }
-
-        private static Action<Expression> CheckErrorExpr() {
-            return expr => {
-                Assert.AreEqual(typeof(ErrorExpression), expr.GetType());
-            };
-        }
-
-        private static Action<Statement> CheckErrorStmt() {
-            return expr => {
-                Assert.AreEqual(typeof(ErrorStatement), expr.GetType());
-            };
-        }
-
-        private static Action<Statement> CheckEmptyStmt() {
-            return expr => {
-                Assert.AreEqual(typeof(EmptyStatement), expr.GetType());
-            };
-        }
-
-        private static Action<Statement> CheckBreakStmt() {
-            return expr => {
-                Assert.AreEqual(typeof(BreakStatement), expr.GetType());
-            };
-        }
-
-        private static Action<Statement> CheckContinueStmt() {
-            return expr => {
-                Assert.AreEqual(typeof(ContinueStatement), expr.GetType());
-            };
-        }
-
-        private static Action<Statement> CheckAssignment(Action<Expression> lhs, PythonOperator op, Action<Expression> rhs) {
-            return stmt => {
-                Assert.AreEqual(typeof(AugmentedAssignStatement), stmt.GetType());
-                var assign = (AugmentedAssignStatement)stmt;
-
-                Assert.AreEqual(assign.Operator, op);
-
-                lhs(assign.Left);
-                rhs(assign.Right);
-            };
-        }
-
-        private Action<Statement> CheckExecStmt(Action<Expression> code, Action<Expression> globals = null, Action<Expression> locals = null) {
-            return stmt => {
-                Assert.AreEqual(typeof(ExecStatement), stmt.GetType());
-                var exec = (ExecStatement)stmt;
-
-                code(exec.Code);
-                if (globals != null) {
-                    globals(exec.Globals);
-                } else {
-                    Assert.AreEqual(null, exec.Globals);
-                }
-
-                if (locals != null) {
-                    locals(exec.Locals);
-                } else {
-                    Assert.AreEqual(null, exec.Locals);
-                }
-            };
-        }
-
-        private Action<Statement> CheckWithStmt(Action<Expression> expr, Action<Statement> body) {
-            return CheckWithStmt(expr, null, body);
-        }
-
-        private Action<Statement> CheckWithStmt(Action<Expression> expr, Action<Expression> target, Action<Statement> body) {
-            return CheckWithStmt(new[] { expr }, new[] { target }, body);
-        }
-
-        private Action<Statement> CheckWithStmt(Action<Expression>[] expr, Action<Statement> body) {
-            return CheckWithStmt(expr, new Action<Expression>[expr.Length], body);
-        }
-
-        private Action<Statement> CheckWithStmt(Action<Expression>[] expr, Action<Expression>[] target, Action<Statement> body) {
-            return stmt => {
-                Assert.AreEqual(typeof(WithStatement), stmt.GetType());
-                var with = (WithStatement)stmt;
-
-                Assert.AreEqual(expr.Length, with.Items.Count);
-                for (int i = 0; i < with.Items.Count; i++) {
-                    expr[i](with.Items[i].ContextManager);
-
-                    if (target[i] != null) {
-                        target[i](with.Items[i].Variable);
-                    } else {
-                        Assert.AreEqual(null, with.Items[0].Variable);
-                    }
-                }
-
-                body(with.Body);
-            };
-        }
-
-        private Action<Statement> CheckAsyncWithStmt(Action<Statement> checkWithStmt) {
-            return stmt => {
-                Assert.IsInstanceOfType(stmt, typeof(WithStatement));
-                var withStmt = (WithStatement)stmt;
-
-                Assert.IsTrue(withStmt.IsAsync);
-
-                checkWithStmt(stmt);
-            };
-        }
-
-        private static Action<Expression> CheckConstant(object value, string expectedRepr = null, PythonLanguageVersion ver = PythonLanguageVersion.V27) {
-            return expr => {
-                Assert.AreEqual(typeof(ConstantExpression), expr.GetType());
-
-                if (value is byte[]) {
-                    Assert.AreEqual(typeof(AsciiString), ((ConstantExpression)expr).Value.GetType());
-                    byte[] b1 = (byte[])value;
-                    byte[] b2 = ((AsciiString)((ConstantExpression)expr).Value).Bytes;
-                    Assert.AreEqual(b1.Length, b2.Length);
-
-                    for (int i = 0; i < b1.Length; i++) {
-                        Assert.AreEqual(b1[i], b2[i]);
-                    }
-                } else {
-                    Assert.AreEqual(value, ((ConstantExpression)expr).Value);
-                }
-
-                if (expectedRepr != null) {
-                    Assert.AreEqual(expectedRepr, ((ConstantExpression)expr).GetConstantRepr(ver));
-                }
-            };
-        }
-
-        private Action<Statement> CheckDelStmt(params Action<Expression>[] deletes) {
-            return stmt => {
-                Assert.AreEqual(typeof(DelStatement), stmt.GetType());
-                var del = (DelStatement)stmt;
-
-                Assert.AreEqual(deletes.Length, del.Expressions.Count);
-                for (int i = 0; i < deletes.Length; i++) {
-                    deletes[i](del.Expressions[i]);
-                }
-            };
-        }
-
-        private Action<Expression> CheckParenExpr(Action<Expression> value) {
-            return expr => {
-                Assert.AreEqual(typeof(ParenthesisExpression), expr.GetType());
-                var paren = (ParenthesisExpression)expr;
-
-                value(paren.Expression);
-            };
-        }
-
-        private Action<Expression> CheckStarExpr(Action<Expression> value) {
-            return expr => {
-                Assert.AreEqual(typeof(StarredExpression), expr.GetType());
-                var starred = (StarredExpression)expr;
-
-                value(starred.Expression);
-            };
-        }
-
-        private Action<Statement> CheckGlobal(params string[] names) {
-            return stmt => {
-                Assert.AreEqual(typeof(GlobalStatement), stmt.GetType());
-                var global = (GlobalStatement)stmt;
-
-                Assert.AreEqual(names.Length, global.Names.Count);
-                for (int i = 0; i < names.Length; i++) {
-                    Assert.AreEqual(names[i], global.Names[i].Name);
-                }
-            };
-        }
-
-        private Action<Statement> CheckNonlocal(params string[] names) {
-            return stmt => {
-                Assert.AreEqual(typeof(NonlocalStatement), stmt.GetType());
-                var nonlocal = (NonlocalStatement)stmt;
-
-                Assert.AreEqual(names.Length, nonlocal.Names.Count);
-                for (int i = 0; i < names.Length; i++) {
-                    Assert.AreEqual(names[i], nonlocal.Names[i].Name);
-                }
-            };
-        }
-
-        private Action<Statement> CheckStrOrBytesStmt(PythonLanguageVersion version, string str) {
-            return CheckExprStmt(CheckStrOrBytes(version, str));
-        }
-
-        private Action<Expression> CheckStrOrBytes(PythonLanguageVersion version, string str) {
-            return expr => {
-                if (version.Is2x()) {
-                    CheckConstant(ToBytes(str));
-                } else {
-                    CheckConstant(str);
-                }
-            };
-        }
-
-        private Action<Statement> CheckYieldStmt(Action<Expression> value) {
-            return CheckExprStmt(CheckYieldExpr(value));
-        }
-
-        private Action<Expression> CheckYieldExpr(Action<Expression> value) {
-            return expr => {
-                Assert.AreEqual(typeof(YieldExpression), expr.GetType());
-                var yield = (YieldExpression)expr;
-
-                value(yield.Expression);
-            };
-        }
-
-        private Action<Statement> CheckYieldFromStmt(Action<Expression> value) {
-            return CheckExprStmt(CheckYieldFromExpr(value));
-        }
-
-        private Action<Expression> CheckYieldFromExpr(Action<Expression> value) {
-            return expr => {
-                Assert.AreEqual(typeof(YieldFromExpression), expr.GetType());
-                var yield = (YieldFromExpression)expr;
-
-                value(yield.Expression);
-            };
-        }
-
-        private Action<Expression> CheckListComp(Action<Expression> item, params Action<ComprehensionIterator>[] iterators) {
-            return expr => {
-                Assert.AreEqual(typeof(ListComprehension), expr.GetType());
-                var listComp = (ListComprehension)expr;
-
-                Assert.AreEqual(iterators.Length, listComp.Iterators.Count);
-
-                item(listComp.Item);
-                for (int i = 0; i < iterators.Length; i++) {
-                    iterators[i](listComp.Iterators[i]);
-                }
-            };
-        }
-
-        private Action<Expression> CheckGeneratorComp(Action<Expression> item, params Action<ComprehensionIterator>[] iterators) {
-            return expr => {
-                Assert.AreEqual(typeof(GeneratorExpression), expr.GetType());
-                var listComp = (GeneratorExpression)expr;
-
-                Assert.AreEqual(iterators.Length, listComp.Iterators.Count);
-
-                item(listComp.Item);
-                for (int i = 0; i < iterators.Length; i++) {
-                    iterators[i](listComp.Iterators[i]);
-                }
-            };
-        }
-
-        private Action<Expression> CheckDictComp(Action<Expression> key, Action<Expression> value, params Action<ComprehensionIterator>[] iterators) {
-            return expr => {
-                Assert.AreEqual(typeof(DictionaryComprehension), expr.GetType());
-                var dictComp = (DictionaryComprehension)expr;
-
-                Assert.AreEqual(iterators.Length, dictComp.Iterators.Count);
-
-                key(dictComp.Key);
-                value(dictComp.Value);
-
-                for (int i = 0; i < iterators.Length; i++) {
-                    iterators[i](dictComp.Iterators[i]);
-                }
-            };
-        }
-
-        private Action<Expression> CheckSetComp(Action<Expression> item, params Action<ComprehensionIterator>[] iterators) {
-            return expr => {
-                Assert.AreEqual(typeof(SetComprehension), expr.GetType());
-                var setComp = (SetComprehension)expr;
-
-                Assert.AreEqual(iterators.Length, setComp.Iterators.Count);
-
-                item(setComp.Item);
-
-                for (int i = 0; i < iterators.Length; i++) {
-                    iterators[i](setComp.Iterators[i]);
-                }
-            };
-        }
-
-        private Action<Expression> CheckSetLiteral(params Action<Expression>[] values) {
-            return expr => {
-                Assert.AreEqual(typeof(SetExpression), expr.GetType());
-                var setLiteral = (SetExpression)expr;
-
-                Assert.AreEqual(values.Length, setLiteral.Items.Count);
-                for (int i = 0; i < values.Length; i++) {
-                    values[i](setLiteral.Items[i]);
-                }
-            };
-        }
-
-
-        private Action<ComprehensionIterator> CompFor(Action<Expression> lhs, Action<Expression> list) {
-            return iter => {
-                Assert.AreEqual(typeof(ComprehensionFor), iter.GetType());
-                var forIter = (ComprehensionFor)iter;
-
-                lhs(forIter.Left);
-                list(forIter.List);
-            };
-        }
-
-        private Action<ComprehensionIterator> CompIf(Action<Expression> test) {
-            return iter => {
-                Assert.AreEqual(typeof(ComprehensionIf), iter.GetType());
-                var ifIter = (ComprehensionIf)iter;
-
-                test(ifIter.Test);
-            };
-        }
-
-        private byte[] ToBytes(string str) {
-            byte[] res = new byte[str.Length];
-            for (int i = 0; i < str.Length; i++) {
-                res[i] = (byte)str[i];
-            }
-            return res;
-        }
-
-        private static Action<Expression> IgnoreExpr() {
-            return expr => { };
-        }
-
-        private static Action<Statement> IgnoreStmt() {
-            return stmt => { };
-        }
-
-        private static Action<Parameter>[] NoParameters = new Action<Parameter>[0];
-
-        private static void CollectFiles(string dir, List<string> files, IEnumerable<string> exceptions = null) {
-            foreach (string file in Directory.GetFiles(dir)) {
-                if (file.EndsWith(".py", StringComparison.OrdinalIgnoreCase)) {
-                    files.Add(file);
-                }
-            }
-            foreach (string nestedDir in Directory.GetDirectories(dir)) {
-                if (exceptions == null || !exceptions.Contains(Path.GetFileName(nestedDir))) {
-                    CollectFiles(nestedDir, files, exceptions);
-                }
-            }
-        }
-
-        #endregion
-    }
-}
-=======
-﻿extern alias analysis;
-/* ****************************************************************************
-*
-* Copyright (c) Microsoft Corporation. 
-*
-* This source code is subject to terms and conditions of the Apache License, Version 2.0. A 
-* copy of the license can be found in the License.html file at the root of this distribution. If 
-* you cannot locate the Apache License, Version 2.0, please send an email to 
-* vspython@microsoft.com. By using this source code in any fashion, you are agreeing to be bound 
-* by the terms of the Apache License, Version 2.0.
-*
-* You must not remove this notice, or any other, from this software.
-*
-* ***************************************************************************/
-
-using System;
-using System.Collections.Generic;
-using System.Diagnostics;
-using System.IO;
-using System.Linq;
-using System.Numerics;
-using System.Text;
-using System.Threading.Tasks;
-using analysis::Microsoft.PythonTools.Analysis.Analyzer;
-using Microsoft.PythonTools.Parsing;
-using Microsoft.PythonTools.Parsing.Ast;
-using Microsoft.VisualStudio.TestTools.UnitTesting;
-using Microsoft.VisualStudioTools;
-using TestUtilities;
-using TestUtilities.Python;
-
-namespace AnalysisTests {
-    /// <summary>
-    /// Test cases for parser written in a continuation passing style.
-    /// </summary>
-    [TestClass]
-    public class ParserTests {
-        [ClassInitialize]
-        public static void DoDeployment(TestContext context) {
-            AssertListener.Initialize();
-            // Don't deploy test data because we read directly from the source.
-            PythonTestData.Deploy(includeTestData: false);
-        }
-
-        internal static readonly PythonLanguageVersion[] AllVersions = new[] { PythonLanguageVersion.V24, PythonLanguageVersion.V25, PythonLanguageVersion.V26, PythonLanguageVersion.V27, PythonLanguageVersion.V30, PythonLanguageVersion.V31, PythonLanguageVersion.V32, PythonLanguageVersion.V33, PythonLanguageVersion.V34, PythonLanguageVersion.V35 };
-        internal static readonly PythonLanguageVersion[] V25AndUp = AllVersions.Where(v => v >= PythonLanguageVersion.V25).ToArray();
-        internal static readonly PythonLanguageVersion[] V26AndUp = AllVersions.Where(v => v >= PythonLanguageVersion.V26).ToArray();
-        internal static readonly PythonLanguageVersion[] V27AndUp = AllVersions.Where(v => v >= PythonLanguageVersion.V27).ToArray();
-        internal static readonly PythonLanguageVersion[] V2Versions = AllVersions.Where(v => v <= PythonLanguageVersion.V27).ToArray();
-        internal static readonly PythonLanguageVersion[] V24_V26Versions = AllVersions.Where(v => v <= PythonLanguageVersion.V26).ToArray();
-        internal static readonly PythonLanguageVersion[] V24_V25Versions = AllVersions.Where(v => v <= PythonLanguageVersion.V25).ToArray();
-        internal static readonly PythonLanguageVersion[] V25_V27Versions = AllVersions.Where(v => v >= PythonLanguageVersion.V25 && v <= PythonLanguageVersion.V27).ToArray();
-        internal static readonly PythonLanguageVersion[] V26_V27Versions = AllVersions.Where(v => v >= PythonLanguageVersion.V26 && v <= PythonLanguageVersion.V27).ToArray();
-        internal static readonly PythonLanguageVersion[] V30_V32Versions = AllVersions.Where(v => v >= PythonLanguageVersion.V30 && v <= PythonLanguageVersion.V32).ToArray();
-        internal static readonly PythonLanguageVersion[] V3Versions = AllVersions.Where(v => v >= PythonLanguageVersion.V30).ToArray();
-        internal static readonly PythonLanguageVersion[] V33AndUp = AllVersions.Where(v => v >= PythonLanguageVersion.V33).ToArray();
-        internal static readonly PythonLanguageVersion[] V35AndUp = AllVersions.Where(v => v >= PythonLanguageVersion.V35).ToArray();
-
-        #region Test Cases
-
-        [TestMethod, Priority(0)]
-        public void MixedWhiteSpace() {
-            // mixed, but in different blocks, which is ok
-            ParseErrors("MixedWhitespace1.py", PythonLanguageVersion.V27, Severity.Error);
-
-            // mixed in the same block, tabs first
-            ParseErrors("MixedWhitespace2.py", PythonLanguageVersion.V27, Severity.Error, new ErrorInfo("inconsistent whitespace", 293, 13, 32, 302, 14, 9));
-
-            // mixed in same block, spaces first
-            ParseErrors("MixedWhitespace3.py", PythonLanguageVersion.V27, Severity.Error, new ErrorInfo("inconsistent whitespace", 285, 13, 24, 287, 14, 2));
-
-            // mixed on same line, spaces first
-            ParseErrors("MixedWhitespace4.py", PythonLanguageVersion.V27, Severity.Error);
-
-            // mixed on same line, tabs first
-            ParseErrors("MixedWhitespace5.py", PythonLanguageVersion.V27, Severity.Error);
-
-            // mixed on a comment line - should not crash
-            ParseErrors("MixedWhitespace6.py", PythonLanguageVersion.V27, Severity.Error, new ErrorInfo("inconsistent whitespace", 126, 8, 17, 128, 9, 2));
-        }
-
-        [TestMethod, Priority(0)]
-        public void Errors() {
-            foreach (var version in V30_V32Versions) {
-                ParseErrors("Errors3x.py",
-                    version,
-                    new ErrorInfo("no binding for nonlocal '__class__' found", 23, 2, 14, 32, 2, 23)
-                );
-            }
-
-            ParseErrors("AllErrors.py",
-                PythonLanguageVersion.V24,
-                new ErrorInfo("future statement does not support import *", 0, 1, 1, 24, 1, 25),
-                new ErrorInfo("future feature is not defined: *", 0, 1, 1, 24, 1, 25),
-                new ErrorInfo("not a chance", 26, 2, 1, 55, 2, 30),
-                new ErrorInfo("future feature is not defined: unknown", 57, 3, 1, 87, 3, 31),
-                new ErrorInfo("default value must be specified here", 106, 5, 16, 107, 5, 17),
-                new ErrorInfo("non-keyword arg after keyword arg", 134, 8, 12, 135, 8, 13),
-                new ErrorInfo("only one * allowed", 147, 9, 10, 149, 9, 12),
-                new ErrorInfo("only one ** allowed", 162, 10, 11, 165, 10, 14),
-                new ErrorInfo("keywords must come before ** args", 180, 11, 13, 186, 11, 19),
-                new ErrorInfo("unexpected token 'pass'", 197, 14, 1, 201, 14, 5),
-                new ErrorInfo("unexpected token '42'", 217, 17, 11, 219, 17, 13),
-                new ErrorInfo("unexpected token '42'", 251, 20, 10, 253, 20, 12),
-                new ErrorInfo("'break' outside loop", 278, 25, 1, 283, 25, 6),
-                new ErrorInfo("'continue' not properly in loop", 285, 26, 1, 293, 26, 9),
-                new ErrorInfo("print statement expected expression to be printed", 297, 28, 1, 311, 28, 15),
-                new ErrorInfo("'continue' not supported inside 'finally' clause", 374, 34, 9, 382, 34, 17),
-                new ErrorInfo("expected expression after del", 386, 36, 1, 389, 36, 4),
-                new ErrorInfo("can't delete binary operator", 396, 37, 5, 399, 37, 8),
-                new ErrorInfo("can't delete unary operator", 405, 38, 5, 407, 38, 7),
-                new ErrorInfo("can't delete or expression", 413, 39, 5, 421, 39, 13),
-                new ErrorInfo("can't delete and expression", 427, 40, 5, 436, 40, 14),
-                new ErrorInfo("can't delete dictionary display", 442, 41, 5, 444, 41, 7),
-                new ErrorInfo("can't delete literal", 450, 42, 5, 454, 42, 9),
-                new ErrorInfo("can't delete literal", 460, 43, 5, 464, 43, 9),
-                new ErrorInfo("can't assign to literal", 468, 45, 1, 472, 45, 5),
-                new ErrorInfo("can't assign to literal", 482, 46, 1, 486, 46, 5),
-                new ErrorInfo("'return' outside function", 498, 48, 1, 504, 48, 7),
-                new ErrorInfo("'return' with argument inside generator", 539, 53, 5, 548, 53, 14),
-                new ErrorInfo("misplaced yield", 552, 55, 1, 557, 55, 6),
-                new ErrorInfo("'return' with argument inside generator", 581, 59, 5, 590, 59, 14),
-                new ErrorInfo("'return' with argument inside generator", 596, 60, 5, 606, 60, 15),
-                new ErrorInfo("invalid syntax", 657, 68, 5, 658, 68, 6),
-                new ErrorInfo("invalid syntax", 661, 68, 9, 662, 68, 10),
-                new ErrorInfo("illegal expression for augmented assignment", 674, 70, 1, 676, 70, 3),
-                new ErrorInfo("missing module name", 692, 72, 6, 698, 72, 12),
-                new ErrorInfo("from __future__ imports must occur at the beginning of the file", 749, 78, 1, 780, 78, 32),
-                new ErrorInfo("unexpected token 'blazzz'", 797, 82, 10, 803, 82, 16),
-                new ErrorInfo("invalid syntax, from cause not allowed in 2.x.", 837, 87, 11, 845, 87, 19),
-                new ErrorInfo("invalid syntax, class decorators require 2.6 or later.", 861, 93, 1, 866, 93, 6),
-                new ErrorInfo("invalid syntax, parameter annotations require 3.x", 890, 96, 8, 894, 96, 12),
-                new ErrorInfo("default value must be specified here", 924, 99, 15, 925, 99, 16),
-                new ErrorInfo("positional parameter after * args not allowed", 953, 102, 13, 959, 102, 19),
-                new ErrorInfo("duplicate * args arguments", 987, 105, 13, 988, 105, 14),
-                new ErrorInfo("duplicate * args arguments", 1017, 108, 13, 1018, 108, 14),
-                new ErrorInfo("unexpected token ','", 1045, 111, 11, 1046, 111, 12),
-                new ErrorInfo("unexpected token '42'", 1107, 117, 11, 1109, 117, 13),
-                new ErrorInfo("duplicate argument 'abc' in function definition", 1143, 120, 12, 1146, 120, 15),
-                new ErrorInfo("duplicate argument 'abc' in function definition", 1177, 123, 16, 1180, 123, 19),
-                new ErrorInfo("unexpected token '42'", 1208, 127, 7, 1210, 127, 9),
-                new ErrorInfo("default 'except' must be last", 1242, 132, 1, 1248, 132, 7),
-                new ErrorInfo("'as' requires Python 2.6 or later", 1328, 139, 18, 1330, 139, 20),
-                new ErrorInfo("invalid syntax", 1398, 147, 2, 1403, 147, 7),
-                new ErrorInfo("invalid syntax", 1404, 147, 8, 1409, 147, 13),
-                new ErrorInfo("unexpected token 'b'", 1417, 148, 7, 1418, 148, 8),
-                new ErrorInfo("invalid syntax", 1431, 149, 7, 1433, 149, 9),
-                new ErrorInfo("invalid syntax", 1431, 149, 7, 1433, 149, 9),
-                new ErrorInfo("invalid syntax", 1436, 150, 2, 1441, 150, 7),
-                new ErrorInfo("invalid syntax", 1442, 150, 8, 1444, 150, 10),
-                new ErrorInfo("invalid syntax", 1451, 152, 4, 1453, 152, 6),
-                new ErrorInfo("expected name", 1459, 154, 3, 1461, 154, 5),
-                new ErrorInfo("unexpected token '42'", 1476, 156, 7, 1478, 156, 9),
-                new ErrorInfo("invalid syntax, set literals require Python 2.7 or later.", 1511, 160, 12, 1512, 160, 13),
-                new ErrorInfo("invalid syntax, set literals require Python 2.7 or later.", 1521, 161, 7, 1522, 161, 8)
-            );
-
-            ParseErrors("AllErrors.py",
-                PythonLanguageVersion.V25,
-                new ErrorInfo("future statement does not support import *", 0, 1, 1, 24, 1, 25),
-                new ErrorInfo("future feature is not defined: *", 0, 1, 1, 24, 1, 25),
-                new ErrorInfo("not a chance", 26, 2, 1, 55, 2, 30),
-                new ErrorInfo("future feature is not defined: unknown", 57, 3, 1, 87, 3, 31),
-                new ErrorInfo("default value must be specified here", 106, 5, 16, 107, 5, 17),
-                new ErrorInfo("non-keyword arg after keyword arg", 134, 8, 12, 135, 8, 13),
-                new ErrorInfo("only one * allowed", 147, 9, 10, 149, 9, 12),
-                new ErrorInfo("only one ** allowed", 162, 10, 11, 165, 10, 14),
-                new ErrorInfo("keywords must come before ** args", 180, 11, 13, 186, 11, 19),
-                new ErrorInfo("unexpected token 'pass'", 197, 14, 1, 201, 14, 5),
-                new ErrorInfo("unexpected token '42'", 217, 17, 11, 219, 17, 13),
-                new ErrorInfo("unexpected token '42'", 251, 20, 10, 253, 20, 12),
-                new ErrorInfo("'break' outside loop", 278, 25, 1, 283, 25, 6),
-                new ErrorInfo("'continue' not properly in loop", 285, 26, 1, 293, 26, 9),
-                new ErrorInfo("print statement expected expression to be printed", 297, 28, 1, 311, 28, 15),
-                new ErrorInfo("'continue' not supported inside 'finally' clause", 374, 34, 9, 382, 34, 17),
-                new ErrorInfo("expected expression after del", 386, 36, 1, 389, 36, 4),
-                new ErrorInfo("can't delete binary operator", 396, 37, 5, 399, 37, 8),
-                new ErrorInfo("can't delete unary operator", 405, 38, 5, 407, 38, 7),
-                new ErrorInfo("can't delete or expression", 413, 39, 5, 421, 39, 13),
-                new ErrorInfo("can't delete and expression", 427, 40, 5, 436, 40, 14),
-                new ErrorInfo("can't delete dictionary display", 442, 41, 5, 444, 41, 7),
-                new ErrorInfo("can't delete literal", 450, 42, 5, 454, 42, 9),
-                new ErrorInfo("can't delete literal", 460, 43, 5, 464, 43, 9),
-                new ErrorInfo("can't assign to literal", 468, 45, 1, 472, 45, 5),
-                new ErrorInfo("can't assign to literal", 482, 46, 1, 486, 46, 5),
-                new ErrorInfo("'return' outside function", 498, 48, 1, 504, 48, 7),
-                new ErrorInfo("'return' with argument inside generator", 539, 53, 5, 548, 53, 14),
-                new ErrorInfo("misplaced yield", 552, 55, 1, 557, 55, 6),
-                new ErrorInfo("'return' with argument inside generator", 581, 59, 5, 590, 59, 14),
-                new ErrorInfo("'return' with argument inside generator", 596, 60, 5, 606, 60, 15),
-                new ErrorInfo("invalid syntax", 657, 68, 5, 658, 68, 6),
-                new ErrorInfo("invalid syntax", 661, 68, 9, 662, 68, 10),
-                new ErrorInfo("illegal expression for augmented assignment", 674, 70, 1, 676, 70, 3),
-                new ErrorInfo("missing module name", 692, 72, 6, 698, 72, 12),
-                new ErrorInfo("from __future__ imports must occur at the beginning of the file", 749, 78, 1, 780, 78, 32),
-                new ErrorInfo("unexpected token 'blazzz'", 797, 82, 10, 803, 82, 16),
-                new ErrorInfo("invalid syntax, from cause not allowed in 2.x.", 837, 87, 11, 845, 87, 19),
-                new ErrorInfo("invalid syntax, class decorators require 2.6 or later.", 861, 93, 1, 866, 93, 6),
-                new ErrorInfo("invalid syntax, parameter annotations require 3.x", 890, 96, 8, 894, 96, 12),
-                new ErrorInfo("default value must be specified here", 924, 99, 15, 925, 99, 16),
-                new ErrorInfo("positional parameter after * args not allowed", 953, 102, 13, 959, 102, 19),
-                new ErrorInfo("duplicate * args arguments", 987, 105, 13, 988, 105, 14),
-                new ErrorInfo("duplicate * args arguments", 1017, 108, 13, 1018, 108, 14),
-                new ErrorInfo("unexpected token ','", 1045, 111, 11, 1046, 111, 12),
-                new ErrorInfo("unexpected token '42'", 1107, 117, 11, 1109, 117, 13),
-                new ErrorInfo("duplicate argument 'abc' in function definition", 1143, 120, 12, 1146, 120, 15),
-                new ErrorInfo("duplicate argument 'abc' in function definition", 1177, 123, 16, 1180, 123, 19),
-                new ErrorInfo("unexpected token '42'", 1208, 127, 7, 1210, 127, 9),
-                new ErrorInfo("default 'except' must be last", 1242, 132, 1, 1248, 132, 7),
-                new ErrorInfo("'as' requires Python 2.6 or later", 1328, 139, 18, 1330, 139, 20),
-                new ErrorInfo("invalid syntax", 1398, 147, 2, 1403, 147, 7),
-                new ErrorInfo("invalid syntax", 1404, 147, 8, 1409, 147, 13),
-                new ErrorInfo("unexpected token 'b'", 1417, 148, 7, 1418, 148, 8),
-                new ErrorInfo("invalid syntax", 1431, 149, 7, 1433, 149, 9),
-                new ErrorInfo("invalid syntax", 1431, 149, 7, 1433, 149, 9),
-                new ErrorInfo("invalid syntax", 1436, 150, 2, 1441, 150, 7),
-                new ErrorInfo("invalid syntax", 1442, 150, 8, 1444, 150, 10),
-                new ErrorInfo("invalid syntax", 1451, 152, 4, 1453, 152, 6),
-                new ErrorInfo("expected name", 1459, 154, 3, 1461, 154, 5),
-                new ErrorInfo("unexpected token '42'", 1476, 156, 7, 1478, 156, 9),
-                new ErrorInfo("invalid syntax, set literals require Python 2.7 or later.", 1511, 160, 12, 1512, 160, 13),
-                new ErrorInfo("invalid syntax, set literals require Python 2.7 or later.", 1521, 161, 7, 1522, 161, 8)
-            );
-
-            ParseErrors("AllErrors.py",
-                PythonLanguageVersion.V26,
-                new ErrorInfo("future statement does not support import *", 0, 1, 1, 24, 1, 25),
-                new ErrorInfo("future feature is not defined: *", 0, 1, 1, 24, 1, 25),
-                new ErrorInfo("not a chance", 26, 2, 1, 55, 2, 30),
-                new ErrorInfo("future feature is not defined: unknown", 57, 3, 1, 87, 3, 31),
-                new ErrorInfo("default value must be specified here", 106, 5, 16, 107, 5, 17),
-                new ErrorInfo("non-keyword arg after keyword arg", 134, 8, 12, 135, 8, 13),
-                new ErrorInfo("only one * allowed", 147, 9, 10, 149, 9, 12),
-                new ErrorInfo("only one ** allowed", 162, 10, 11, 165, 10, 14),
-                new ErrorInfo("keywords must come before ** args", 180, 11, 13, 186, 11, 19),
-                new ErrorInfo("unexpected token 'pass'", 197, 14, 1, 201, 14, 5),
-                new ErrorInfo("unexpected token '42'", 217, 17, 11, 219, 17, 13),
-                new ErrorInfo("unexpected token '42'", 251, 20, 10, 253, 20, 12),
-                new ErrorInfo("'break' outside loop", 278, 25, 1, 283, 25, 6),
-                new ErrorInfo("'continue' not properly in loop", 285, 26, 1, 293, 26, 9),
-                new ErrorInfo("print statement expected expression to be printed", 297, 28, 1, 311, 28, 15),
-                new ErrorInfo("'continue' not supported inside 'finally' clause", 374, 34, 9, 382, 34, 17),
-                new ErrorInfo("expected expression after del", 386, 36, 1, 389, 36, 4),
-                new ErrorInfo("can't delete binary operator", 396, 37, 5, 399, 37, 8),
-                new ErrorInfo("can't delete unary operator", 405, 38, 5, 407, 38, 7),
-                new ErrorInfo("can't delete or expression", 413, 39, 5, 421, 39, 13),
-                new ErrorInfo("can't delete and expression", 427, 40, 5, 436, 40, 14),
-                new ErrorInfo("can't delete dictionary display", 442, 41, 5, 444, 41, 7),
-                new ErrorInfo("can't delete literal", 450, 42, 5, 454, 42, 9),
-                new ErrorInfo("can't delete literal", 460, 43, 5, 464, 43, 9),
-                new ErrorInfo("can't assign to literal", 468, 45, 1, 472, 45, 5),
-                new ErrorInfo("can't assign to literal", 482, 46, 1, 486, 46, 5),
-                new ErrorInfo("'return' outside function", 498, 48, 1, 504, 48, 7),
-                new ErrorInfo("'return' with argument inside generator", 539, 53, 5, 548, 53, 14),
-                new ErrorInfo("misplaced yield", 552, 55, 1, 557, 55, 6),
-                new ErrorInfo("'return' with argument inside generator", 581, 59, 5, 590, 59, 14),
-                new ErrorInfo("'return' with argument inside generator", 596, 60, 5, 606, 60, 15),
-                new ErrorInfo("invalid syntax", 657, 68, 5, 658, 68, 6),
-                new ErrorInfo("invalid syntax", 661, 68, 9, 662, 68, 10),
-                new ErrorInfo("illegal expression for augmented assignment", 674, 70, 1, 676, 70, 3),
-                new ErrorInfo("missing module name", 692, 72, 6, 698, 72, 12),
-                new ErrorInfo("from __future__ imports must occur at the beginning of the file", 749, 78, 1, 780, 78, 32),
-                new ErrorInfo("unexpected token 'blazzz'", 797, 82, 10, 803, 82, 16),
-                new ErrorInfo("invalid syntax, from cause not allowed in 2.x.", 837, 87, 11, 845, 87, 19),
-                new ErrorInfo("invalid syntax, parameter annotations require 3.x", 890, 96, 8, 894, 96, 12),
-                new ErrorInfo("default value must be specified here", 924, 99, 15, 925, 99, 16),
-                new ErrorInfo("positional parameter after * args not allowed", 953, 102, 13, 959, 102, 19),
-                new ErrorInfo("duplicate * args arguments", 987, 105, 13, 988, 105, 14),
-                new ErrorInfo("duplicate * args arguments", 1017, 108, 13, 1018, 108, 14),
-                new ErrorInfo("unexpected token ','", 1045, 111, 11, 1046, 111, 12),
-                new ErrorInfo("unexpected token '42'", 1107, 117, 11, 1109, 117, 13),
-                new ErrorInfo("duplicate argument 'abc' in function definition", 1143, 120, 12, 1146, 120, 15),
-                new ErrorInfo("duplicate argument 'abc' in function definition", 1177, 123, 16, 1180, 123, 19),
-                new ErrorInfo("unexpected token '42'", 1208, 127, 7, 1210, 127, 9),
-                new ErrorInfo("default 'except' must be last", 1242, 132, 1, 1248, 132, 7),
-                new ErrorInfo("invalid syntax", 1431, 149, 7, 1433, 149, 9),
-                new ErrorInfo("invalid syntax", 1431, 149, 7, 1433, 149, 9),
-                new ErrorInfo("invalid syntax", 1442, 150, 8, 1444, 150, 10),
-                new ErrorInfo("invalid syntax", 1442, 150, 8, 1444, 150, 10),
-                new ErrorInfo("invalid syntax", 1451, 152, 4, 1453, 152, 6),
-                new ErrorInfo("expected name", 1459, 154, 3, 1461, 154, 5),
-                new ErrorInfo("unexpected token '42'", 1476, 156, 7, 1478, 156, 9),
-                new ErrorInfo("invalid syntax, set literals require Python 2.7 or later.", 1511, 160, 12, 1512, 160, 13),
-                new ErrorInfo("invalid syntax, set literals require Python 2.7 or later.", 1521, 161, 7, 1522, 161, 8)
-            );
-
-            ParseErrors("AllErrors.py",
-                PythonLanguageVersion.V27,
-                new ErrorInfo("future statement does not support import *", 0, 1, 1, 24, 1, 25),
-                new ErrorInfo("future feature is not defined: *", 0, 1, 1, 24, 1, 25),
-                new ErrorInfo("not a chance", 26, 2, 1, 55, 2, 30),
-                new ErrorInfo("future feature is not defined: unknown", 57, 3, 1, 87, 3, 31),
-                new ErrorInfo("default value must be specified here", 106, 5, 16, 107, 5, 17),
-                new ErrorInfo("non-keyword arg after keyword arg", 134, 8, 12, 135, 8, 13),
-                new ErrorInfo("only one * allowed", 147, 9, 10, 149, 9, 12),
-                new ErrorInfo("only one ** allowed", 162, 10, 11, 165, 10, 14),
-                new ErrorInfo("keywords must come before ** args", 180, 11, 13, 186, 11, 19),
-                new ErrorInfo("unexpected token 'pass'", 197, 14, 1, 201, 14, 5),
-                new ErrorInfo("unexpected token '42'", 217, 17, 11, 219, 17, 13),
-                new ErrorInfo("unexpected token '42'", 251, 20, 10, 253, 20, 12),
-                new ErrorInfo("'break' outside loop", 278, 25, 1, 283, 25, 6),
-                new ErrorInfo("'continue' not properly in loop", 285, 26, 1, 293, 26, 9),
-                new ErrorInfo("print statement expected expression to be printed", 297, 28, 1, 311, 28, 15),
-                new ErrorInfo("'continue' not supported inside 'finally' clause", 374, 34, 9, 382, 34, 17),
-                new ErrorInfo("expected expression after del", 386, 36, 1, 389, 36, 4),
-                new ErrorInfo("can't delete binary operator", 396, 37, 5, 399, 37, 8),
-                new ErrorInfo("can't delete unary operator", 405, 38, 5, 407, 38, 7),
-                new ErrorInfo("can't delete or expression", 413, 39, 5, 421, 39, 13),
-                new ErrorInfo("can't delete and expression", 427, 40, 5, 436, 40, 14),
-                new ErrorInfo("can't delete dictionary display", 442, 41, 5, 444, 41, 7),
-                new ErrorInfo("can't delete literal", 450, 42, 5, 454, 42, 9),
-                new ErrorInfo("can't delete literal", 460, 43, 5, 464, 43, 9),
-                new ErrorInfo("can't assign to literal", 468, 45, 1, 472, 45, 5),
-                new ErrorInfo("can't assign to literal", 482, 46, 1, 486, 46, 5),
-                new ErrorInfo("'return' outside function", 498, 48, 1, 504, 48, 7),
-                new ErrorInfo("'return' with argument inside generator", 539, 53, 5, 548, 53, 14),
-                new ErrorInfo("misplaced yield", 552, 55, 1, 557, 55, 6),
-                new ErrorInfo("'return' with argument inside generator", 581, 59, 5, 590, 59, 14),
-                new ErrorInfo("'return' with argument inside generator", 596, 60, 5, 606, 60, 15),
-                new ErrorInfo("invalid syntax", 657, 68, 5, 658, 68, 6),
-                new ErrorInfo("invalid syntax", 661, 68, 9, 662, 68, 10),
-                new ErrorInfo("illegal expression for augmented assignment", 674, 70, 1, 676, 70, 3),
-                new ErrorInfo("missing module name", 692, 72, 6, 698, 72, 12),
-                new ErrorInfo("from __future__ imports must occur at the beginning of the file", 749, 78, 1, 780, 78, 32),
-                new ErrorInfo("unexpected token 'blazzz'", 797, 82, 10, 803, 82, 16),
-                new ErrorInfo("invalid syntax, from cause not allowed in 2.x.", 837, 87, 11, 845, 87, 19),
-                new ErrorInfo("invalid syntax, parameter annotations require 3.x", 890, 96, 8, 894, 96, 12),
-                new ErrorInfo("default value must be specified here", 924, 99, 15, 925, 99, 16),
-                new ErrorInfo("positional parameter after * args not allowed", 953, 102, 13, 959, 102, 19),
-                new ErrorInfo("duplicate * args arguments", 987, 105, 13, 988, 105, 14),
-                new ErrorInfo("duplicate * args arguments", 1017, 108, 13, 1018, 108, 14),
-                new ErrorInfo("unexpected token ','", 1045, 111, 11, 1046, 111, 12),
-                new ErrorInfo("unexpected token '42'", 1107, 117, 11, 1109, 117, 13),
-                new ErrorInfo("duplicate argument 'abc' in function definition", 1143, 120, 12, 1146, 120, 15),
-                new ErrorInfo("duplicate argument 'abc' in function definition", 1177, 123, 16, 1180, 123, 19),
-                new ErrorInfo("unexpected token '42'", 1208, 127, 7, 1210, 127, 9),
-                new ErrorInfo("default 'except' must be last", 1242, 132, 1, 1248, 132, 7),
-                new ErrorInfo("invalid syntax", 1431, 149, 7, 1433, 149, 9),
-                new ErrorInfo("invalid syntax", 1431, 149, 7, 1433, 149, 9),
-                new ErrorInfo("invalid syntax", 1442, 150, 8, 1444, 150, 10),
-                new ErrorInfo("invalid syntax", 1442, 150, 8, 1444, 150, 10),
-                new ErrorInfo("invalid syntax", 1451, 152, 4, 1453, 152, 6),
-                new ErrorInfo("expected name", 1459, 154, 3, 1461, 154, 5),
-                new ErrorInfo("unexpected token '42'", 1476, 156, 7, 1478, 156, 9),
-                new ErrorInfo("invalid syntax", 1511, 160, 12, 1512, 160, 13),
-                new ErrorInfo("invalid syntax", 1524, 161, 10, 1527, 161, 13)
-            );
-
-            foreach (var version in V30_V32Versions) {
-                ParseErrors("AllErrors.py",
-                    version,
-                    new ErrorInfo("future statement does not support import *", 0, 1, 1, 24, 1, 25),
-                    new ErrorInfo("future feature is not defined: *", 0, 1, 1, 24, 1, 25),
-                    new ErrorInfo("not a chance", 26, 2, 1, 55, 2, 30),
-                    new ErrorInfo("future feature is not defined: unknown", 57, 3, 1, 87, 3, 31),
-                    new ErrorInfo("default value must be specified here", 106, 5, 16, 107, 5, 17),
-                    new ErrorInfo("non-keyword arg after keyword arg", 134, 8, 12, 135, 8, 13),
-                    new ErrorInfo("only one * allowed", 147, 9, 10, 149, 9, 12),
-                    new ErrorInfo("only one ** allowed", 162, 10, 11, 165, 10, 14),
-                    new ErrorInfo("keywords must come before ** args", 180, 11, 13, 186, 11, 19),
-                    new ErrorInfo("unexpected token 'pass'", 197, 14, 1, 201, 14, 5),
-                    new ErrorInfo("unexpected token '42'", 217, 17, 11, 219, 17, 13),
-                    new ErrorInfo("sublist parameters are not supported in 3.x", 216, 17, 10, 222, 17, 16),
-                    new ErrorInfo("unexpected token '42'", 251, 20, 10, 253, 20, 12),
-                    new ErrorInfo("'break' outside loop", 278, 25, 1, 283, 25, 6),
-                    new ErrorInfo("'continue' not properly in loop", 285, 26, 1, 293, 26, 9),
-                    new ErrorInfo("'continue' not supported inside 'finally' clause", 374, 34, 9, 382, 34, 17),
-                    new ErrorInfo("expected expression after del", 386, 36, 1, 389, 36, 4),
-                    new ErrorInfo("can't delete binary operator", 396, 37, 5, 399, 37, 8),
-                    new ErrorInfo("can't delete unary operator", 405, 38, 5, 407, 38, 7),
-                    new ErrorInfo("can't delete or expression", 413, 39, 5, 421, 39, 13),
-                    new ErrorInfo("can't delete and expression", 427, 40, 5, 436, 40, 14),
-                    new ErrorInfo("can't delete dictionary display", 442, 41, 5, 444, 41, 7),
-                    new ErrorInfo("can't delete literal", 450, 42, 5, 454, 42, 9),
-                    new ErrorInfo("can't delete literal", 460, 43, 5, 464, 43, 9),
-                    new ErrorInfo("can't assign to literal", 468, 45, 1, 472, 45, 5),
-                    new ErrorInfo("can't assign to literal", 482, 46, 1, 486, 46, 5),
-                    new ErrorInfo("'return' outside function", 498, 48, 1, 504, 48, 7),
-                    new ErrorInfo("'return' with argument inside generator", 539, 53, 5, 548, 53, 14),
-                    new ErrorInfo("misplaced yield", 552, 55, 1, 557, 55, 6),
-                    new ErrorInfo("'return' with argument inside generator", 581, 59, 5, 590, 59, 14),
-                    new ErrorInfo("'return' with argument inside generator", 596, 60, 5, 606, 60, 15),
-                    new ErrorInfo("two starred expressions in assignment", 660, 68, 8, 662, 68, 10),
-                    new ErrorInfo("illegal expression for augmented assignment", 674, 70, 1, 676, 70, 3),
-                    new ErrorInfo("missing module name", 692, 72, 6, 698, 72, 12),
-                    new ErrorInfo("import * only allowed at module level", 720, 75, 5, 735, 75, 20),
-                    new ErrorInfo("from __future__ imports must occur at the beginning of the file", 749, 78, 1, 780, 78, 32),
-                    new ErrorInfo("nonlocal declaration not allowed at module level", 788, 82, 1, 796, 82, 9),
-                    new ErrorInfo("invalid syntax, only exception value is allowed in 3.x.", 814, 83, 10, 819, 83, 15),
-                    new ErrorInfo("default value must be specified here", 924, 99, 15, 925, 99, 16),
-                    new ErrorInfo("duplicate * args arguments", 987, 105, 13, 988, 105, 14),
-                    new ErrorInfo("duplicate * args arguments", 1017, 108, 13, 1018, 108, 14),
-                    new ErrorInfo("named arguments must follow bare *", 1044, 111, 10, 1048, 111, 14),
-                    new ErrorInfo("sublist parameters are not supported in 3.x", 1072, 114, 10, 1077, 114, 15),
-                    new ErrorInfo("unexpected token '42'", 1107, 117, 11, 1109, 117, 13),
-                    new ErrorInfo("sublist parameters are not supported in 3.x", 1106, 117, 10, 1112, 117, 16),
-                    new ErrorInfo("duplicate argument 'abc' in function definition", 1143, 120, 12, 1146, 120, 15),
-                    new ErrorInfo("duplicate argument 'abc' in function definition", 1177, 123, 16, 1180, 123, 19),
-                    new ErrorInfo("sublist parameters are not supported in 3.x", 1171, 123, 10, 1180, 123, 19),
-                    new ErrorInfo("unexpected token '42'", 1208, 127, 7, 1210, 127, 9),
-                    new ErrorInfo("\", variable\" not allowed in 3.x - use \"as variable\" instead.", 1277, 134, 17, 1280, 134, 20),
-                    new ErrorInfo("default 'except' must be last", 1242, 132, 1, 1248, 132, 7),
-                    new ErrorInfo("\", variable\" not allowed in 3.x - use \"as variable\" instead.", 1379, 144, 17, 1382, 144, 20),
-                    new ErrorInfo("cannot mix bytes and nonbytes literals", 1404, 147, 8, 1409, 147, 13),
-                    new ErrorInfo("cannot mix bytes and nonbytes literals", 1417, 148, 7, 1423, 148, 13),
-                    new ErrorInfo("invalid syntax", 1431, 149, 7, 1433, 149, 9),
-                    new ErrorInfo("invalid syntax", 1431, 149, 7, 1433, 149, 9),
-                    new ErrorInfo("invalid syntax", 1442, 150, 8, 1444, 150, 10),
-                    new ErrorInfo("invalid syntax", 1442, 150, 8, 1444, 150, 10),
-                    new ErrorInfo("invalid syntax", 1451, 152, 4, 1453, 152, 6),
-                    new ErrorInfo("expected name", 1459, 154, 3, 1461, 154, 5),
-                    new ErrorInfo("unexpected token '42'", 1476, 156, 7, 1478, 156, 9),
-                    new ErrorInfo("invalid syntax", 1511, 160, 12, 1512, 160, 13),
-                    new ErrorInfo("invalid syntax", 1524, 161, 10, 1527, 161, 13)
-                );
-            }
-
-            foreach (var version in V33AndUp) {
-                ParseErrors("AllErrors.py",
-                    version,
-                    new ErrorInfo("future statement does not support import *", 0, 1, 1, 24, 1, 25),
-                    new ErrorInfo("future feature is not defined: *", 0, 1, 1, 24, 1, 25),
-                    new ErrorInfo("not a chance", 26, 2, 1, 55, 2, 30),
-                    new ErrorInfo("future feature is not defined: unknown", 57, 3, 1, 87, 3, 31),
-                    new ErrorInfo("default value must be specified here", 106, 5, 16, 107, 5, 17),
-                    new ErrorInfo("non-keyword arg after keyword arg", 134, 8, 12, 135, 8, 13),
-                    new ErrorInfo("only one * allowed", 147, 9, 10, 149, 9, 12),
-                    new ErrorInfo("only one ** allowed", 162, 10, 11, 165, 10, 14),
-                    new ErrorInfo("keywords must come before ** args", 180, 11, 13, 186, 11, 19),
-                    new ErrorInfo("unexpected token 'pass'", 197, 14, 1, 201, 14, 5),
-                    new ErrorInfo("unexpected token '42'", 217, 17, 11, 219, 17, 13),
-                    new ErrorInfo("sublist parameters are not supported in 3.x", 216, 17, 10, 222, 17, 16),
-                    new ErrorInfo("unexpected token '42'", 251, 20, 10, 253, 20, 12),
-                    new ErrorInfo("'break' outside loop", 278, 25, 1, 283, 25, 6),
-                    new ErrorInfo("'continue' not properly in loop", 285, 26, 1, 293, 26, 9),
-                    new ErrorInfo("'continue' not supported inside 'finally' clause", 374, 34, 9, 382, 34, 17),
-                    new ErrorInfo("expected expression after del", 386, 36, 1, 389, 36, 4),
-                    new ErrorInfo("can't delete binary operator", 396, 37, 5, 399, 37, 8),
-                    new ErrorInfo("can't delete unary operator", 405, 38, 5, 407, 38, 7),
-                    new ErrorInfo("can't delete or expression", 413, 39, 5, 421, 39, 13),
-                    new ErrorInfo("can't delete and expression", 427, 40, 5, 436, 40, 14),
-                    new ErrorInfo("can't delete dictionary display", 442, 41, 5, 444, 41, 7),
-                    new ErrorInfo("can't delete literal", 450, 42, 5, 454, 42, 9),
-                    new ErrorInfo("can't delete literal", 460, 43, 5, 464, 43, 9),
-                    new ErrorInfo("can't assign to literal", 468, 45, 1, 472, 45, 5),
-                    new ErrorInfo("can't assign to literal", 482, 46, 1, 486, 46, 5),
-                    new ErrorInfo("'return' outside function", 498, 48, 1, 504, 48, 7),
-                    new ErrorInfo("misplaced yield", 552, 55, 1, 557, 55, 6),
-                    new ErrorInfo("two starred expressions in assignment", 660, 68, 8, 662, 68, 10),
-                    new ErrorInfo("illegal expression for augmented assignment", 674, 70, 1, 676, 70, 3),
-                    new ErrorInfo("missing module name", 692, 72, 6, 698, 72, 12),
-                    new ErrorInfo("import * only allowed at module level", 720, 75, 5, 735, 75, 20),
-                    new ErrorInfo("from __future__ imports must occur at the beginning of the file", 749, 78, 1, 780, 78, 32),
-                    new ErrorInfo("nonlocal declaration not allowed at module level", 788, 82, 1, 796, 82, 9),
-                    new ErrorInfo("invalid syntax, only exception value is allowed in 3.x.", 814, 83, 10, 819, 83, 15),
-                    new ErrorInfo("default value must be specified here", 924, 99, 15, 925, 99, 16),
-                    new ErrorInfo("duplicate * args arguments", 987, 105, 13, 988, 105, 14),
-                    new ErrorInfo("duplicate * args arguments", 1017, 108, 13, 1018, 108, 14),
-                    new ErrorInfo("named arguments must follow bare *", 1044, 111, 10, 1048, 111, 14),
-                    new ErrorInfo("sublist parameters are not supported in 3.x", 1072, 114, 10, 1077, 114, 15),
-                    new ErrorInfo("unexpected token '42'", 1107, 117, 11, 1109, 117, 13),
-                    new ErrorInfo("sublist parameters are not supported in 3.x", 1106, 117, 10, 1112, 117, 16),
-                    new ErrorInfo("duplicate argument 'abc' in function definition", 1143, 120, 12, 1146, 120, 15),
-                    new ErrorInfo("duplicate argument 'abc' in function definition", 1177, 123, 16, 1180, 123, 19),
-                    new ErrorInfo("sublist parameters are not supported in 3.x", 1171, 123, 10, 1180, 123, 19),
-                    new ErrorInfo("unexpected token '42'", 1208, 127, 7, 1210, 127, 9),
-                    new ErrorInfo("\", variable\" not allowed in 3.x - use \"as variable\" instead.", 1277, 134, 17, 1280, 134, 20),
-                    new ErrorInfo("default 'except' must be last", 1242, 132, 1, 1248, 132, 7),
-                    new ErrorInfo("\", variable\" not allowed in 3.x - use \"as variable\" instead.", 1379, 144, 17, 1382, 144, 20),
-                    new ErrorInfo("cannot mix bytes and nonbytes literals", 1404, 147, 8, 1409, 147, 13),
-                    new ErrorInfo("cannot mix bytes and nonbytes literals", 1417, 148, 7, 1423, 148, 13),
-                    new ErrorInfo("invalid syntax", 1431, 149, 7, 1433, 149, 9),
-                    new ErrorInfo("invalid syntax", 1431, 149, 7, 1433, 149, 9),
-                    new ErrorInfo("invalid syntax", 1442, 150, 8, 1444, 150, 10),
-                    new ErrorInfo("invalid syntax", 1442, 150, 8, 1444, 150, 10),
-                    new ErrorInfo("invalid syntax", 1451, 152, 4, 1453, 152, 6),
-                    new ErrorInfo("expected name", 1459, 154, 3, 1461, 154, 5),
-                    new ErrorInfo("unexpected token '42'", 1476, 156, 7, 1478, 156, 9),
-                    new ErrorInfo("invalid syntax", 1511, 160, 12, 1512, 160, 13),
-                    new ErrorInfo("invalid syntax", 1524, 161, 10, 1527, 161, 13)
-                );
-            }
-        }
-
-        [TestMethod, Priority(0)]
-        public void InvalidUnicodeLiteral() {
-            foreach (var version in V26AndUp) {
-                ParseErrors("InvalidUnicodeLiteral26Up.py",
-                    version,
-                    new ErrorInfo("'unicodeescape' codec can't decode bytes in position 44: truncated \\uXXXX escape", 41, 2, 1, 49, 2, 9)
-                );
-            }
-
-            foreach (var version in V2Versions) {
-                ParseErrors("InvalidUnicodeLiteral2x.py",
-                    version,
-                    new ErrorInfo("'unicodeescape' codec can't decode bytes in position 4: truncated \\uXXXX escape", 0, 1, 1, 9, 1, 10)
-                );
-            }
-
-            foreach (var version in V3Versions) {
-                ParseErrors("InvalidUnicodeLiteral.py",
-                    version,
-                    new ErrorInfo("'unicodeescape' codec can't decode bytes in position 3: truncated \\uXXXX escape", 0, 1, 1, 8, 1, 9)
-                );
-            }
-        }
-
-
-        [TestMethod, Priority(0)]
-        public void DedentError() {
-            foreach (var version in AllVersions) {
-                ParseErrors("DedentError.py",
-                    version,
-                    new ErrorInfo("unindent does not match any outer indentation level", 63, 4, 1, 68, 4, 6)
-                );
-            }
-        }
-
-        [TestMethod, Priority(0)]
-        public void DedentErrorLargeFile() {
-            foreach (var version in AllVersions) {
-                ParseErrors("DedentErrorLargeFile.py",
-                    version,
-                    new ErrorInfo("unindent does not match any outer indentation level", 3037, 10, 1, 3043, 10, 7)
-                );
-            }
-        }
-
-        [TestMethod, Priority(0)]
-        public void Literals() {
-            foreach (var version in AllVersions) {
-                CheckAst(
-                    ParseFileNoErrors("Literals.py", version),
-                    CheckSuite(
-                        CheckStrOrBytesStmt(version, "abc"),
-                        CheckStrOrBytesStmt(version, "raw string"),
-                        CheckStrOrBytesStmt(version, "raw string"),
-                        CheckStrOrBytesStmt(version, "abc"),
-                        CheckStrOrBytesStmt(version, "raw string"),
-                        CheckStrOrBytesStmt(version, "raw string"),
-                        CheckStrOrBytesStmt(version, "abc"),
-                        CheckStrOrBytesStmt(version, "raw string"),
-                        CheckStrOrBytesStmt(version, "raw string"),
-                        CheckStrOrBytesStmt(version, "abc"),
-                        CheckStrOrBytesStmt(version, "raw string"),
-                        CheckStrOrBytesStmt(version, "raw string"),
-                        CheckConstantStmtAndRepr(1000, "1000", version),
-                        CheckConstantStmtAndRepr(2147483647, "2147483647", version),
-                        CheckConstantStmtAndRepr(3.14, "3.14", version),
-                        CheckConstantStmtAndRepr(10.0, "10.0", version),
-                        CheckConstantStmtAndRepr(.001, "0.001", version),
-                        CheckConstantStmtAndRepr(1e100, "1e+100", version),
-                        CheckConstantStmtAndRepr(3.14e-10, "3.14e-10", version),
-                        CheckConstantStmtAndRepr(0e0, "0.0", version),
-                        CheckConstantStmtAndRepr(new Complex(0, 3.14), "3.14j", version),
-                        CheckConstantStmtAndRepr(new Complex(0, 10), "10j", version),
-                        CheckConstantStmt(new Complex(0, 10)),
-                        CheckConstantStmtAndRepr(new Complex(0, .001), "0.001j", version),
-                        CheckConstantStmtAndRepr(new Complex(0, 1e100), "1e+100j", version),
-                        CheckConstantStmtAndRepr(new Complex(0, 3.14e-10), "3.14e-10j", version),
-                        CheckConstantStmtAndRepr(-2147483648, "-2147483648", version),
-                        CheckUnaryStmt(PythonOperator.Negate, CheckConstant(100))
-                    )
-                );
-            }
-
-            foreach (var version in V2Versions) {
-                CheckAst(
-                    ParseFileNoErrors("LiteralsV2.py", version),
-                    CheckSuite(
-                        CheckConstantStmtAndRepr((BigInteger)1000, "1000L", version),
-                        CheckConstantStmtAndRepr("unicode string", "u'unicode string'", version),
-                        CheckConstantStmt("unicode string"),
-                        CheckConstantStmt("raw unicode"),
-                        CheckConstantStmt("raw unicode"),
-                        CheckConstantStmt("raw unicode"),
-                        CheckConstantStmt("raw unicode"),
-                        CheckConstantStmt("unicode string"),
-                        CheckConstantStmt("unicode string"),
-                        CheckConstantStmt("raw unicode"),
-                        CheckConstantStmt("raw unicode"),
-                        CheckConstantStmt("raw unicode"),
-                        CheckConstantStmt("raw unicode"),
-                        CheckConstantStmt("unicode string"),
-                        CheckConstantStmt("unicode string"),
-                        CheckConstantStmt("raw unicode"),
-                        CheckConstantStmt("raw unicode"),
-                        CheckConstantStmt("raw unicode"),
-                        CheckConstantStmt("raw unicode"),
-                        CheckConstantStmt("unicode string"),
-                        CheckConstantStmt("unicode string"),
-                        CheckConstantStmt("raw unicode"),
-                        CheckConstantStmt("raw unicode"),
-                        CheckConstantStmt("raw unicode"),
-                        CheckConstantStmt("raw unicode"),
-                        CheckConstantStmtAndRepr("\\\'\"\a\b\f\n\r\t\u2026\v\x2A\x2A", "u'\\\\\\\'\"\\x07\\x08\\x0c\\n\\r\\t\\u2026\\x0b**'", PythonLanguageVersion.V27),
-                        IgnoreStmt(), // u'\N{COLON}',
-                        CheckUnaryStmt(PythonOperator.Negate, CheckConstant(new BigInteger(2147483648))),
-                        CheckUnaryStmt(PythonOperator.Negate, CheckConstant(new BigInteger(2147483648))),
-                        CheckConstantStmt(464),
-                        CheckUnaryStmt(PythonOperator.Negate, CheckConstant(new BigInteger(100)))
-                    )
-                );
-            }
-
-            foreach (var version in V30_V32Versions) {
-                ParseErrors("LiteralsV2.py",
-                    version,
-                    new ErrorInfo("invalid token", 4, 1, 5, 5, 1, 6),
-                    new ErrorInfo("invalid syntax", 8, 2, 2, 24, 2, 18),
-                    new ErrorInfo("invalid syntax", 27, 3, 2, 43, 3, 18),
-                    new ErrorInfo("invalid syntax", 47, 4, 3, 60, 4, 16),
-                    new ErrorInfo("invalid syntax", 64, 5, 3, 77, 5, 16),
-                    new ErrorInfo("invalid syntax", 81, 6, 3, 94, 6, 16),
-                    new ErrorInfo("invalid syntax", 98, 7, 3, 111, 7, 16),
-                    new ErrorInfo("invalid syntax", 114, 8, 2, 134, 8, 22),
-                    new ErrorInfo("invalid syntax", 137, 9, 2, 157, 9, 22),
-                    new ErrorInfo("invalid syntax", 161, 10, 3, 178, 10, 20),
-                    new ErrorInfo("invalid syntax", 182, 11, 3, 199, 11, 20),
-                    new ErrorInfo("invalid syntax", 203, 12, 3, 220, 12, 20),
-                    new ErrorInfo("invalid syntax", 224, 13, 3, 241, 13, 20),
-                    new ErrorInfo("invalid syntax", 244, 14, 2, 260, 14, 18),
-                    new ErrorInfo("invalid syntax", 263, 15, 2, 279, 15, 18),
-                    new ErrorInfo("invalid syntax", 283, 16, 3, 296, 16, 16),
-                    new ErrorInfo("invalid syntax", 300, 17, 3, 313, 17, 16),
-                    new ErrorInfo("invalid syntax", 317, 18, 3, 330, 18, 16),
-                    new ErrorInfo("invalid syntax", 334, 19, 3, 347, 19, 16),
-                    new ErrorInfo("invalid syntax", 350, 20, 2, 370, 20, 22),
-                    new ErrorInfo("invalid syntax", 373, 21, 2, 393, 21, 22),
-                    new ErrorInfo("invalid syntax", 397, 22, 3, 414, 22, 20),
-                    new ErrorInfo("invalid syntax", 418, 23, 3, 435, 23, 20),
-                    new ErrorInfo("invalid syntax", 439, 24, 3, 456, 24, 20),
-                    new ErrorInfo("invalid syntax", 460, 25, 3, 477, 25, 20),
-                    new ErrorInfo("invalid syntax", 480, 26, 2, 519, 27, 36),
-                    new ErrorInfo("invalid syntax", 522, 28, 2, 533, 28, 13),
-                    new ErrorInfo("invalid token", 546, 29, 12, 547, 29, 13),
-                    new ErrorInfo("invalid token", 560, 30, 12, 561, 30, 13),
-                    new ErrorInfo("invalid token", 563, 31, 1, 567, 31, 5),
-                    new ErrorInfo("invalid token", 573, 32, 5, 574, 32, 6)
-                );
-            }
-
-            foreach (var version in V33AndUp) {
-                ParseErrors("LiteralsV2.py",
-                    version,
-                    new ErrorInfo("invalid token", 4, 1, 5, 5, 1, 6),
-                    new ErrorInfo("invalid token", 546, 29, 12, 547, 29, 13),
-                    new ErrorInfo("invalid token", 560, 30, 12, 561, 30, 13),
-                    new ErrorInfo("invalid token", 563, 31, 1, 567, 31, 5),
-                    new ErrorInfo("invalid token", 573, 32, 5, 574, 32, 6)
-                );
-                CheckAst(
-                    ParseFileNoErrors("LiteralsV3.py", version),
-                    CheckSuite(
-                        CheckConstantStmtAndRepr(true, "True", version),
-                        CheckConstantStmtAndRepr(false, "False", version),
-                        CheckConstantStmtAndRepr(new BigInteger(111222333444), "111222333444", version),
-                        CheckConstantStmt("unicode string"),
-                        CheckConstantStmt("unicode string"),
-                        CheckConstantStmt("raw unicode"),
-                        CheckConstantStmt("raw unicode"),
-                        CheckConstantStmt("raw unicode"),
-                        CheckConstantStmt("raw unicode"),
-                        CheckConstantStmt("unicode string"),
-                        CheckConstantStmt("unicode string"),
-                        CheckConstantStmt("raw unicode"),
-                        CheckConstantStmt("raw unicode"),
-                        CheckConstantStmt("raw unicode"),
-                        CheckConstantStmt("raw unicode"),
-                        CheckConstantStmt("unicode string"),
-                        CheckConstantStmt("unicode string"),
-                        CheckConstantStmt("raw unicode"),
-                        CheckConstantStmt("raw unicode"),
-                        CheckConstantStmt("raw unicode"),
-                        CheckConstantStmt("raw unicode"),
-                        CheckConstantStmt("unicode string"),
-                        CheckConstantStmt("unicode string"),
-                        CheckConstantStmt("raw unicode"),
-                        CheckConstantStmt("raw unicode"),
-                        CheckConstantStmt("raw unicode"),
-                        CheckConstantStmt("raw unicode"),
-                        CheckConstantStmtAndRepr("\\\'\"\a\b\f\n\r\t\u2026\v\x2A\x2A", "'\\\\\\'\"\\x07\\x08\\x0c\\n\\r\\t\\u2026\\x0b**'", PythonLanguageVersion.V33),
-                        IgnoreStmt()  // u'\N{COLON}'
-                    )
-                );
-            }
-        }
-
-        [TestMethod, Priority(0)]
-        public void Literals26() {
-            foreach (var version in V26AndUp) {
-                CheckAst(
-                    ParseFileNoErrors("Literals26.py", version),
-                    CheckSuite(
-                        CheckConstantStmt(464),
-                        CheckConstantStmt(4)
-                    )
-                );
-            }
-
-            foreach (var version in V24_V25Versions) {
-                ParseErrors("Literals26.py",
-                    version,
-                    new ErrorInfo("unexpected token 'o720'", 1, 1, 2, 5, 1, 6),
-                    new ErrorInfo("unexpected token 'b100'", 8, 2, 2, 12, 2, 6)
-                );
-            }
-        }
-
-        [TestMethod, Priority(0)]
-        public void Keywords25() {
-            foreach (var version in V24_V25Versions) {
-                CheckAst(
-                    ParseFileNoErrors("Keywords25.py", version),
-                    CheckSuite(
-                        CheckAssignment(CheckNameExpr("with"), One),
-                        CheckAssignment(CheckNameExpr("as"), Two)
-                    )
-                );
-            }
-
-            foreach (var version in V26AndUp) {
-                ParseErrors("Keywords25.py",
-                    version,
-                    new ErrorInfo("unexpected token '='", 5, 1, 6, 6, 1, 7),
-                    new ErrorInfo("invalid syntax", 7, 1, 8, 8, 1, 9),
-                    new ErrorInfo("unexpected token '<newline>'", 8, 1, 9, 10, 2, 1),
-                    new ErrorInfo("unexpected token 'as'", 10, 2, 1, 12, 2, 3),
-                    new ErrorInfo("can't assign to ErrorExpression", 10, 2, 1, 12, 2, 3)
-                );
-            }
-        }
-
-        [TestMethod, Priority(0)]
-        public void Keywords2x() {
-            foreach (var version in V2Versions) {
-                CheckAst(
-                    ParseFileNoErrors("Keywords2x.py", version),
-                    CheckSuite(
-                        CheckAssignment(CheckNameExpr("True"), One),
-                        CheckAssignment(CheckNameExpr("False"), Zero)
-                    )
-                );
-            }
-
-            foreach (var version in V3Versions) {
-                ParseErrors("Keywords2x.py",
-                    version,
-                    new ErrorInfo("can't assign to literal", 0, 1, 1, 4, 1, 5),
-                    new ErrorInfo("can't assign to literal", 10, 2, 1, 15, 2, 6)
-                );
-            }
-        }
-
-        [TestMethod, Priority(0)]
-        public void Keywords30() {
-            foreach (var version in V3Versions) {
-                CheckAst(
-                    ParseFileNoErrors("Keywords30.py", version),
-                    CheckSuite(
-                        CheckAssignment(Fob, CheckConstant(true)),
-                        CheckAssignment(Oar, CheckConstant(false))
-                    )
-                );
-            }
-
-            foreach (var version in V2Versions) {
-                CheckAst(
-                     ParseFileNoErrors("Keywords30.py", version),
-                     CheckSuite(
-                         CheckAssignment(Fob, CheckNameExpr("True")),
-                         CheckAssignment(Oar, CheckNameExpr("False"))
-                     )
-                 );
-            }
-        }
-
-        [TestMethod, Priority(0)]
-        public void BinaryOperators() {
-            foreach (var version in AllVersions) {
-
-                CheckAst(
-                    ParseFileNoErrors("BinaryOperators.py", version),
-                    CheckSuite(
-                        CheckBinaryStmt(One, PythonOperator.Add, Two),
-                        CheckBinaryStmt(One, PythonOperator.Subtract, Two),
-                        CheckBinaryStmt(One, PythonOperator.Multiply, Two),
-                        CheckBinaryStmt(One, PythonOperator.Power, Two),
-                        CheckBinaryStmt(One, PythonOperator.Divide, Two),
-                        CheckBinaryStmt(One, PythonOperator.FloorDivide, Two),
-                        CheckBinaryStmt(One, PythonOperator.Mod, Two),
-                        CheckBinaryStmt(One, PythonOperator.LeftShift, Two),
-                        CheckBinaryStmt(One, PythonOperator.RightShift, Two),
-                        CheckBinaryStmt(One, PythonOperator.BitwiseAnd, Two),
-                        CheckBinaryStmt(One, PythonOperator.BitwiseOr, Two),
-                        CheckBinaryStmt(One, PythonOperator.Xor, Two),
-                        CheckBinaryStmt(One, PythonOperator.LessThan, Two),
-                        CheckBinaryStmt(One, PythonOperator.GreaterThan, Two),
-                        CheckBinaryStmt(One, PythonOperator.LessThanOrEqual, Two),
-                        CheckBinaryStmt(One, PythonOperator.GreaterThanOrEqual, Two),
-                        CheckBinaryStmt(One, PythonOperator.Equal, Two),
-                        CheckBinaryStmt(One, PythonOperator.NotEqual, Two),
-                        CheckBinaryStmt(One, PythonOperator.Is, Two),
-                        CheckBinaryStmt(One, PythonOperator.IsNot, Two),
-                        CheckExprStmt(CheckOrExpression(One, Two)),
-                        CheckExprStmt(CheckAndExpression(One, Two)),
-                        CheckBinaryStmt(One, PythonOperator.In, Two),
-                        CheckBinaryStmt(One, PythonOperator.NotIn, Two)
-                    )
-                );
-            }
-        }
-
-        [TestMethod, Priority(0)]
-        public void BinaryOperatorsV2() {
-            foreach (var version in V2Versions) {
-                CheckAst(
-                    ParseFileNoErrors("BinaryOperatorsV2.py", version),
-                    CheckSuite(
-                        CheckBinaryStmt(One, PythonOperator.NotEqual, Two)
-                    )
-                );
-            }
-
-            foreach (var version in V3Versions) {
-                ParseErrors("BinaryOperatorsV2.py", version, new[] { 
-                    new ErrorInfo("unexpected token '>'", 3, 1, 4, 4, 1, 5),
-                    new ErrorInfo("invalid syntax", 5, 1, 6, 6, 1, 7)
-                });
-            }
-        }
-
-        [TestMethod, Priority(0)]
-        public void MatMulOperator() {
-            foreach (var version in V35AndUp) {
-                CheckAst(
-                    ParseFileNoErrors("MatMulOperator.py", version),
-                    CheckSuite(
-                        CheckBinaryStmt(One, PythonOperator.MatMultiply, Two)
-                    )
-                );
-            }
-
-            foreach (var version in V3Versions.Except(V35AndUp)) {
-                ParseErrors("MatMulOperator.py", version, new[] { 
-                    new ErrorInfo("unexpected token '@'", 2, 1, 3, 3, 1, 4)
-                });
-            }
-        }
-
-        [TestMethod, Priority(0)]
-        public void GroupingRecovery() {
-            foreach (var version in AllVersions) {
-                CheckAst(
-                    ParseFileNoErrors("GroupingRecovery.py", version),
-                    CheckSuite(
-                        CheckAssignment(Fob, CheckParenExpr(CheckErrorExpr())),
-                        CheckFuncDef("f", new Action<Parameter>[] {
-                            p => {
-                                Assert.AreEqual("a", p.Name);
-                                Assert.AreEqual(15, p.StartIndex);
-                            }
-                        }, CheckSuite(Pass))
-                    )
-                );
-            }
-        }
-
-        [TestMethod, Priority(0)]
-        public void UnaryOperators() {
-            foreach (var version in AllVersions) {
-                CheckAst(
-                    ParseFileNoErrors("UnaryOperators.py", version),
-                    CheckSuite(
-                        CheckUnaryStmt(PythonOperator.Negate, One),
-                        CheckUnaryStmt(PythonOperator.Invert, One),
-                        CheckUnaryStmt(PythonOperator.Pos, One),
-                        CheckUnaryStmt(PythonOperator.Not, One)
-                    )
-                );
-            }
-        }
-
-        [TestMethod, Priority(0)]
-        public void StringPlus() {
-            foreach (var version in AllVersions) {
-                CheckAst(
-                    ParseFileNoErrors("StringPlus.py", version),
-                    CheckSuite(
-                        CheckStrOrBytesStmt(version, "hello again")
-                    )
-                );
-            }
-        }
-
-        [TestMethod, Priority(0)]
-        public void BytesPlus() {
-            foreach (var version in V26AndUp) {
-                CheckAst(
-                    ParseFileNoErrors("BytesPlus.py", version),
-                    CheckSuite(
-                        CheckExprStmt(CheckConstant(ToBytes("hello again")))
-                    )
-                );
-            }
-
-            foreach (var version in V24_V25Versions) {
-                ParseErrors("BytesPlus.py", version,
-                    new ErrorInfo("invalid syntax", 1, 1, 2, 8, 1, 9),
-                    new ErrorInfo("unexpected token 'b'", 9, 1, 10, 10, 1, 11)
-                );
-            }
-        }
-
-        [TestMethod, Priority(0)]
-        public void UnicodePlus() {
-            foreach (var version in V2Versions.Concat(V33AndUp)) {
-                CheckAst(
-                    ParseFileNoErrors("UnicodePlus.py", version),
-                    CheckSuite(
-                        CheckExprStmt(CheckConstant("hello again"))
-                    )
-                );
-            }
-
-            foreach (var version in V30_V32Versions) {
-                ParseErrors("UnicodePlus.py", version,
-                    new ErrorInfo("invalid syntax", 1, 1, 2, 8, 1, 9),
-                    new ErrorInfo("unexpected token 'u'", 9, 1, 10, 10, 1, 11)
-                );
-
-            }
-        }
-
-        [TestMethod, Priority(0)]
-        public void RawBytes() {
-            foreach (var version in V33AndUp) {
-                CheckAst(
-                    ParseFileNoErrors("RawBytes.py", version),
-                    CheckSuite(
-                        CheckExprStmt(CheckConstant(ToBytes("\\fob"))),
-                        CheckExprStmt(CheckConstant(ToBytes("\\fob"))),
-                        CheckExprStmt(CheckConstant(ToBytes("\\fob"))),
-                        CheckExprStmt(CheckConstant(ToBytes("\\fob"))),
-                        CheckExprStmt(CheckConstant(ToBytes("\\fob"))),
-                        CheckExprStmt(CheckConstant(ToBytes("\\fob"))),
-                        CheckExprStmt(CheckConstant(ToBytes("\\fob"))),
-                        CheckExprStmt(CheckConstant(ToBytes("\\fob"))),
-                        CheckExprStmt(CheckConstant(ToBytes("\\fob"))),
-                        CheckExprStmt(CheckConstant(ToBytes("\\fob"))),
-                        CheckExprStmt(CheckConstant(ToBytes("\\fob"))),
-                        CheckExprStmt(CheckConstant(ToBytes("\\fob"))),
-                        CheckExprStmt(CheckConstant(ToBytes("\\fob"))),
-                        CheckExprStmt(CheckConstant(ToBytes("\\fob"))),
-                        CheckExprStmt(CheckConstant(ToBytes("\\fob"))),
-                        CheckExprStmt(CheckConstant(ToBytes("\\fob")))
-                    )
-                );
-            }
-
-            foreach (var version in AllVersions.Except(V33AndUp)) {
-                ParseErrors("RawBytes.py", version,
-                    new ErrorInfo("invalid syntax", 2, 1, 3, 8, 1, 9),
-                    new ErrorInfo("invalid syntax", 12, 2, 3, 22, 2, 13),
-                    new ErrorInfo("invalid syntax", 26, 3, 3, 32, 3, 9),
-                    new ErrorInfo("invalid syntax", 36, 4, 3, 46, 4, 13),
-                    new ErrorInfo("invalid syntax", 50, 5, 3, 56, 5, 9),
-                    new ErrorInfo("invalid syntax", 60, 6, 3, 70, 6, 13),
-                    new ErrorInfo("invalid syntax", 74, 7, 3, 80, 7, 9),
-                    new ErrorInfo("invalid syntax", 84, 8, 3, 94, 8, 13),
-                    new ErrorInfo("invalid syntax", 98, 9, 3, 104, 9, 9),
-                    new ErrorInfo("invalid syntax", 108, 10, 3, 118, 10, 13),
-                    new ErrorInfo("invalid syntax", 122, 11, 3, 128, 11, 9),
-                    new ErrorInfo("invalid syntax", 132, 12, 3, 142, 12, 13),
-                    new ErrorInfo("invalid syntax", 146, 13, 3, 152, 13, 9),
-                    new ErrorInfo("invalid syntax", 156, 14, 3, 166, 14, 13),
-                    new ErrorInfo("invalid syntax", 170, 15, 3, 176, 15, 9),
-                    new ErrorInfo("invalid syntax", 180, 16, 3, 190, 16, 13)
-                );
-            }
-        }
-
-        [TestMethod, Priority(0)]
-        public void Delimiters() {
-            foreach (var version in AllVersions) {
-                CheckAst(
-                    ParseFileNoErrors("Delimiters.py", version),
-                    CheckSuite(
-                        CheckCallStmt(One, PositionalArg(Two)),
-                        CheckIndexStmt(One, Two),
-                        CheckDictionaryStmt(DictItem(One, Two)),
-                        CheckTupleStmt(One, Two, Three),
-                        CheckIndexStmt(One, CheckSlice(Two, Three)),
-                        CheckIndexStmt(One, CheckSlice(Two, Three, Four)),
-                        CheckIndexStmt(One, CheckSlice(Two, null, Four)),
-                        CheckIndexStmt(One, CheckSlice(null, null, Four)),
-                        CheckIndexStmt(One, Ellipsis),
-                        CheckIndexStmt(One, CheckTupleExpr(CheckSlice(null, null))),
-                        CheckMemberStmt(Fob, "oar"),
-                        CheckAssignment(Fob, One),
-                        CheckAssignment(Fob, PythonOperator.Add, One),
-                        CheckAssignment(Fob, PythonOperator.Subtract, One),
-                        CheckAssignment(Fob, PythonOperator.Multiply, One),
-                        CheckAssignment(Fob, PythonOperator.Divide, One),
-                        CheckAssignment(Fob, PythonOperator.FloorDivide, One),
-                        CheckAssignment(Fob, PythonOperator.Mod, One),
-                        CheckAssignment(Fob, PythonOperator.BitwiseAnd, One),
-                        CheckAssignment(Fob, PythonOperator.BitwiseOr, One),
-                        CheckAssignment(Fob, PythonOperator.Xor, One),
-                        CheckAssignment(Fob, PythonOperator.RightShift, One),
-                        CheckAssignment(Fob, PythonOperator.LeftShift, One),
-                        CheckAssignment(Fob, PythonOperator.Power, One)
-                    )
-                );
-            }
-        }
-
-        [TestMethod, Priority(0)]
-        public void DelimitersV2() {
-            foreach (var version in V2Versions) {
-                CheckAst(
-                    ParseFileNoErrors("DelimitersV2.py", version),
-                    CheckSuite(
-                        CheckBackquoteStmt(Fob)
-                    )
-                );
-            }
-
-            foreach (var version in V3Versions) {
-                ParseErrors(
-                    "DelimitersV2.py",
-                    version,
-                    new[] { 
-                        new ErrorInfo("unexpected token '`'", 0, 1, 1, 1, 1, 2),
-                        new ErrorInfo("unexpected token 'fob'", 1, 1, 2, 4, 1, 5),
-                        new ErrorInfo("unexpected token '`'", 4, 1, 5, 5, 1, 6)
-                   }
-                );
-            }
-        }
-
-        [TestMethod, Priority(0)]
-        public void ForStmt() {
-            foreach (var version in AllVersions) {
-                CheckAst(
-                    ParseFileNoErrors("ForStmt.py", version),
-                    CheckSuite(
-                        CheckForStmt(Fob, Oar, CheckSuite(Pass)),
-                        CheckForStmt(CheckTupleExpr(Fob, Oar), Baz, CheckSuite(Pass)),
-                        CheckForStmt(Fob, Oar, CheckSuite(Pass), CheckSuite(Pass)),
-                        CheckForStmt(Fob, Oar, CheckSuite(Break)),
-                        CheckForStmt(Fob, Oar, CheckSuite(Continue)),
-                        CheckForStmt(CheckListExpr(CheckListExpr(Fob), CheckListExpr(Oar)), Baz, CheckSuite(Pass)),
-                        CheckForStmt(CheckTupleExpr(CheckParenExpr(Fob), CheckParenExpr(Oar)), Baz, CheckSuite(Pass))
-                    )
-                );
-            }
-        }
-
-        [TestMethod, Priority(0)]
-        public void WithStmt() {
-            foreach (var version in V26AndUp) {
-                CheckAst(
-                    ParseFileNoErrors("WithStmt.py", version),
-                    CheckSuite(
-                        CheckWithStmt(Fob, CheckSuite(Pass)),
-                        CheckWithStmt(Fob, Oar, CheckSuite(Pass)),
-                        CheckWithStmt(new[] { Fob, Oar }, CheckSuite(Pass)),
-                        CheckWithStmt(new[] { Fob, Baz }, new[] { Oar, Quox }, CheckSuite(Pass))
-                    )
-                );
-            }
-
-            foreach (var version in V24_V25Versions) {
-                ParseErrors("WithStmt.py", version,
-                    new ErrorInfo("unexpected token 'fob'", 5, 1, 6, 8, 1, 9),
-                    new ErrorInfo("unexpected token ':'", 8, 1, 9, 9, 1, 10),
-                    new ErrorInfo("unexpected token 'pass'", 10, 1, 11, 14, 1, 15),
-                    new ErrorInfo("unexpected token 'fob'", 23, 3, 6, 26, 3, 9),
-                    new ErrorInfo("unexpected token 'oar'", 30, 3, 13, 33, 3, 16),
-                    new ErrorInfo("unexpected token ':'", 33, 3, 16, 34, 3, 17),
-                    new ErrorInfo("unexpected token 'pass'", 35, 3, 18, 39, 3, 22),
-                    new ErrorInfo("unexpected token 'fob'", 48, 5, 6, 51, 5, 9),
-                    new ErrorInfo("unexpected token ','", 51, 5, 9, 52, 5, 10),
-                    new ErrorInfo("unexpected token 'oar'", 53, 5, 11, 56, 5, 14),
-                    new ErrorInfo("unexpected token ':'", 56, 5, 14, 57, 5, 15),
-                    new ErrorInfo("unexpected token 'pass'", 58, 5, 16, 62, 5, 20),
-                    new ErrorInfo("unexpected token 'fob'", 71, 7, 6, 74, 7, 9),
-                    new ErrorInfo("unexpected token 'oar'", 78, 7, 13, 81, 7, 16),
-                    new ErrorInfo("unexpected token ','", 81, 7, 16, 82, 7, 17),
-                    new ErrorInfo("unexpected token 'baz'", 83, 7, 18, 86, 7, 21),
-                    new ErrorInfo("unexpected token 'quox'", 90, 7, 25, 94, 7, 29),
-                    new ErrorInfo("unexpected token ':'", 94, 7, 29, 95, 7, 30),
-                    new ErrorInfo("unexpected token 'pass'", 96, 7, 31, 100, 7, 35)
-                );
-            }
-        }
-
-        [TestMethod, Priority(0)]
-        public void Semicolon() {
-            foreach (var version in V26AndUp) {
-                CheckAst(
-                    ParseFileNoErrors("Semicolon.py", version),
-                    CheckSuite(
-                        CheckSuite(
-                            CheckConstantStmt(1),
-                            CheckConstantStmt(2),
-                            CheckConstantStmt(3)
-                        ),
-                        CheckSuite(
-                            CheckNameStmt("fob"),
-                            CheckNameStmt("oar"),
-                            CheckNameStmt("baz")
-                        )
-                    )
-                );
-            }
-        }
-
-        [TestMethod, Priority(0)]
-        public void DelStmt() {
-            foreach (var version in AllVersions) {
-                CheckAst(
-                    ParseFileNoErrors("DelStmt.py", version),
-                    CheckSuite(
-                        CheckDelStmt(Fob),
-                        CheckDelStmt(Fob, Oar),
-                        CheckDelStmt(CheckMemberExpr(Fob, "oar")),
-                        CheckDelStmt(CheckIndexExpression(Fob, Oar)),
-                        CheckDelStmt(CheckTupleExpr(Fob, Oar)),
-                        CheckDelStmt(CheckListExpr(Fob, Oar)),
-                        CheckDelStmt(CheckParenExpr(Fob))
-                    )
-                );
-            }
-        }
-
-        [TestMethod, Priority(0)]
-        public void IndexExpr() {
-            foreach (var version in AllVersions) {
-                CheckAst(
-                    ParseFileNoErrors("IndexExpr.py", version),
-                    CheckSuite(
-                        CheckExprStmt(CheckIndexExpression(Fob, CheckConstant(.2)))
-                    )
-                );
-            }
-        }
-
-        [TestMethod, Priority(0)]
-        public void DelStmtIllegal() {
-            foreach (var version in AllVersions) {
-                ParseErrors("DelStmtIllegal.py", version,
-                    new ErrorInfo("can't delete literal", 4, 1, 5, 5, 1, 6),
-                    new ErrorInfo("can't delete generator expression", 11, 2, 5, 31, 2, 25),
-                    new ErrorInfo("can't delete function call", 37, 3, 5, 45, 3, 13)
-                );
-            }
-        }
-
-        [TestMethod, Priority(0)]
-        public void YieldStmt() {
-            foreach (var version in AllVersions) {
-                CheckAst(
-                    ParseFileNoErrors("YieldStmt.py", version),
-                    CheckSuite(
-                        CheckFuncDef("f", NoParameters,
-                            CheckSuite(
-                                CheckYieldStmt(One),
-                                CheckYieldStmt(CheckTupleExpr(One, Two))
-                            )
-                        )
-                    )
-                );
-            }
-        }
-
-        [TestMethod, Priority(0)]
-        public void YieldExpr() {
-            foreach (var version in V25AndUp) {
-                CheckAst(
-                    ParseFileNoErrors("YieldExpr.py", version),
-                    CheckSuite(
-                        CheckFuncDef("f", NoParameters, CheckSuite(
-                            CheckYieldStmt(None)
-                        )),
-                        CheckFuncDef("f", NoParameters, CheckSuite(
-                            CheckAssignment(Fob, CheckYieldExpr(None))
-                        )),
-                        CheckFuncDef("f", NoParameters, CheckSuite(
-                            CheckAssignment(Baz, CheckListComp(CheckYieldExpr(Oar), CompFor(Oar, Fob)))
-                        ))
-                    )
-                );
-            }
-
-            ParseErrors("YieldExpr.py", PythonLanguageVersion.V24,
-                new ErrorInfo("invalid syntax", 19, 2, 10, 21, 3, 1),
-                new ErrorInfo("unexpected token 'yield'", 43, 5, 11, 48, 5, 16)
-                // [(yield oar) for ...] should be an error, but it is not raised.
-                // V24 is not supported by PTVS, so don't fail the test because of this.
-                //new ErrorInfo("unexpected token 'yield'", 74, 8, 13, 79, 8, 18)
-            );
-        }
-
-        [TestMethod, Priority(0)]
-        public void YieldStmtIllegal() {
-            foreach (var version in V2Versions.Concat(V30_V32Versions)) {
-                ParseErrors("YieldStmtIllegal.py", version,
-                    new ErrorInfo("misplaced yield", 0, 1, 1, 5, 1, 6),
-                    new ErrorInfo("'return' with argument inside generator", 25, 4, 5, 34, 4, 14),
-                    new ErrorInfo("'return' with argument inside generator", 78, 9, 5, 87, 9, 14)
-                );
-            }
-
-            // return inside generator is legal as of 3.3
-            foreach (var version in V33AndUp) {
-                ParseErrors("YieldStmtIllegal.py", version,
-                    new ErrorInfo("misplaced yield", 0, 1, 1, 5, 1, 6)
-                );
-            }
-        }
-
-        [TestMethod, Priority(0)]
-        public void YieldFromStmt() {
-            foreach (var version in V33AndUp) {
-                CheckAst(
-                    ParseFileNoErrors("YieldFromStmt.py", version),
-                    CheckSuite(
-                        CheckFuncDef("f", NoParameters,
-                            CheckSuite(
-                                CheckYieldFromStmt(Fob)
-                            )
-                        )
-                    )
-                );
-            }
-        }
-
-        [TestMethod, Priority(0)]
-        public void YieldFromExpr() {
-            foreach (var version in V33AndUp) {
-                CheckAst(
-                    ParseFileNoErrors("YieldFromExpr.py", version),
-                    CheckSuite(
-                        CheckFuncDef("f", NoParameters,
-                            CheckSuite(
-                                CheckYieldFromStmt(Fob),
-                                CheckAssignment(Oar, CheckYieldFromExpr(Fob)),
-                                CheckAssignment(Baz, CheckListComp(CheckYieldFromExpr(Oar), CompFor(Oar, Fob)))
-                            )
-                        )
-                    )
-                );
-            }
-
-            foreach (var version in V25_V27Versions.Concat(V30_V32Versions)) {
-                ParseErrors("YieldFromExpr.py", version,
-                    new ErrorInfo("invalid syntax", 20, 2, 11, 24, 2, 15),
-                    new ErrorInfo("invalid syntax", 46, 3, 17, 50, 3, 21),
-                    new ErrorInfo("invalid syntax", 74, 4, 19, 78, 4, 23)
-                );
-            }
-        }
-
-        [TestMethod, Priority(0)]
-        public void YieldFromStmtIllegal() {
-            foreach (var version in V25_V27Versions.Concat(V30_V32Versions)) {
-                if (version == PythonLanguageVersion.V24) {
-                    continue;
-                }
-                ParseErrors("YieldFromStmtIllegal.py", version,
-                    new ErrorInfo("misplaced yield", 0, 1, 1, 5, 1, 6),
-                    new ErrorInfo("invalid syntax", 6, 1, 7, 10, 1, 11),
-                    new ErrorInfo("'return' with argument inside generator", 30, 4, 5, 39, 4, 14),
-                    new ErrorInfo("invalid syntax", 51, 5, 11, 55, 5, 15),
-                    new ErrorInfo("invalid syntax", 81, 8, 11, 85, 8, 15),
-                    new ErrorInfo("'return' with argument inside generator", 93, 9, 5, 102, 9, 14),
-                    new ErrorInfo("invalid syntax", 126, 12, 11, 130, 12, 15),
-                    new ErrorInfo("invalid syntax", 154, 15, 11, 158, 15, 15)
-                );
-            }
-
-            foreach (var version in V33AndUp) {
-                ParseErrors("YieldFromStmtIllegal.py", version,
-                    new ErrorInfo("misplaced yield", 0, 1, 1, 5, 1, 6),
-                    new ErrorInfo("invalid syntax", 130, 12, 15, 132, 13, 1),
-                    new ErrorInfo("invalid syntax", 159, 15, 16, 166, 15, 23)
-                );
-            }
-        }
-
-        [TestMethod, Priority(0)]
-        public void ImportStmt() {
-            foreach (var version in AllVersions) {
-                CheckAst(
-                    ParseFileNoErrors("ImportStmt.py", version),
-                    CheckSuite(
-                        CheckImport(new[] { "sys" }),
-                        CheckImport(new[] { "sys", "fob" }),
-                        CheckImport(new[] { "sys" }, new[] { "oar" }),
-                        CheckImport(new[] { "sys", "fob" }, new[] { "oar", "baz" }),
-                        CheckImport(new[] { "sys.fob" }),
-                        CheckImport(new[] { "sys.fob" }, new[] { "oar" })
-                    )
-                );
-            }
-
-            foreach (var version in AllVersions) {
-                ParseErrors("ImportStmtIllegal.py", version,
-                    new ErrorInfo("unexpected token '('", 17, 1, 18, 18, 1, 19),
-                    new ErrorInfo("unexpected token '('", 17, 1, 18, 18, 1, 19),
-                    new ErrorInfo("unexpected token '('", 17, 1, 18, 18, 1, 19),
-                    new ErrorInfo("unexpected token ')'", 24, 1, 25, 25, 1, 26),
-                    new ErrorInfo("unexpected token ')'", 25, 1, 26, 26, 1, 27)
-                );
-            }
-        }
-
-        [TestMethod, Priority(0)]
-        public void GlobalStmt() {
-            foreach (var version in AllVersions) {
-                CheckAst(
-                    ParseFile("GlobalStmt.py", version).Tree,
-                    CheckSuite(
-                        CheckFuncDef("f", NoParameters,
-                            CheckSuite(
-                                CheckGlobal("a"),
-                                CheckGlobal("a", "b")
-                            )
-                        )
-                    )
-                );
-            }
-        }
-
-        [TestMethod, Priority(0)]
-        public void NonlocalStmt() {
-            foreach (var version in V3Versions) {
-                CheckAst(
-                    ParseFile("NonlocalStmt.py", version).Tree,
-                    CheckSuite(
-                        CheckFuncDef("g", NoParameters,
-                            CheckSuite(
-                                CheckAssignment(Fob, One),
-                                CheckAssignment(Oar, One),
-                                CheckFuncDef("f", NoParameters,
-                                    CheckSuite(
-                                        CheckNonlocal("fob"),
-                                        CheckNonlocal("fob", "oar")
-                                    )
-                                )
-                            )
-                        ),
-                        CheckFuncDef("g", NoParameters,
-                            CheckSuite(
-                                CheckFuncDef("f", NoParameters,
-                                    CheckSuite(
-                                        CheckNonlocal("fob")
-                                    )
-                                ),
-                                CheckAssignment(Fob, One)
-                            )
-                        ),
-                        CheckFuncDef("f", NoParameters,
-                            CheckSuite(
-                                CheckClassDef("C",
-                                    CheckSuite(
-                                        CheckNonlocal("fob"),
-                                        CheckAssignment(Fob, One)
-                                    )
-                                ),
-                                CheckAssignment(Fob, Two)
-                            )
-                        ),
-                        CheckClassDef("X",
-                            CheckSuite(
-                                CheckFuncDef("f", new[] { CheckParameter("x") },
-                                    CheckSuite(
-                                        CheckNonlocal("__class__")
-                                    )
-                                )
-                            )
-                        )
-                    )
-                );
-            }
-
-            foreach (var version in V2Versions) {
-                ParseErrors("NonlocalStmt.py", version,
-                    new ErrorInfo("unexpected token 'fob'", 67, 5, 18, 70, 5, 21),
-                    new ErrorInfo("unexpected token '<newline>'", 70, 5, 21, 80, 6, 9),
-                    new ErrorInfo("unexpected token 'nonlocal'", 80, 6, 9, 88, 6, 17),
-                    new ErrorInfo("unexpected token 'fob'", 144, 11, 18, 147, 11, 21),
-                    new ErrorInfo("unexpected token '<newline>'", 147, 11, 21, 149, 12, 1),
-                    new ErrorInfo("unexpected token '<NL>'", 149, 12, 1, 155, 13, 5),
-                    new ErrorInfo("unexpected token 'fob'", 209, 18, 18, 212, 18, 21),
-                    new ErrorInfo("unexpected token '<newline>'", 212, 18, 21, 222, 19, 9),
-                    new ErrorInfo("unexpected token 'fob'", 222, 19, 9, 225, 19, 12),
-                    new ErrorInfo("unexpected token '='", 226, 19, 13, 227, 19, 14),
-                    new ErrorInfo("unexpected token '1'", 228, 19, 15, 229, 19, 16),
-                    new ErrorInfo("unexpected token '<newline>'", 229, 19, 16, 235, 20, 5),
-                    new ErrorInfo("unexpected token '<dedent>'", 229, 19, 16, 235, 20, 5),
-                    new ErrorInfo("unexpected token '__class__'", 288, 24, 18, 297, 24, 27),
-                    new ErrorInfo("unexpected token '<newline>'", 297, 24, 27, 299, 25, 1),
-                    new ErrorInfo("unexpected token '<dedent>'", 297, 24, 27, 299, 25, 1),
-                    new ErrorInfo("unexpected end of file", 299, 25, 1, 299, 25, 1),
-                    new ErrorInfo("unexpected end of file", 299, 25, 1, 299, 25, 1)
-                );
-            }
-        }
-
-        [TestMethod, Priority(0)]
-        public void NonlocalStmtIllegal() {
-            foreach (var version in V3Versions) {
-                ParseErrors("NonlocalStmtIllegal.py", version,
-                    new ErrorInfo("nonlocal declaration not allowed at module level", 195, 17, 1, 203, 17, 9),
-                    new ErrorInfo("name 'x' is nonlocal and global", 118, 10, 13, 128, 10, 23),
-                    new ErrorInfo("name 'x' is a parameter and nonlocal", 181, 15, 13, 191, 15, 23),
-                    new ErrorInfo("no binding for nonlocal 'x' found", 406, 35, 22, 407, 35, 23),
-                    new ErrorInfo("no binding for nonlocal 'x' found", 306, 27, 12, 307, 27, 13),
-                    new ErrorInfo("no binding for nonlocal 'globalvar' found", 250, 21, 14, 259, 21, 23),
-                    new ErrorInfo("no binding for nonlocal 'a' found", 41, 3, 18, 42, 3, 19)
-                );
-            }
-
-        }
-
-        [TestMethod, Priority(0)]
-        public void WhileStmt() {
-            foreach (var version in AllVersions) {
-                CheckAst(
                     ParseFileNoErrors("WhileStmt.py", version),
                     CheckSuite(
                         CheckWhileStmt(One, CheckSuite(Pass)),
@@ -7419,5 +3736,4 @@
 
         #endregion
     }
-}
->>>>>>> e9928cba
+}