﻿<?xml version="1.0" encoding="utf-8"?>
<Project ToolsVersion="14.0" DefaultTargets="Build" xmlns="http://schemas.microsoft.com/developer/msbuild/2003">
  <Choose>
    <When Condition=" '$(VisualStudioVersion)'=='15.0'  Or '$(TargetVisualStudioVersion)'=='VS150' ">
      <PropertyGroup>
        <MinimumVisualStudioVersion>15.0</MinimumVisualStudioVersion>
        <FileUpgradeFlags>
        </FileUpgradeFlags>
        <UpgradeBackupLocation>
        </UpgradeBackupLocation>
        <OldToolsVersion>14.0</OldToolsVersion>
      </PropertyGroup>
    </When>
    <When Condition=" '$(VisualStudioVersion)'=='14.0'  Or '$(TargetVisualStudioVersion)'=='VS140' ">
      <PropertyGroup>
        <MinimumVisualStudioVersion>14.0</MinimumVisualStudioVersion>
        <FileUpgradeFlags>
        </FileUpgradeFlags>
        <UpgradeBackupLocation>
        </UpgradeBackupLocation>
        <OldToolsVersion>14.0</OldToolsVersion>
      </PropertyGroup>
    </When>
  </Choose>
  <Import Project="..\ProjectBefore.settings" />
  <PropertyGroup>
    <Configuration Condition=" '$(Configuration)' == '' ">Debug</Configuration>
    <Platform Condition=" '$(Platform)' == '' ">AnyCPU</Platform>
    <SchemaVersion>2.0</SchemaVersion>
    <ProjectTypeGuids>{82b43b9b-a64c-4715-b499-d71e9ca2bd60};{60DC8134-EBA5-43B8-BCC9-BB4BC16C2548};{FAE04EC0-301F-11D3-BF4B-00C04F79EFBC}</ProjectTypeGuids>
    <OutputType>Library</OutputType>
    <AppDesignerFolder>Properties</AppDesignerFolder>
    <RootNamespace>Microsoft</RootNamespace>
    <AssemblyName>Microsoft.PythonTools</AssemblyName>
    <ProjectGuid>{FA7BE5F5-E04F-4613-B7AC-70CE10D1BB68}</ProjectGuid>
    <UseVSSDK>true</UseVSSDK>
    <CreateVsixContainer>false</CreateVsixContainer>
    <CopyVsixManifestToOutput>false</CopyVsixManifestToOutput>
    <DeployExtension>false</DeployExtension>
    <DefineConstants>$(DefineConstants);$(SignedSym);SHAREDPROJECT_OLESERVICEPROVIDER</DefineConstants>
    <AllowUnsafeBlocks>true</AllowUnsafeBlocks>
  </PropertyGroup>
  <PropertyGroup Condition=" '$(Platform)' == 'AnyCPU' ">
    <PlatformTarget>AnyCPU</PlatformTarget>
  </PropertyGroup>
  <ItemGroup>
    <ProjectReference Include="..\Analysis\Analysis.csproj">
      <Project>{A85D479D-67A9-4BDB-904A-7D86DAF68A6F}</Project>
      <Name>Microsoft.PythonTools.Analysis</Name>
      <IncludeInVSIX>True</IncludeInVSIX>
    </ProjectReference>
    <ProjectReference Include="..\BuildTasks\BuildTasks.csproj">
      <Project>{89d51398-a003-44ba-b1b2-cfc6f8396d7e}</Project>
      <Name>Microsoft.PythonTools.BuildTasks</Name>
      <IncludeInVSIX>True</IncludeInVSIX>
    </ProjectReference>
    <ProjectReference Include="..\Debugger\Debugger.csproj">
      <Project>{DECC7971-FA58-4DB0-9561-BFFADD393BBD}</Project>
      <Name>Microsoft.PythonTools.Debugger</Name>
      <IncludeInVSIX>True</IncludeInVSIX>
    </ProjectReference>
    <ProjectReference Include="..\EnvironmentsList\EnvironmentsList.csproj">
      <Project>{b20e082b-4d3c-457d-b2bd-60420b434573}</Project>
      <Name>Microsoft.PythonTools.EnvironmentsList</Name>
      <IncludeInVSIX>True</IncludeInVSIX>
      <Private>False</Private>
    </ProjectReference>
    <ProjectReference Include="..\RunElevated\RunElevated.csproj">
      <Project>{4e18d41e-5e73-461f-9289-f6709257171a}</Project>
      <Name>Microsoft.PythonTools.RunElevated</Name>
      <IncludeInVSIX>True</IncludeInVSIX>
      <ReferenceOutputAssembly>false</ReferenceOutputAssembly>
    </ProjectReference>
    <ProjectReference Include="..\VSInterpreters\VSInterpreters.csproj">
      <Project>{815db0cd-c0dd-4997-b43c-abee4dbeffe7}</Project>
      <Name>Microsoft.PythonTools.VSInterpreters</Name>
      <IncludeInVSIX>True</IncludeInVSIX>
    </ProjectReference>
    <ProjectReference Include="..\Analyzer\Analyzer.csproj">
      <Project>{29a4fa1f-a562-4ed1-86fb-5850ef5da92c}</Project>
      <Name>Analyzer</Name>
    </ProjectReference>
    <ProjectReference Include="..\Ipc.Json\Ipc.Json.csproj">
      <Project>{e1e1613d-0c96-42f9-9f2d-052c72533297}</Project>
      <Name>Microsoft.PythonTools.Ipc.Json</Name>
      <IncludeInVSIX>True</IncludeInVSIX>
    </ProjectReference>
    <ProjectReference2 Include="..\..\Templates\Templates.csproj">
      <IncludeInVSIX>false</IncludeInVSIX>
    </ProjectReference2>
    <ProjectReference2 Include="..\Analyzer\Analyzer.csproj" />
    <ProjectReference Include="..\Attacher\Attacher.csproj">
      <Project>{666A22BB-0CB5-4C08-A20F-E17450DA6573}</Project>
      <Name>Attacher</Name>
      <IncludeInVSIX>True</IncludeInVSIX>
    </ProjectReference>
    <ProjectReference2 Include="..\AttacherX86\AttacherX86.csproj" />
    <ProjectReference Include="..\Common\Common.csproj">
      <Project>{b3db0521-d9e3-4f48-9e2e-e5ecae886049}</Project>
      <Name>Microsoft.PythonTools.Common</Name>
      <IncludeInVSIX>True</IncludeInVSIX>
    </ProjectReference>
    <ProjectReference Include="..\VSCommon\VSCommon.csproj">
      <Project>{A52AC77F-6DF9-4387-BB08-8DED3FD95A0F}</Project>
      <Name>Microsoft.PythonTools.VSCommon</Name>
      <IncludeInVSIX>True</IncludeInVSIX>
    </ProjectReference>
<<<<<<< HEAD
    <Reference Include="Microsoft.VisualStudio.InteractiveWindow" />
    <Reference Include="Microsoft.VisualStudio.VsInteractiveWindow" />
=======
    <Reference Include="Microsoft.PythonTools.InteractiveWindow" />
    <Reference Include="Microsoft.PythonTools.VsInteractiveWindow" />
    <Reference Include="Microsoft.VisualStudio.Telemetry" />
>>>>>>> 2befd709
    <Reference Include="Microsoft.VisualStudio.Threading, Version=$(VSTarget).0.0, Culture=neutral, PublicKeyToken=b03f5f7f11d50a3a, processorArchitecture=MSIL" />
  </ItemGroup>
  <ItemGroup>
    <Reference Include="Accessibility">
      <EmbedInteropTypes>False</EmbedInteropTypes>
    </Reference>
    <Reference Include="envdte, Version=8.0.0.0, Culture=neutral, PublicKeyToken=b03f5f7f11d50a3a">
      <EmbedInteropTypes>False</EmbedInteropTypes>
    </Reference>
    <Reference Include="envdte100, Version=10.0.0.0, Culture=neutral, PublicKeyToken=b03f5f7f11d50a3a">
      <EmbedInteropTypes>False</EmbedInteropTypes>
    </Reference>
    <Reference Include="envdte80, Version=8.0.0.0, Culture=neutral, PublicKeyToken=b03f5f7f11d50a3a">
      <EmbedInteropTypes>False</EmbedInteropTypes>
    </Reference>
    <Reference Include="EnvDTE90, Version=9.0.0.0, Culture=neutral, PublicKeyToken=b03f5f7f11d50a3a">
      <EmbedInteropTypes>False</EmbedInteropTypes>
    </Reference>
    <Reference Include="Microsoft.Build, Version=$(MicrosoftBuildAssemblyVersion), Culture=neutral, PublicKeyToken=b03f5f7f11d50a3a" />
    <Reference Include="Microsoft.Build.Conversion.$(MicrosoftBuildAssemblyVersionSuffix), Version=$(MicrosoftBuildEngineAssemblyVersion), Culture=neutral, PublicKeyToken=b03f5f7f11d50a3a" />
    <Reference Include="Microsoft.Build.Engine, Version=$(MicrosoftBuildEngineAssemblyVersion), Culture=neutral, PublicKeyToken=b03f5f7f11d50a3a" />
    <Reference Include="Microsoft.Build.Framework, Version=$(MicrosoftBuildAssemblyVersion), Culture=neutral, PublicKeyToken=b03f5f7f11d50a3a" />
    <Reference Include="Microsoft.Build.Tasks.$(MicrosoftBuildAssemblyVersionSuffix), Version=$(MicrosoftBuildAssemblyVersion), Culture=neutral, PublicKeyToken=b03f5f7f11d50a3a" />
    <Reference Include="Microsoft.Build.Utilities.$(MicrosoftBuildAssemblyVersionSuffix), Version=$(MicrosoftBuildAssemblyVersion), Culture=neutral, PublicKeyToken=b03f5f7f11d50a3a" />
    <Reference Include="Microsoft.CSharp" />
    <Reference Include="microsoft.msxml, Version=8.0.0.0, Culture=neutral, PublicKeyToken=b03f5f7f11d50a3a, processorArchitecture=MSIL">
      <EmbedInteropTypes>False</EmbedInteropTypes>
    </Reference>
    <Reference Include="Microsoft.VisualStudio.ComponentModelHost, Version=$(VSTarget).0.0, Culture=neutral, PublicKeyToken=b03f5f7f11d50a3a, processorArchitecture=MSIL" />
    <Reference Include="Microsoft.VisualStudio.CoreUtility, Version=$(VSTarget).0.0, Culture=neutral, PublicKeyToken=b03f5f7f11d50a3a, processorArchitecture=MSIL" />
    <Reference Include="Microsoft.VisualStudio.Debugger.Engine, Version=1.0.0.0, Culture=neutral, PublicKeyToken=b03f5f7f11d50a3a, processorArchitecture=MSIL" />
    <Reference Include="Microsoft.VisualStudio.Debugger.Interop.10.0, Version=10.0.0.0, Culture=neutral, PublicKeyToken=b03f5f7f11d50a3a, processorArchitecture=MSIL" />
    <Reference Include="Microsoft.VisualStudio.Debugger.Interop.11.0, Version=11.0.0.0, Culture=neutral, PublicKeyToken=b03f5f7f11d50a3a, processorArchitecture=MSIL" />
    <Reference Include="Microsoft.VisualStudio.Debugger.Interop.14.0, Version=14.0.0.0, Culture=neutral, PublicKeyToken=b03f5f7f11d50a3a, processorArchitecture=MSIL" />
    <Reference Include="Microsoft.VisualStudio.Debugger.InteropA, Version=9.0.0.0, Culture=neutral, PublicKeyToken=b03f5f7f11d50a3a" />
    <Reference Include="Microsoft.VisualStudio.Designer.Interfaces, Version=1.0.5000.0, Culture=neutral, PublicKeyToken=b03f5f7f11d50a3a">
      <EmbedInteropTypes>False</EmbedInteropTypes>
    </Reference>
    <Reference Include="Microsoft.VisualStudio.Editor, Version=$(VSTarget).0.0, Culture=neutral, PublicKeyToken=b03f5f7f11d50a3a, processorArchitecture=MSIL" />
    <Reference Include="Microsoft.VisualStudio.Language.Intellisense, Version=$(VSTarget).0.0, Culture=neutral, PublicKeyToken=b03f5f7f11d50a3a, processorArchitecture=MSIL" />
    <Reference Include="Microsoft.VisualStudio.Language.NavigateTo.Interfaces, Version=$(VSTarget).0.0, Culture=neutral" />
    <Reference Include="Microsoft.VisualStudio.Language.StandardClassification, Version=$(VSTarget).0.0, Culture=neutral, PublicKeyToken=b03f5f7f11d50a3a, processorArchitecture=MSIL" />
    <Reference Include="Microsoft.VisualStudio.OLE.Interop" />
    <Reference Include="Microsoft.VisualStudio.ProjectAggregator, Version=8.0.0.0, Culture=neutral, PublicKeyToken=b03f5f7f11d50a3a, processorArchitecture=MSIL">
      <EmbedInteropTypes>False</EmbedInteropTypes>
    </Reference>
    <Reference Include="Microsoft.VisualStudio.Shell.$(VSTarget), Version=$(VSTarget).0.0, Culture=neutral, PublicKeyToken=b03f5f7f11d50a3a, processorArchitecture=MSIL" />
    <Reference Include="Microsoft.VisualStudio.Shell.Design, Version=$(VSTarget).0.0, Culture=neutral, PublicKeyToken=b03f5f7f11d50a3a, processorArchitecture=MSIL" />
    <Reference Include="Microsoft.VisualStudio.Shell.Interop" />
    <Reference Include="Microsoft.VisualStudio.Shell.Interop.12.0, Version=12.0.0.0, Culture=neutral, PublicKeyToken=b03f5f7f11d50a3a, processorArchitecture=MSIL">
      <EmbedInteropTypes>False</EmbedInteropTypes>
    </Reference>
    <Reference Include="Microsoft.VisualStudio.Shell.Interop.8.0" />
    <Reference Include="Microsoft.VisualStudio.Shell.Interop.9.0" />
    <Reference Include="Microsoft.VisualStudio.Shell.Interop.10.0" />
    <Reference Include="Microsoft.VisualStudio.Shell.Interop.11.0, Version=11.0.0.0, Culture=neutral, PublicKeyToken=b03f5f7f11d50a3a, processorArchitecture=MSIL">
      <EmbedInteropTypes>False</EmbedInteropTypes>
    </Reference>
    <Reference Include="Microsoft.VisualStudio.TemplateWizardInterface, Version=8.0.0.0, Culture=neutral, PublicKeyToken=b03f5f7f11d50a3a, processorArchitecture=MSIL" />
    <Reference Include="Microsoft.VisualStudio.Text.Data, Version=$(VSTarget).0.0, Culture=neutral, PublicKeyToken=b03f5f7f11d50a3a, processorArchitecture=MSIL" />
    <Reference Include="Microsoft.VisualStudio.Text.Logic, Version=$(VSTarget).0.0, Culture=neutral, PublicKeyToken=b03f5f7f11d50a3a, processorArchitecture=MSIL" />
    <Reference Include="Microsoft.VisualStudio.Text.UI, Version=$(VSTarget).0.0, Culture=neutral, PublicKeyToken=b03f5f7f11d50a3a, processorArchitecture=MSIL" />
    <Reference Include="Microsoft.VisualStudio.Text.UI.Wpf, Version=$(VSTarget).0.0, Culture=neutral, PublicKeyToken=b03f5f7f11d50a3a, processorArchitecture=MSIL" />
    <Reference Include="Microsoft.VisualStudio.TextManager.Interop" />
    <Reference Include="Microsoft.VisualStudio.TextManager.Interop.8.0, Version=8.0.0.0, Culture=neutral, PublicKeyToken=b03f5f7f11d50a3a">
      <EmbedInteropTypes>False</EmbedInteropTypes>
    </Reference>
    <Reference Include="Microsoft.VisualStudio.VSHelp, Version=7.0.3300.0, Culture=neutral, PublicKeyToken=b03f5f7f11d50a3a">
      <EmbedInteropTypes>False</EmbedInteropTypes>
    </Reference>
    <Reference Include="Microsoft.VisualStudio.WizardFramework, Version=$(VSTarget).0.0, Culture=neutral, PublicKeyToken=b03f5f7f11d50a3a, processorArchitecture=MSIL">
      <HintPath>$(DevEnvDir)\Microsoft.VisualStudio.WizardFramework.dll</HintPath>
    </Reference>
    <Reference Include="Newtonsoft.Json">
      <HintPath>$(PackagesPath)\Newtonsoft.Json\lib\net45\Newtonsoft.Json.dll</HintPath>
      <Private>True</Private>
      <IncludeInVSIX>True</IncludeInVSIX>
    </Reference>
    <Reference Include="System" />
    <Reference Include="System.ComponentModel.Composition" />
    <Reference Include="System.Core" />
    <Reference Include="System.Data" />
    <Reference Include="System.Design" />
    <Reference Include="System.Drawing" />
    <Reference Include="System.IO.Compression" />
    <Reference Include="System.IO.Compression.FileSystem" />
    <Reference Include="System.Messaging" />
    <Reference Include="System.Net" />
    <Reference Include="System.Numerics" />
    <Reference Include="System.Web" />
    <Reference Include="System.Web.ApplicationServices" />
    <Reference Include="System.Web.Extensions" />
    <Reference Include="System.Windows.Forms" />
    <Reference Include="System.Xml" />
    <Reference Include="System.Xml.Linq" />
    <Reference Include="PresentationCore" />
    <Reference Include="PresentationFramework" />
    <Reference Include="UIAutomationProvider" />
    <Reference Include="VSLangProj, Version=7.0.3300.0, Culture=neutral, PublicKeyToken=b03f5f7f11d50a3a">
      <EmbedInteropTypes>True</EmbedInteropTypes>
    </Reference>
    <Reference Include="VSLangProj100, Version=10.0.0.0, Culture=neutral, PublicKeyToken=b03f5f7f11d50a3a">
      <EmbedInteropTypes>False</EmbedInteropTypes>
    </Reference>
    <Reference Include="VSLangProj2, Version=7.0.5000.0, Culture=neutral, PublicKeyToken=b03f5f7f11d50a3a">
      <EmbedInteropTypes>True</EmbedInteropTypes>
    </Reference>
    <Reference Include="VSLangProj80, Version=8.0.0.0, Culture=neutral, PublicKeyToken=b03f5f7f11d50a3a">
      <EmbedInteropTypes>True</EmbedInteropTypes>
    </Reference>
    <Reference Include="WindowsBase" />
    <Reference Include="System.Xaml" />
    <Reference Include="WindowsFormsIntegration" />
    <Reference Include="Microsoft.VisualStudio.ImageCatalog, Version=$(VSTarget).0.0, Culture=neutral, PublicKeyToken=b03f5f7f11d50a3a, processorArchitecture=MSIL" />
    <Reference Include="Microsoft.VisualStudio.Imaging, Version=$(VSTarget).0.0, Culture=neutral, PublicKeyToken=b03f5f7f11d50a3a, processorArchitecture=MSIL" />
    <Reference Include="Microsoft.VisualStudio.Imaging.Interop.14.0.DesignTime, Version=14.0.0.0, Culture=neutral, PublicKeyToken=b03f5f7f11d50a3a, processorArchitecture=MSIL">
      <EmbedInteropTypes>True</EmbedInteropTypes>
    </Reference>
    <Reference Include="Microsoft.VisualStudio.Shell.Interop.14.0.DesignTime, Version=14.0.0.0, Culture=neutral, PublicKeyToken=b03f5f7f11d50a3a, processorArchitecture=MSIL">
      <EmbedInteropTypes>True</EmbedInteropTypes>
    </Reference>
    <Reference Include="Microsoft.VisualStudio.Utilities, Version=$(VSTarget).0.0, Culture=neutral, PublicKeyToken=b03f5f7f11d50a3a, processorArchitecture=MSIL" />
    <Reference Include="Microsoft.VisualStudio.Settings.$(VSTarget), Version=$(VSTarget).0.0, Culture=neutral, PublicKeyToken=b03f5f7f11d50a3a, processorArchitecture=x86">
      <Private>false</Private>
    </Reference>
  </ItemGroup>
  <Choose>
    <When Condition="$(VSTarget) == '15.0'">
      <ItemGroup>
        <Reference Include="Microsoft.VisualStudio.Shell.Framework, Version=$(VSTarget).0.0, Culture=neutral, PublicKeyToken=b03f5f7f11d50a3a" />
      </ItemGroup>
    </When>
    <Otherwise>
      <ItemGroup>
        <Reference Include="Microsoft.VisualStudio.Shell.Immutable.10.0, Version=10.0.0.0, Culture=neutral, PublicKeyToken=b03f5f7f11d50a3a, processorArchitecture=MSIL" />
        <Reference Include="Microsoft.VisualStudio.Shell.Immutable.11.0, Version=11.0.0.0, Culture=neutral, PublicKeyToken=b03f5f7f11d50a3a, processorArchitecture=MSIL" Condition="'$(VSTarget)' != '10.0'" />
      </ItemGroup>
    </Otherwise>
  </Choose>
  <ItemGroup>
    <Compile Include="PythonTools\CodeCoverage\CoverageExporter.cs" />
    <Compile Include="PythonTools\CodeCoverage\CoverageFileInfo.cs" />
    <Compile Include="PythonTools\CodeCoverage\CoverageHit.cs" />
    <Compile Include="PythonTools\CodeCoverage\CoverageLineInfo.cs" />
    <Compile Include="PythonTools\CodeCoverage\CoverageMapper.cs" />
    <Compile Include="PythonTools\CodeCoverage\CoveragePyConverter.cs" />
    <Compile Include="PythonTools\CodeCoverage\CoverageScope.cs" />
    <Compile Include="PythonTools\Commands\DiagnosticsWindow.xaml.cs">
      <DependentUpon>DiagnosticsWindow.xaml</DependentUpon>
    </Compile>
    <Compile Include="PythonTools\Commands\ImportCoverageCommand.cs" />
    <Compile Include="PythonTools\Commands\OpenWebUrlCommand.cs" />
    <Compile Include="PythonTools\Debugger\DebugLaunchHelper.cs" />
    <Compile Include="PythonTools\Intellisense\AbnormalAnalysisExitEventArgs.cs" />
    <Compile Include="PythonTools\Intellisense\AnalysisLocation.cs" />
    <Compile Include="PythonTools\Intellisense\AnalysisVariable.cs" />
    <Compile Include="PythonTools\Intellisense\BufferParser.cs" />
    <Compile Include="PythonTools\Intellisense\CodeCellAnalysis.cs" />
    <Compile Include="PythonTools\Intellisense\PreviewChangesService.cs" />
    <Compile Include="PythonTools\Intellisense\CompletionResult.cs" />
    <Compile Include="PythonTools\Intellisense\ExtractMethodSuggestedActionSourceProvider.cs" />
    <Compile Include="PythonTools\Intellisense\InterpreterLog.cs" />
    <Compile Include="PythonTools\Intellisense\LocationTracker.cs" />
    <Compile Include="PythonTools\Intellisense\NavigationInfo.cs" />
    <Compile Include="PythonTools\Intellisense\FileCookie.cs" />
    <Compile Include="PythonTools\Intellisense\IIntellisenseCookie.cs" />
    <Compile Include="PythonTools\Intellisense\AnalysisEntry.cs" />
    <Compile Include="PythonTools\Intellisense\QuickInfo.cs" />
    <Compile Include="PythonTools\Intellisense\VersionedResponse.cs" />
    <Compile Include="PythonTools\Editor\BraceCompletion\BraceCompletionContext.cs" />
    <Compile Include="PythonTools\Editor\BraceCompletion\BraceCompletionContextProvider.cs" />
    <Compile Include="PythonTools\Project\DeprecatedReferenceNode.cs" />
    <Compile Include="PythonTools\SearchPathManager.cs" />
    <Compile Include="PythonTools\Project\VsPackageManagerUI.cs" />
    <Compile Include="PythonTools\ProvideBraceCompletionAttribute.cs" />
    <Compile Include="PythonTools\Options\PythonInteractiveOptionsControl.cs">
      <SubType>UserControl</SubType>
    </Compile>
    <Compile Include="PythonTools\Options\PythonInteractiveOptionsControl.Designer.cs">
      <DependentUpon>PythonInteractiveOptionsControl.cs</DependentUpon>
    </Compile>
    <Compile Include="PythonTools\Options\PythonInteractiveOptionsPage.cs">
      <SubType>Component</SubType>
    </Compile>
    <Compile Include="PythonTools\Options\SuppressDialogOptions.cs" />
    <Compile Include="PythonTools\Repl\IMultipleScopeEvaluator.cs" />
    <Compile Include="PythonTools\Repl\InlineReplAdornment.cs" />
    <Compile Include="PythonTools\Repl\InlineReplAdornmentManager.cs" />
    <Compile Include="PythonTools\Repl\InteractiveWindowCommands.cs" />
    <Compile Include="PythonTools\Repl\InteractiveWindowProvider.cs" />
    <Compile Include="IPythonToolsToolWindowService.cs" />
    <Compile Include="MissingInterpreterException.cs" />
    <Compile Include="PythonTools\Repl\IInteractiveEvaluatorProvider.cs" />
    <Compile Include="PythonTools\Repl\InteractiveRoleAttribute.cs" />
    <Compile Include="PythonTools\Repl\PythonInteractiveEvaluator.cs" />
    <Compile Include="PythonTools\Repl\PythonReplEvaluatorProvider.cs" />
    <Compile Include="PythonTools\Repl\ReplEditFilter.cs" />
    <Compile Include="PythonTools\Repl\ReplOutputClassificationFormatDefinitions.cs" />
    <Compile Include="PythonTools\Repl\ReplOutputClassifier.cs" />
    <Compile Include="PythonTools\Repl\ReplOutputClassifierProvider.cs" />
    <Compile Include="PythonTools\Intellisense\PythonSuggestedActionsSource.cs" />
    <Compile Include="PythonTools\Intellisense\PythonSuggestedActionsSourceProvider.cs" />
    <Compile Include="PythonTools\Intellisense\PythonSuggestedImportAction.cs" />
    <Compile Include="PythonTools\Repl\ResizingAdorner.cs" />
    <Compile Include="PythonTools\Repl\SelectableReplEvaluator.cs" />
    <Compile Include="PythonTools\Repl\ZoomableInlineAdornment.cs" />
    <Compile Include="PythonTools\SurveyNewsService.cs" />
    <Compile Include="PythonTools\Options\GlobalInterpreterOptions.cs" />
    <Compile Include="PythonTools\Options\GeneralOptions.cs" />
    <Compile Include="PythonTools\Options\DebuggerOptions.cs" />
    <Compile Include="PythonTools\Options\AdvancedEditorOptions.cs" />
    <Compile Include="Legacy\ObsoleteResources.cs" />
    <Compile Include="NoInterpretersException.cs" />
    <Compile Include="ProvideLanguageTemplatesAttribute.cs" />
    <Compile Include="PythonToolsService.cs" />
    <Compile Include="PythonTools\AzureToolsContracts.cs" />
    <Compile Include="PythonTools\Commands\AzureExplorerAttachDebuggerCommand.cs" />
    <Compile Include="PythonTools\Intellisense\EntryEventArgs.cs" />
    <Compile Include="PythonTools\Intellisense\TaskProvider.cs" />
    <Compile Include="PythonTools\Intellisense\UnresolvedImportSquiggleProvider.cs" />
    <Compile Include="PythonTools\Logging\InMemoryLogger.cs" />
    <Compile Include="PythonTools\Logging\PythonToolsLogger.cs" />
    <Compile Include="PythonTools\Intellisense\ExpansionClient.cs" />
    <Compile Include="PythonTools\Options\IPythonToolsOptionsService.cs" />
    <Compile Include="PythonTools\Options\PythonGeneralOptionsControl.cs">
      <SubType>UserControl</SubType>
    </Compile>
    <Compile Include="PythonTools\Options\PythonGeneralOptionsControl.Designer.cs">
      <DependentUpon>PythonGeneralOptionsControl.cs</DependentUpon>
    </Compile>
    <Compile Include="PythonTools\Options\PythonGeneralOptionsPage.cs">
      <SubType>Component</SubType>
    </Compile>
    <Compile Include="PythonTools\Options\PythonToolsOptionsService.cs" />
    <Compile Include="PythonTools\Project\AddVirtualEnvironmentOperation.cs" />
    <Compile Include="PythonTools\Project\AnalyzerChangingEventArgs.cs" />
    <Compile Include="PythonTools\Project\Attributes.cs" />
    <Compile Include="PythonTools\Project\Conda.cs" />
    <Compile Include="ProvideComponentPickerPropertyPageAttribute.cs" />
    <Compile Include="ProvideDiffSupportedContentTypeAttribute.cs" />
    <Compile Include="ProvideEditorExtension2Attribute.cs" />
    <Compile Include="ProvideFileFilterAttribute.cs" />
    <Compile Include="PythonTools\Commands\OpenInterpreterListCommand.cs" />
    <Compile Include="PythonTools\Commands\SurveyNewsCommand.cs" />
    <Compile Include="PythonTools\InterpreterList\InterpreterListToolWindow.cs" />
    <Compile Include="PythonTools\InterpreterView.cs" />
    <Compile Include="PythonTools\Navigation\NavigateTo\PythonNavigateToItemDisplay.cs" />
    <Compile Include="PythonTools\Navigation\NavigateTo\PythonNavigateToItemDisplayFactory.cs" />
    <Compile Include="PythonTools\Navigation\NavigateTo\PythonNavigateToItemProviderFactory.cs" />
    <Compile Include="PythonTools\Navigation\NavigateTo\PythonNavigateToItemProvider.cs" />
    <Compile Include="PythonTools\Intellisense\CompletionComparer.cs" />
    <Compile Include="PythonTools\Intellisense\FuzzyStringMatcher.cs" />
    <Compile Include="PythonTools\Intellisense\FuzzyCompletionSet.cs" />
    <Compile Include="PythonTools\Options\InterpreterPlaceholder.cs">
      <SubType>Code</SubType>
    </Compile>
    <Compile Include="PythonTools\Options\SurveyNewsPolicy.cs" />
    <Compile Include="PythonTools\Project\AddVirtualEnvironment.xaml.cs">
      <DependentUpon>AddVirtualEnvironment.xaml</DependentUpon>
    </Compile>
    <Compile Include="PythonTools\Project\AddVirtualEnvironmentView.cs" />
    <Compile Include="PythonTools\Project\AddInterpreter.xaml.cs">
      <DependentUpon>AddInterpreter.xaml</DependentUpon>
    </Compile>
    <Compile Include="PythonTools\Project\AddInterpreterView.cs" />
    <Compile Include="PythonTools\Project\CustomCommand.cs" />
    <Compile Include="PythonTools\Project\IAsyncCommand.cs" />
    <Compile Include="PythonTools\Project\ImportWizard\ProjectCustomizations.cs" />
    <Compile Include="PythonTools\Project\ImportWizard\SaveProjectPage.xaml.cs">
      <DependentUpon>SaveProjectPage.xaml</DependentUpon>
    </Compile>
    <Compile Include="PythonTools\Project\ImportWizard\InterpreterPage.xaml.cs">
      <DependentUpon>InterpreterPage.xaml</DependentUpon>
    </Compile>
    <Compile Include="PythonTools\Project\ImportWizard\FileSourcePage.xaml.cs">
      <DependentUpon>FileSourcePage.xaml</DependentUpon>
    </Compile>
    <Compile Include="PythonTools\Project\ImportWizard\ImportSettings.cs" />
    <Compile Include="PythonTools\Project\ImportWizard\ImportWizard.xaml.cs">
      <DependentUpon>ImportWizard.xaml</DependentUpon>
    </Compile>
    <Compile Include="PythonTools\Commands\ImportWizardCommand.cs" />
    <Compile Include="PythonTools\Project\LoadedProjectInterpreterFactoryProvider.cs" />
    <Compile Include="PythonTools\Project\PythonProjectImageName.cs" />
    <Compile Include="PythonTools\Project\VirtualEnv.cs" />
    <Compile Include="PythonTools\PythonAnalysisClassifier.cs" />
    <Compile Include="PythonTools\PythonAnalysisClassifierProvider.cs" />
    <Compile Include="PythonTools\PythonInterpreterFactoryExtensions.cs" />
    <Compile Include="PythonTools\PeekableEnumerator.cs" />
    <Compile Include="PythonTools\Repl\InteractiveWindowEvents.cs" />
    <Compile Include="PythonTools\Logging\VsTelemetryLogger.cs" />
    <Compile Include="PythonTools\WebProject\PythonWebPropertyPageControl.cs">
      <SubType>UserControl</SubType>
    </Compile>
    <Compile Include="PythonTools\WebProject\PythonWebPropertyPageControl.Designer.cs">
      <DependentUpon>PythonWebPropertyPageControl.cs</DependentUpon>
    </Compile>
    <Compile Include="PythonTools\WebProject\PythonWebLauncher.cs" />
    <Compile Include="PythonTools\WebProject\PythonWebLauncherOptions.cs">
      <SubType>UserControl</SubType>
    </Compile>
    <Compile Include="PythonTools\WebProject\PythonWebLauncherOptions.Designer.cs">
      <DependentUpon>PythonWebLauncherOptions.cs</DependentUpon>
    </Compile>
    <Compile Include="PythonTools\WebProject\PythonWebLauncherProvider.cs" />
    <Compile Include="PythonTools\WebProject\PythonWebProject.cs" />
    <Compile Include="PythonTools\WebProject\PythonWebProjectConfig.cs" />
    <Compile Include="PythonTools\WebProject\PythonWebProjectFactory.cs" />
    <Compile Include="PythonTools\Project\PythonInterpreterView.cs" />
    <Compile Include="PythonTools\Project\InterpretersContainerNode.cs" />
    <Compile Include="PythonTools\Project\InterpretersContainerNodeProperties.cs" />
    <Compile Include="PythonTools\Project\InterpretersNode.cs" />
    <Compile Include="PythonTools\Project\InterpretersNodeProperties.cs" />
    <Compile Include="PythonTools\Project\InterpretersPackageNode.cs" />
    <Compile Include="PythonTools\Project\InterpretersPackageNodeProperties.cs" />
    <Compile Include="PythonTools\Commands\OpenDebugReplCommand.cs" />
    <Compile Include="PythonTools\Commands\RemoveImportsCommand.cs" />
    <Compile Include="PythonTools\Commands\DiagnosticsCommand.cs" />
    <Compile Include="PythonTools\Commands\ExecuteInReplCommand.cs" />
    <Compile Include="PythonTools\Commands\FillParagraphCommand.cs" />
    <Compile Include="PythonTools\Commands\OpenReplCommand.cs" />
    <Compile Include="PythonTools\Commands\SendToReplCommand.cs" />
    <Compile Include="PythonTools\Commands\StartScriptCommand.cs" />
    <Compile Include="PythonTools\Intellisense\CompletionControl.xaml.cs">
      <DependentUpon>CompletionControl.xaml</DependentUpon>
    </Compile>
    <Compile Include="PythonTools\Intellisense\CompletionOptions.cs" />
    <Compile Include="PythonTools\Intellisense\CompletionUIElementProvider.cs" />
    <Compile Include="PythonTools\Intellisense\ExceptionCompletionAnalysis.cs" />
    <Compile Include="PythonTools\Intellisense\IContentTypeMetadata.cs" />
    <Compile Include="PythonTools\Intellisense\IOrderableContentTypeMetadata.cs" />
    <Compile Include="PythonTools\Intellisense\MissingImportAnalysis.cs" />
    <Compile Include="PythonTools\Intellisense\OverrideCompletionAnalysis.cs" />
    <Compile Include="PythonTools\Intellisense\RefactoringIconKind.cs" />
    <Compile Include="PythonTools\Navigation\TextViewFilter.cs" />
    <Compile Include="PythonTools\Options\PythonFormattingWrappingOptionsPage.cs">
      <SubType>Component</SubType>
    </Compile>
    <Compile Include="PythonTools\Options\OptionCategory.cs" />
    <Compile Include="PythonTools\Options\OptionInfo.cs" />
    <Compile Include="PythonTools\Options\OptionsTreeView.cs">
      <SubType>Component</SubType>
    </Compile>
    <Compile Include="PythonTools\Options\PythonFormattingGeneralOptionsControl.cs">
      <SubType>UserControl</SubType>
    </Compile>
    <Compile Include="PythonTools\Options\PythonFormattingGeneralOptionsControl.Designer.cs">
      <DependentUpon>PythonFormattingGeneralOptionsControl.cs</DependentUpon>
    </Compile>
    <Compile Include="PythonTools\Options\PythonFormattingGeneralOptionsPage.cs">
      <SubType>Component</SubType>
    </Compile>
    <Compile Include="PythonTools\Options\PythonFormattingOptionsControl.cs">
      <SubType>UserControl</SubType>
    </Compile>
    <Compile Include="PythonTools\Options\PythonFormattingOptionsControl.Designer.cs">
      <DependentUpon>PythonFormattingOptionsControl.cs</DependentUpon>
    </Compile>
    <Compile Include="PythonTools\Options\PythonFormattingNewLinesOptionsPage.cs" />
    <Compile Include="PythonTools\Options\PythonFormattingOptionsPage.cs">
      <SubType>Component</SubType>
    </Compile>
    <Compile Include="PythonTools\Options\PythonFormattingSpacingOptionsPage.cs">
      <SubType>Component</SubType>
    </Compile>
    <Compile Include="PythonTools\Options\PythonFormattingStatementsOptionsPage.cs">
      <SubType>Component</SubType>
    </Compile>
    <Compile Include="PythonTools\Options\PythonInteractiveOptions.cs" />
    <Compile Include="PythonTools\Project\PythonAssemblyReferenceNode.cs" />
    <Compile Include="PythonTools\Project\Automation\OADeprecatedReference.cs" />
    <Compile Include="PythonTools\Project\PythonEncodingDetector.cs" />
    <Compile Include="PythonTools\Project\PythonProjectReferenceNode.cs" />
    <Compile Include="PythonTools\Project\PythonReferenceContainerNode.cs" />
    <Compile Include="PythonTools\Refactoring\ExtractMethodRequestView.cs" />
    <Compile Include="PythonTools\Refactoring\RenameVariableRequestView.cs" />
    <Compile Include="PythonTools\Repl\DebugReplFrameCommand.cs" />
    <Compile Include="PythonTools\Repl\DebugReplFrameDownCommand.cs" />
    <Compile Include="PythonTools\Repl\DebugReplFramesCommand.cs" />
    <Compile Include="PythonTools\Repl\DebugReplFrameUpCommand.cs" />
    <Compile Include="PythonTools\Repl\DebugReplGoCommand.cs" />
    <Compile Include="PythonTools\Repl\DebugReplProcessCommand.cs" />
    <Compile Include="PythonTools\Repl\DebugReplProcessesCommand.cs" />
    <Compile Include="PythonTools\Repl\DebugReplStepIntoCommand.cs" />
    <Compile Include="PythonTools\Repl\DebugReplStepOutCommand.cs" />
    <Compile Include="PythonTools\Repl\DebugReplStepOverCommand.cs" />
    <Compile Include="PythonTools\Repl\DebugReplThreadCommand.cs" />
    <Compile Include="PythonTools\Repl\DebugReplThreadsCommand.cs" />
    <Compile Include="PythonTools\Repl\IPythonInteractiveEvaluator.cs" />
    <Compile Include="PythonTools\Repl\IPythonInteractiveIntellisense.cs" />
    <Compile Include="PythonTools\Repl\PythonDebugReplEvaluator.cs" />
    <Compile Include="PythonTools\Repl\PythonDebugReplEvaluatorProvider.cs" />
    <Compile Include="PythonTools\Editor\SmartIndentProvider.cs" />
    <Compile Include="PythonTools\Intellisense\DecoratorCompletionAnalysis.cs" />
    <Compile Include="PythonTools\Intellisense\XamlTextViewCreationListener.cs" />
    <Compile Include="PythonTools\IVsPython.cs" />
    <Compile Include="PythonTools\Navigation\PythonFileLibraryNode.cs" />
    <Compile Include="PythonTools\Navigation\WaitForCompleteAnalysisDialog.xaml.cs">
      <DependentUpon>WaitForCompleteAnalysisDialog.xaml</DependentUpon>
    </Compile>
    <Compile Include="PythonTools\Project\DefaultLauncherProvider.cs" />
    <Compile Include="PythonTools\Project\DefaultPythonLauncherOptions.cs">
      <SubType>UserControl</SubType>
    </Compile>
    <Compile Include="PythonTools\Project\DefaultPythonLauncherOptions.Designer.cs">
      <DependentUpon>DefaultPythonLauncherOptions.cs</DependentUpon>
    </Compile>
    <Compile Include="PythonTools\Project\DefaultPythonProject.cs" />
    <Compile Include="PythonTools\Project\FtpPublisher.cs" />
    <Compile Include="PythonTools\Project\FilePublisher.cs" />
    <Compile Include="PythonTools\Project\IPythonLauncherOptions.cs" />
    <Compile Include="PythonTools\Project\IPythonLauncherProvider.cs" />
    <Compile Include="PythonTools\Project\IPythonProject.cs" />
    <Compile Include="PythonTools\Project\PublishPropertyControl.cs">
      <SubType>UserControl</SubType>
    </Compile>
    <Compile Include="PythonTools\Project\PublishPropertyControl.Designer.cs">
      <DependentUpon>PublishPropertyControl.cs</DependentUpon>
    </Compile>
    <Compile Include="PythonTools\Project\PublishPropertyPage.cs" />
    <Compile Include="PythonTools\Project\PythonDebugPropertyPage.cs" />
    <Compile Include="PythonTools\Project\PythonDebugPropertyPageControl.cs">
      <SubType>UserControl</SubType>
    </Compile>
    <Compile Include="PythonTools\Project\PythonDebugPropertyPageControl.Designer.cs">
      <DependentUpon>PythonDebugPropertyPageControl.cs</DependentUpon>
    </Compile>
    <Compile Include="PythonTools\Project\PythonProjectConfig.cs" />
    <Compile Include="PythonTools\Project\StartWithErrorsDialog.cs">
      <SubType>Form</SubType>
    </Compile>
    <Compile Include="PythonTools\Project\StartWithErrorsDialog.Designer.cs">
      <DependentUpon>StartWithErrorsDialog.cs</DependentUpon>
    </Compile>
    <Compile Include="PythonTools\Editor\AutoIndent.cs" />
    <Compile Include="PythonTools\Intellisense\AnalysisPriority.cs" />
    <Compile Include="PythonTools\Intellisense\MonitoredBufferResult.cs" />
    <Compile Include="PythonTools\ISnapshotTextReader.cs" />
    <Compile Include="PythonTools\PythonAutomation.cs" />
    <Compile Include="PythonTools\Options\InterpreterOptions.cs" />
    <Compile Include="PythonTools\Options\IPythonOptions.cs" />
    <Compile Include="PythonTools\Options\NewInterpreter.cs">
      <SubType>Form</SubType>
    </Compile>
    <Compile Include="PythonTools\Options\NewInterpreter.Designer.cs">
      <DependentUpon>NewInterpreter.cs</DependentUpon>
    </Compile>
    <Compile Include="PythonTools\Project\BaseSearchPathNode.cs" />
    <Compile Include="PythonTools\Project\CommonSearchPathContainerNodeProperties.cs" />
    <Compile Include="PythonTools\Project\CommonSearchPathContainerNode.cs" />
    <Compile Include="PythonTools\Project\CommonSearchPathNode.cs" />
    <Compile Include="PythonTools\Project\CommonSearchPathNodeProperties.cs" />
    <Compile Include="PythonTools\Project\DefaultPythonLauncher.cs" />
    <Compile Include="PythonTools\Project\CurrentWorkingDirectoryNode.cs" />
    <Compile Include="PythonTools\Project\PythonProjectNodeProperties.cs" />
    <Compile Include="PythonTools\Refactoring\FilePreviewItem.cs" />
    <Compile Include="PythonTools\Refactoring\IPreviewItem.cs" />
    <Compile Include="PythonTools\Refactoring\LocationPreviewItem.cs" />
    <Compile Include="PythonTools\Refactoring\PreviewChangesEngine.cs" />
    <Compile Include="PythonTools\Refactoring\PreviewList.cs" />
    <Compile Include="PythonTools\Refactoring\RenameVariableRequest.cs" />
    <Compile Include="PythonTools\Refactoring\RenameVariableUserInput.cs" />
    <Compile Include="PythonTools\Refactoring\IRenameVariableInput.cs" />
    <Compile Include="PythonTools\Refactoring\ExtractMethodDialog.xaml.cs">
      <DependentUpon>ExtractMethodDialog.xaml</DependentUpon>
    </Compile>
    <Compile Include="PythonTools\Refactoring\ExtractMethodRequest.cs" />
    <Compile Include="PythonTools\Refactoring\ExtractMethodResult.cs" />
    <Compile Include="PythonTools\Refactoring\ExtractMethodUserInput.cs" />
    <Compile Include="PythonTools\Refactoring\IExtractMethodInput.cs" />
    <Compile Include="PythonTools\Refactoring\MethodExtractor.cs" />
    <Compile Include="PythonTools\Refactoring\RenameVariableDialog.xaml.cs">
      <DependentUpon>RenameVariableDialog.xaml</DependentUpon>
    </Compile>
    <Compile Include="PythonTools\Refactoring\VariableRenamer.cs" />
    <Compile Include="PythonTools\Repl\LoadReplCommand.cs" />
    <Compile Include="PythonTools\Repl\OverloadDoc.cs" />
    <Compile Include="PythonTools\PythonClassifier.cs" />
    <Compile Include="PythonTools\PythonPredefinedClassificationTypeNames.cs" />
    <Compile Include="PythonTools\Editor\BraceMatcher.cs" />
    <Compile Include="PythonTools\Editor\EditorExtensions.cs" />
    <Compile Include="PythonTools\Editor\LanguagePreferences.cs" />
    <Compile Include="PythonTools\Editor\ReplWindowCreationListener.cs" />
    <Compile Include="PythonTools\Extensions.cs" />
    <Compile Include="PythonTools\Intellisense\CompletionAnalysis.cs" />
    <Compile Include="PythonTools\Intellisense\CompletionSource.cs" />
    <Compile Include="PythonTools\Intellisense\CompletionSourceProvider.cs" />
    <Compile Include="PythonTools\Intellisense\ExpressionAnalysis.cs" />
    <Compile Include="PythonTools\Intellisense\FromImportCompletionAnalysis.cs" />
    <Compile Include="PythonTools\Intellisense\ImportCompletionAnalysis.cs" />
    <Compile Include="PythonTools\Intellisense\NormalCompletionAnalysis.cs" />
    <Compile Include="PythonTools\Intellisense\ProjectAnalyzer.cs" />
    <Compile Include="PythonTools\Intellisense\PythonParameter.cs" />
    <Compile Include="PythonTools\Intellisense\PythonSignature.cs" />
    <Compile Include="PythonTools\Intellisense\QuickInfoSource.cs" />
    <Compile Include="PythonTools\Intellisense\QuickInfoSourceProvider.cs" />
    <Compile Include="PythonTools\Intellisense\ReverseExpressionParser.cs" />
    <Compile Include="PythonTools\Intellisense\SignatureAnalysis.cs" />
    <Compile Include="PythonTools\Intellisense\SignatureHelpSource.cs" />
    <Compile Include="PythonTools\Intellisense\SignatureHelpSourceProvider.cs" />
    <Compile Include="PythonTools\Intellisense\SnapshotCookie.cs" />
    <Compile Include="PythonTools\Intellisense\StringLiteralCompletionList.cs" />
    <Compile Include="PythonTools\Options\PythonDialogPage.cs">
      <SubType>Component</SubType>
    </Compile>
    <Compile Include="PythonTools\Options\PythonAdvancedEditorOptionsPage.cs">
      <SubType>Component</SubType>
    </Compile>
    <Compile Include="PythonTools\Options\PythonAdvancedEditorOptionsControl.cs">
      <SubType>UserControl</SubType>
    </Compile>
    <Compile Include="PythonTools\Options\PythonAdvancedEditorOptionsControl.Designer.cs">
      <DependentUpon>PythonAdvancedEditorOptionsControl.cs</DependentUpon>
    </Compile>
    <Compile Include="PythonTools\OutliningTaggerProvider.cs" />
    <Compile Include="PythonTools\Options\PythonDebuggingOptionsControl.cs">
      <SubType>UserControl</SubType>
    </Compile>
    <Compile Include="PythonTools\Options\PythonDebuggingOptionsControl.Designer.cs">
      <DependentUpon>PythonDebuggingOptionsControl.cs</DependentUpon>
    </Compile>
    <Compile Include="PythonTools\Options\PythonDebuggingOptionsPage.cs">
      <SubType>Component</SubType>
    </Compile>
    <Compile Include="PythonTools\Project\PythonGeneralPropertyPageControl.cs">
      <SubType>UserControl</SubType>
    </Compile>
    <Compile Include="PythonTools\Project\PythonGeneralPropertyPageControl.Designer.cs">
      <DependentUpon>PythonGeneralPropertyPageControl.cs</DependentUpon>
    </Compile>
    <Compile Include="PythonTools\Project\PythonFolderNode.cs" />
    <Compile Include="PythonTools\Project\PythonNonCodeFileNode.cs" />
    <Compile Include="PythonTools\PythonClassifierProvider.cs" />
    <Compile Include="PythonTools\PythonCoreConstants.cs" />
    <Compile Include="PythonTools\Repl\ReplIntellisenseMode.cs" />
    <Compile Include="PythonTools\Repl\SwitchModuleCommand.cs" />
    <Compile Include="PythonTools\SnapshotSpanSourceCodeReader.cs" />
    <Compile Include="PythonTools\Intellisense\IntellisenseController.cs" />
    <Compile Include="PythonTools\Intellisense\IntellisenseControllerProvider.cs" />
    <Compile Include="PythonTools\Navigation\CodeWindowManager.cs" />
    <Compile Include="PythonTools\Navigation\DropDownBarClient.cs" />
    <Compile Include="PythonTools\Navigation\EditFilter.cs" />
    <Compile Include="PythonConstants.cs" />
    <Compile Include="PythonTools\Navigation\PythonLibraryManager.cs" />
    <Compile Include="PythonTools\Navigation\PythonLibraryNode.cs" />
    <Compile Include="PythonTools\Navigation\PythonLanguageInfo.cs" />
    <Compile Include="PythonTools\Project\PythonEditorFactory.cs" />
    <Compile Include="PythonTools\Project\PythonFileNode.cs" />
    <Compile Include="PythonTools\Project\PythonGeneralPropertyPage.cs" />
    <Compile Include="PythonTools\Project\PythonProjectFactory.cs" />
    <Compile Include="PythonTools\Project\PythonProjectNode.cs" />
    <Compile Include="PythonTools\Project\PythonProjectPackage.cs" />
    <Compile Include="Guids.cs" />
    <Compile Include="PythonTools\TokenCache.cs" />
    <Compile Include="PythonToolsPackage.cs" />
    <Compile Include="Properties\AssemblyInfo.cs" />
    <Compile Include="PkgCmdID.cs" />
    <Compile Include="PythonTools\WebProject\PythonWebPropertyPage.cs" />
    <Compile Include="VsCredentials.cs" />
    <Compile Include="PythonTools\Commands\UsePythonStepping.cs" />
    <Compile Include="PythonTools\Commands\ShowNativePythonFrames.cs" />
    <Compile Include="PythonTools\Commands\DkmDebuggerCommand.cs" />
    <Compile Include="PythonTools\Commands\ShowCppViewCommand.cs" />
    <Compile Include="PythonTools\Commands\ShowPythonViewCommand.cs" />
    <Compile Include="PythonTools\Debugger\CustomDebuggerEventHandler.cs" />
  </ItemGroup>
  <ItemDefinitionGroup>
    <ZipProject>
      <Language>Python</Language>
      <OutputSubPath>Web</OutputSubPath>
    </ZipProject>
    <ZipItem>
      <Language>Python</Language>
    </ZipItem>
  </ItemDefinitionGroup>
  <ItemGroup>
    <!-- VSIX -->
    <Compile Include="PythonTools\Repl\PythonInteractiveEvaluator.CommandProcessorThread.cs" />
    <None Include="Theme\contrast.vstheme" />
    <None Include="NoSurveyNewsFeed.html" />
    <None Include="NoInterpreters.html" />
    <None Include="ptvsd\attach_server.py" />
    <None Include="Theme\Microsoft.PythonTools.theme.v14.0.pkgdef" />
    <None Include="Theme\Microsoft.PythonTools.theme.v15.0.pkgdef" />
    <None Include="Theme\dark.vstheme" />
    <None Include="Theme\make_theme_pkgdef.py" />
    <Content Include="NoInterpreters.mht">
      <CopyToOutputDirectory>PreserveNewest</CopyToOutputDirectory>
      <IncludeInVSIX>true</IncludeInVSIX>
    </Content>
    <Content Include="NoSurveyNewsFeed.mht">
      <CopyToOutputDirectory>PreserveNewest</CopyToOutputDirectory>
      <IncludeInVSIX>true</IncludeInVSIX>
    </Content>
    <None Include="ptvsd\__init__.py" />
    <None Include="Theme\Repl\blue.vstheme" />
    <None Include="Theme\Repl\contrast.vstheme" />
    <None Include="Theme\Repl\dark.vstheme" />
    <None Include="Theme\Repl\light.vstheme" />
    <Note Include="ptvsd\__main__.py" />
    <Content Include="pip_downloader.py">
      <CopyToOutputDirectory>PreserveNewest</CopyToOutputDirectory>
      <IncludeInVSIX>true</IncludeInVSIX>
    </Content>
    <Content Include="Snippets\1033\Python\for.snippet">
      <IncludeInVSIX>true</IncludeInVSIX>
      <SubType>Designer</SubType>
      <CopyToOutputDirectory>PreserveNewest</CopyToOutputDirectory>
    </Content>
    <Content Include="Snippets\1033\SnippetsIndex.xml">
      <IncludeInVSIX>true</IncludeInVSIX>
      <CopyToOutputDirectory>PreserveNewest</CopyToOutputDirectory>
    </Content>
    <Content Include="Snippets\1033\Test\testclass.snippet">
      <SubType>Designer</SubType>
      <IncludeInVSIX>true</IncludeInVSIX>
      <CopyToOutputDirectory>PreserveNewest</CopyToOutputDirectory>
    </Content>
    <Content Include="Snippets\1033\Python\while.snippet">
      <SubType>Designer</SubType>
      <IncludeInVSIX>true</IncludeInVSIX>
      <CopyToOutputDirectory>PreserveNewest</CopyToOutputDirectory>
    </Content>
    <Content Include="Snippets\1033\Python\def.snippet">
      <SubType>Designer</SubType>
      <IncludeInVSIX>true</IncludeInVSIX>
      <CopyToOutputDirectory>PreserveNewest</CopyToOutputDirectory>
    </Content>
    <Content Include="Snippets\1033\Python\class.snippet">
      <SubType>Designer</SubType>
      <IncludeInVSIX>true</IncludeInVSIX>
      <CopyToOutputDirectory>PreserveNewest</CopyToOutputDirectory>
    </Content>
    <Content Include="Snippets\1033\Python\if.snippet">
      <SubType>Designer</SubType>
      <IncludeInVSIX>true</IncludeInVSIX>
      <CopyToOutputDirectory>PreserveNewest</CopyToOutputDirectory>
    </Content>
    <Content Include="Snippets\1033\Python\with.snippet">
      <SubType>Designer</SubType>
      <IncludeInVSIX>true</IncludeInVSIX>
      <CopyToOutputDirectory>PreserveNewest</CopyToOutputDirectory>
    </Content>
    <Content Include="Snippets\1033\Python\try.snippet">
      <SubType>Designer</SubType>
      <IncludeInVSIX>true</IncludeInVSIX>
      <CopyToOutputDirectory>PreserveNewest</CopyToOutputDirectory>
    </Content>
    <Content Include="Snippets\1033\Python\except.snippet">
      <SubType>Designer</SubType>
      <IncludeInVSIX>true</IncludeInVSIX>
      <CopyToOutputDirectory>PreserveNewest</CopyToOutputDirectory>
    </Content>
    <Content Include="Snippets\1033\Python\main.snippet">
      <SubType>Designer</SubType>
      <IncludeInVSIX>true</IncludeInVSIX>
      <CopyToOutputDirectory>PreserveNewest</CopyToOutputDirectory>
    </Content>
    <Content Include="ReadmeStyle.css" />
    <None Include="Theme\Repl\make_theme_pkgdef.py" />
    <_ThemePkgDef Include="Theme\Repl\Microsoft.PythonTools.Repl.theme.v$(VSTarget).pkgdef">
      <IncludeInVsix>true</IncludeInVsix>
      <Link>Microsoft.PythonTools.Repl.theme.pkgdef</Link>
      <VSIXSubPath>.</VSIXSubPath>
      <CopyToOutputDirectory>PreserveNewest</CopyToOutputDirectory>
    </_ThemePkgDef>
    <Content Include="Theme\Repl\Microsoft.PythonTools.Repl.theme.v14.0.pkgdef" />
    <Content Include="Theme\Repl\Microsoft.PythonTools.Repl.theme.v15.0.pkgdef" />
    <Content Include="visualstudio_py_debugger.py">
      <IncludeInVSIX>true</IncludeInVSIX>
      <CopyToOutputDirectory>PreserveNewest</CopyToOutputDirectory>
    </Content>
    <Content Include="visualstudio_py_repl.py">
      <CopyToOutputDirectory>PreserveNewest</CopyToOutputDirectory>
      <IncludeInVSIX>true</IncludeInVSIX>
    </Content>
    <Content Include="visualstudio_py_util.py">
      <CopyToOutputDirectory>PreserveNewest</CopyToOutputDirectory>
      <IncludeInVSIX>true</IncludeInVSIX>
    </Content>
    <Content Include="WebPiCmdLine\Microsoft.Web.Deployment.dll">
      <CopyToOutputDirectory>PreserveNewest</CopyToOutputDirectory>
      <IncludeInVSIX>true</IncludeInVSIX>
      <VSIXSubPath>.</VSIXSubPath>
    </Content>
    <Content Include="WebPiCmdLine\Microsoft.Web.PlatformInstaller.dll">
      <CopyToOutputDirectory>PreserveNewest</CopyToOutputDirectory>
      <IncludeInVSIX>true</IncludeInVSIX>
      <VSIXSubPath>.</VSIXSubPath>
    </Content>
    <Content Include="WebPiCmdLine\Microsoft.Web.PlatformInstaller.UI.dll">
      <CopyToOutputDirectory>PreserveNewest</CopyToOutputDirectory>
      <IncludeInVSIX>true</IncludeInVSIX>
      <VSIXSubPath>.</VSIXSubPath>
    </Content>
    <Content Include="WebPiCmdLine\WebPICmdLine.exe">
      <CopyToOutputDirectory>PreserveNewest</CopyToOutputDirectory>
      <IncludeInVSIX>true</IncludeInVSIX>
      <VSIXSubPath>.</VSIXSubPath>
    </Content>
    <Content Include="..\Icons\Dev$(VSTarget)\PythonProject.ico">
      <CopyToOutputDirectory>PreserveNewest</CopyToOutputDirectory>
      <VSIXSubPath>.</VSIXSubPath>
      <IncludeInVSIX>true</IncludeInVSIX>
    </Content>
    <Content Include="..\Icons\Dev$(VSTarget)\PythonProjectBig.ico">
      <CopyToOutputDirectory>PreserveNewest</CopyToOutputDirectory>
      <VSIXSubPath>.</VSIXSubPath>
      <IncludeInVSIX>true</IncludeInVSIX>
    </Content>
    <Content Include="NewFileItems\class.py">
      <CopyToOutputDirectory>PreserveNewest</CopyToOutputDirectory>
      <IncludeInVSIX>true</IncludeInVSIX>
    </Content>
    <Content Include="NewFileItems\class.pyw">
      <CopyToOutputDirectory>PreserveNewest</CopyToOutputDirectory>
      <IncludeInVSIX>true</IncludeInVSIX>
    </Content>
    <Content Include="NewFileItems\module.pyw">
      <CopyToOutputDirectory>PreserveNewest</CopyToOutputDirectory>
      <IncludeInVSIX>true</IncludeInVSIX>
    </Content>
    <Content Include="NewFileItems\module.py">
      <CopyToOutputDirectory>PreserveNewest</CopyToOutputDirectory>
      <IncludeInVSIX>true</IncludeInVSIX>
    </Content>
    <Content Include="visualstudio_ipython_repl.py">
      <CopyToOutputDirectory>PreserveNewest</CopyToOutputDirectory>
      <IncludeInVSIX>true</IncludeInVSIX>
    </Content>
    <Content Include="Python Tools for VS License.rtf">
      <CopyToOutputDirectory>PreserveNewest</CopyToOutputDirectory>
      <IncludeInVSIX>true</IncludeInVSIX>
    </Content>
    <Content Include="..\Icons\Dev$(VSTarget)\PythonFile.ico">
      <IncludeInVSIX>true</IncludeInVSIX>
      <VSIXSubPath>.</VSIXSubPath>
      <CopyToOutputDirectory>PreserveNewest</CopyToOutputDirectory>
    </Content>
    <Content Include="NewFileItems\NewPythonItems.vsdir">
      <CopyToOutputDirectory>PreserveNewest</CopyToOutputDirectory>
      <IncludeInVSIX>true</IncludeInVSIX>
    </Content>
    <Content Include="WebPiCmdLine\WebPICmdLine.exe.config">
      <CopyToOutputDirectory>PreserveNewest</CopyToOutputDirectory>
      <IncludeInVSIX>true</IncludeInVSIX>
      <VSIXSubPath>.</VSIXSubPath>
    </Content>
    <VSCTCompile Include="PythonTools.vsct">
      <ResourceName>1000</ResourceName>
      <SubType>Designer</SubType>
    </VSCTCompile>
  </ItemGroup>
  <ItemGroup>
    <Content Include="visualstudio_py_launcher.py">
      <IncludeInVSIX>true</IncludeInVSIX>
      <CopyToOutputDirectory>PreserveNewest</CopyToOutputDirectory>
    </Content>
    <EmbeddedResource Include="..\Icons\Dev$(VSTarget)\PythonImageList.png" />
    <Resource Include="..\Icons\Dev$(VSTarget)\PythonProjectBig.ico" />
    <EmbeddedResource Include="Legacy\ObsoleteResources.resx">
      <ManifestResourceName>Microsoft.VisualStudioTools.SharedProject</ManifestResourceName>
    </EmbeddedResource>
    <EmbeddedResource Include="PythonTools\Options\NewInterpreter.resx">
      <DependentUpon>NewInterpreter.cs</DependentUpon>
    </EmbeddedResource>
    <EmbeddedResource Include="PythonTools\Options\PythonGeneralOptionsControl.resx">
      <DependentUpon>PythonGeneralOptionsControl.cs</DependentUpon>
    </EmbeddedResource>
    <EmbeddedResource Include="PythonTools\Options\PythonFormattingGeneralOptionsControl.resx">
      <DependentUpon>PythonFormattingGeneralOptionsControl.cs</DependentUpon>
    </EmbeddedResource>
    <EmbeddedResource Include="PythonTools\Options\PythonFormattingOptionsControl.resx">
      <DependentUpon>PythonFormattingOptionsControl.cs</DependentUpon>
    </EmbeddedResource>
    <EmbeddedResource Include="PythonTools\Options\PythonInteractiveOptionsControl.resx">
      <DependentUpon>PythonInteractiveOptionsControl.cs</DependentUpon>
    </EmbeddedResource>
    <EmbeddedResource Include="PythonTools\Project\DefaultPythonLauncherOptions.resx">
      <DependentUpon>DefaultPythonLauncherOptions.cs</DependentUpon>
    </EmbeddedResource>
    <EmbeddedResource Include="PythonTools\Project\PublishPropertyControl.resx">
      <DependentUpon>PublishPropertyControl.cs</DependentUpon>
    </EmbeddedResource>
    <EmbeddedResource Include="PythonTools\Project\PythonDebugPropertyPageControl.resx">
      <DependentUpon>PythonDebugPropertyPageControl.cs</DependentUpon>
    </EmbeddedResource>
  </ItemGroup>
  <ItemGroup>
    <!-- Resources -->
    <EmbeddedResource Include="PythonTools\Project\StartWithErrorsDialog.resx">
      <DependentUpon>StartWithErrorsDialog.cs</DependentUpon>
    </EmbeddedResource>
    <EmbeddedResource Include="PythonTools\Options\PythonAdvancedEditorOptionsControl.resx">
      <DependentUpon>PythonAdvancedEditorOptionsControl.cs</DependentUpon>
    </EmbeddedResource>
    <EmbeddedResource Include="PythonTools\Options\PythonDebuggingOptionsControl.resx">
      <DependentUpon>PythonDebuggingOptionsControl.cs</DependentUpon>
    </EmbeddedResource>
    <EmbeddedResource Include="PythonTools\Project\PythonGeneralPropertyPageControl.resx">
      <DependentUpon>PythonGeneralPropertyPageControl.cs</DependentUpon>
    </EmbeddedResource>
    <ConditionalEmbeddedResource Include="VSPackage.resx">
      <SubType>Designer</SubType>
      <CustomToolNamespace>Microsoft.PythonTools</CustomToolNamespace>
      <ManifestResourceName>Microsoft.VSPackage</ManifestResourceName>
    </ConditionalEmbeddedResource>
    <EmbeddedResource Include="PythonTools\WebProject\PythonWebPropertyPageControl.resx">
      <DependentUpon>PythonWebPropertyPageControl.cs</DependentUpon>
    </EmbeddedResource>
    <EmbeddedResource Include="PythonTools\WebProject\PythonWebLauncherOptions.resx">
      <DependentUpon>PythonWebLauncherOptions.cs</DependentUpon>
    </EmbeddedResource>
    <EmbeddedResource Include="Resources.resx">
      <SubType>Designer</SubType>
      <MergeWithCTO>true</MergeWithCTO>
      <CustomToolNamespace>Microsoft.PythonTools</CustomToolNamespace>
      <ManifestResourceName>Microsoft.PythonTools.Resources</ManifestResourceName>
    </EmbeddedResource>
  </ItemGroup>
  <ItemGroup>
    <Page Include="PythonTools\Commands\DiagnosticsWindow.xaml">
      <SubType>Designer</SubType>
      <Generator>MSBuild:Compile</Generator>
    </Page>
    <Page Include="PythonTools\Intellisense\CompletionControl.xaml">
      <SubType>Designer</SubType>
      <Generator>MSBuild:Compile</Generator>
      <Generator>MSBuild:Compile</Generator>
      <SubType>Designer</SubType>
    </Page>
    <Page Include="PythonTools\Project\AddVirtualEnvironment.xaml">
      <SubType>Designer</SubType>
      <Generator>MSBuild:Compile</Generator>
    </Page>
    <Page Include="PythonTools\Navigation\WaitForCompleteAnalysisDialog.xaml">
      <SubType>Designer</SubType>
      <Generator>MSBuild:Compile</Generator>
      <Generator>MSBuild:Compile</Generator>
      <SubType>Designer</SubType>
    </Page>
    <Page Include="PythonTools\Project\AddInterpreter.xaml">
      <Generator>MSBuild:Compile</Generator>
      <SubType>Designer</SubType>
    </Page>
    <Page Include="images\images.xaml">
      <SubType>Designer</SubType>
    </Page>
    <Page Include="PythonTools\Project\ImportWizard\SaveProjectPage.xaml">
      <Generator>MSBuild:Compile</Generator>
      <SubType>Designer</SubType>
    </Page>
    <Page Include="PythonTools\Project\ImportWizard\InterpreterPage.xaml">
      <Generator>MSBuild:Compile</Generator>
      <SubType>Designer</SubType>
    </Page>
    <Page Include="PythonTools\Project\ImportWizard\FileSourcePage.xaml">
      <SubType>Designer</SubType>
      <Generator>MSBuild:Compile</Generator>
    </Page>
    <Page Include="PythonTools\Project\ImportWizard\ImportWizard.xaml">
      <SubType>Designer</SubType>
      <Generator>MSBuild:Compile</Generator>
    </Page>
    <Page Include="PythonTools\Project\ImportWizard\ImportWizardDictionary.xaml">
      <SubType>Designer</SubType>
      <Generator>MSBuild:Compile</Generator>
    </Page>
    <Page Include="PythonTools\Refactoring\ExtractMethodDialog.xaml">
      <SubType>Designer</SubType>
      <Generator>MSBuild:Compile</Generator>
      <Generator>MSBuild:Compile</Generator>
      <SubType>Designer</SubType>
    </Page>
    <Page Include="PythonTools\Refactoring\RenameVariableDialog.xaml">
      <SubType>Designer</SubType>
      <Generator>MSBuild:Compile</Generator>
      <Generator>MSBuild:Compile</Generator>
      <SubType>Designer</SubType>
    </Page>
  </ItemGroup>
  <PropertyGroup>
    <SharedProject_IncludeUIThreadBase>false</SharedProject_IncludeUIThreadBase>
  </PropertyGroup>
  <Import Project="$(BuildRoot)\Common\Product\SharedProject\SharedProject.proj" />
  <Import Project="..\ProjectAfter.settings" />
  <!-- To modify your build process, add your task inside one of the targets below and uncomment it. 
       Other similar extension points exist, see Microsoft.Common.targets.
  <Target Name="BeforeBuild">
  </Target>
  <Target Name="AfterBuild">
  </Target>
  -->
  <Target Name="_DeployPTVSDFiles" AfterTargets="PrepareForBuild" Returns="@(_PTVSDFiles)">
    <ItemGroup>
      <_PTVSDSourceFiles Include="visualstudio_py_*.py;ptvsd\*.py" />
      <_PTVSDFiles Include="@(_PTVSDSourceFiles->'$(IntermediateOutputPath)ptvsd\%(Filename)%(Extension)')" />
      <Content Include="@(_PTVSDFiles)">
        <IncludeInVSIX>true</IncludeInVSIX>
        <VSIXSubPath>ptvsd</VSIXSubPath>
        <CopyToOutputDirectory>PreserveNewest</CopyToOutputDirectory>
        <Link>ptvsd\%(Filename)%(Extension)</Link>
      </Content>
    </ItemGroup>
    <Copy SourceFiles="@(_PTVSDSourceFiles)" DestinationFiles="@(_PTVSDFiles)" SkipUnchangedFiles="true">
      <Output TaskParameter="CopiedFiles" ItemName="FileWrites" />
    </Copy>
  </Target>
  <!-- We build these assemblies into separate folders to avoid incremental cleaning issues,
       but then CreatePkgDef can't find them for the ProvideCodeBase attributes. So we copy
       into the PythonTools output folder temporarily to generate the pkgdef file. -->
  <!--<Target Name="_CopyForCreatePkgDef" BeforeTargets="GeneratePkgDef">
    <Copy SourceFiles="$(OutputPath)..\Analysis\Microsoft.PythonTools.Analysis.dll;$(OutputPath)..\EnvironmentsList\Microsoft.PythonTools.EnvironmentsList.dll;$(OutputPath)..\VSInterpreters\Microsoft.PythonTools.VSInterpreters.dll" DestinationFolder="$(OutputPath)">
      <Output TaskParameter="CopiedFiles" ItemName="_CopiedForCreatePkgdef" />
    </Copy>
  </Target>
  <Target Name="_DeleteAfterCreatePkgDef" AfterTargets="GeneratePkgDef">
    <Delete Files="@(_CopiedForCreatePkgdef)" />
  </Target>-->
  <!--<Target Name="DetokenizeVsixManifestFile" />-->
</Project><|MERGE_RESOLUTION|>--- conflicted
+++ resolved
@@ -105,14 +105,9 @@
       <Name>Microsoft.PythonTools.VSCommon</Name>
       <IncludeInVSIX>True</IncludeInVSIX>
     </ProjectReference>
-<<<<<<< HEAD
     <Reference Include="Microsoft.VisualStudio.InteractiveWindow" />
     <Reference Include="Microsoft.VisualStudio.VsInteractiveWindow" />
-=======
-    <Reference Include="Microsoft.PythonTools.InteractiveWindow" />
-    <Reference Include="Microsoft.PythonTools.VsInteractiveWindow" />
     <Reference Include="Microsoft.VisualStudio.Telemetry" />
->>>>>>> 2befd709
     <Reference Include="Microsoft.VisualStudio.Threading, Version=$(VSTarget).0.0, Culture=neutral, PublicKeyToken=b03f5f7f11d50a3a, processorArchitecture=MSIL" />
   </ItemGroup>
   <ItemGroup>
