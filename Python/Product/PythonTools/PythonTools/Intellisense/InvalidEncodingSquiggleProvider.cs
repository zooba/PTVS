// Python Tools for Visual Studio
// Copyright(c) Microsoft Corporation
// All rights reserved.
//
// Licensed under the Apache License, Version 2.0 (the License); you may not use
// this file except in compliance with the License. You may obtain a copy of the
// License at http://www.apache.org/licenses/LICENSE-2.0
//
// THIS CODE IS PROVIDED ON AN  *AS IS* BASIS, WITHOUT WARRANTIES OR CONDITIONS
// OF ANY KIND, EITHER EXPRESS OR IMPLIED, INCLUDING WITHOUT LIMITATION ANY
// IMPLIED WARRANTIES OR CONDITIONS OF TITLE, FITNESS FOR A PARTICULAR PURPOSE,
// MERCHANTABLITY OR NON-INFRINGEMENT.
//
// See the Apache Version 2.0 License for specific language governing
// permissions and limitations under the License.

using System;
using System.Collections.Generic;
using System.Globalization;
using System.Text;
using System.Threading.Tasks;
using Microsoft.PythonTools.Editor;
using Microsoft.PythonTools.Editor.Core;
using Microsoft.PythonTools.Parsing;
using Microsoft.VisualStudio.Shell.Interop;
using Microsoft.VisualStudio.Text;

namespace Microsoft.PythonTools.Intellisense {
    /// <summary>
    /// Provides squiggles and warning when file encoding does not match
    /// encoding specified in the Python '# -*- coding: ENCODING -*-'
    /// </summary>
    sealed class InvalidEncodingSquiggleProvider : BufferAnalysisSquiggleProviderBase<InvalidEncodingSquiggleProvider> {
        public InvalidEncodingSquiggleProvider(IServiceProvider serviceProvider, TaskProvider taskProvider) :
            base(serviceProvider,
                taskProvider,
                o => o.InvalidEncodingWarning,
<<<<<<< HEAD
                new[] { PythonTextBufferInfoEvents.TextContentChangedLowPriority, PythonTextBufferInfoEvents.DocumentEncodingChanged }) {
        }

        protected override async Task OnNewAnalysis(PythonTextBufferInfo bi, AnalysisEntry entry) {
            if (!Enabled && !_alwaysCreateSquiggle || bi?.Document == null) {
=======
                new[] { PythonTextBufferInfoEvents.TextContentChangedLowPriority, PythonTextBufferInfoEvents.NewAnalysis, PythonTextBufferInfoEvents.DocumentEncodingChanged }) {
        }

        protected override async Task OnNewAnalysis(PythonTextBufferInfo bi, AnalysisEntry entry) {
            if (!Enabled && !_alwaysCreateSquiggle || bi?.Document == null || bi.Buffer?.Properties == null) {
>>>>>>> 12a125a4
                TaskProvider.Clear(bi.Filename, VsProjectAnalyzer.InvalidEncodingMoniker);
                bi.Buffer.Properties.RemoveProperty(VsProjectAnalyzer.InvalidEncodingMoniker);
                return;
            }

            var snapshot = bi.CurrentSnapshot;

            var message = CheckEncoding(snapshot, bi.Document.Encoding, out var magicEncodingName, out var magicEncodingIndex);
            if (message != null) {
                if (!bi.Buffer.Properties.TryGetProperty<string>(VsProjectAnalyzer.InvalidEncodingMoniker, out var prevMessage)
                    || prevMessage != message) {

                    bi.Buffer.Properties[VsProjectAnalyzer.InvalidEncodingMoniker] = message;
                    SourceSpan span;
                    if (string.IsNullOrEmpty(magicEncodingName)) {
                        var pt = new SnapshotPoint(snapshot, magicEncodingIndex).ToSourceLocation();
                        span = new SourceSpan(pt, new SourceLocation(pt.Line, int.MaxValue));
                    } else {
                        span = new SnapshotSpan(snapshot, magicEncodingIndex, magicEncodingName.Length).ToSourceSpan();
                    }

                    var startPoint = new SnapshotPoint(bi.CurrentSnapshot, magicEncodingIndex).ToSourceLocation();
                    var span = new SourceSpan(
                        startPoint,
                        new SourceLocation(startPoint.Line, string.IsNullOrEmpty(magicEncodingName) ? int.MaxValue : (startPoint.Column + magicEncodingName.Length))
                    );

                    TaskProvider.ReplaceItems(
                        bi.Filename,
                        VsProjectAnalyzer.InvalidEncodingMoniker,
                        new List<TaskProviderItem> {
                            new TaskProviderItem(
                                Services.Site,
                                message,
                                span,
                                VSTASKPRIORITY.TP_NORMAL,
                                VSTASKCATEGORY.CAT_CODESENSE,
                                true,
                                new LocationTracker(snapshot.Version, bi.Buffer, snapshot.Version.VersionNumber)
                            )
                        });
                }
            } else {
                TaskProvider.Clear(bi.Filename, VsProjectAnalyzer.InvalidEncodingMoniker);
                bi.Buffer.Properties.RemoveProperty(VsProjectAnalyzer.InvalidEncodingMoniker);
            }
        }

        internal static string CheckEncoding(ITextSnapshot snapshot, Encoding documentEncoding, out string magicEncodingName, out int magicEncodingIndex) {
            var chunk = snapshot.GetText(new Span(0, Math.Min(snapshot.Length, 512)));
            Parser.GetEncodingFromMagicDesignator(chunk, out var encoding, out magicEncodingName, out magicEncodingIndex);

            string message = null;
            if (encoding != null) {
                // Encoding is specified and is a valid name. 
                // Check if it matches encoding set on the document text buffer. 
                if (encoding.EncodingName != documentEncoding.EncodingName) {
                    message = string.Format(CultureInfo.InvariantCulture, Strings.WarningEncodingMismatch, documentEncoding.EncodingName, magicEncodingName);
                }
            } else {
                if (!string.IsNullOrEmpty(magicEncodingName)) {
                    // Encoding is specified but not recognized as a valid name
                    message = string.Format(CultureInfo.InvariantCulture, Strings.WarningInvalidEncoding, magicEncodingName);
                } else {
                    // Encoding is not specified. Python assumes UTF-8 so we need to verify it.
                    if (Encoding.UTF8.EncodingName != documentEncoding.EncodingName) {
                        message = string.Format(CultureInfo.InvariantCulture, Strings.WarningEncodingDifferentFromDefault, documentEncoding.EncodingName);
                    }
                }
            }
            return message;
        }
    }
}<|MERGE_RESOLUTION|>--- conflicted
+++ resolved
@@ -35,21 +35,12 @@
             base(serviceProvider,
                 taskProvider,
                 o => o.InvalidEncodingWarning,
-<<<<<<< HEAD
-                new[] { PythonTextBufferInfoEvents.TextContentChangedLowPriority, PythonTextBufferInfoEvents.DocumentEncodingChanged }) {
-        }
-
-        protected override async Task OnNewAnalysis(PythonTextBufferInfo bi, AnalysisEntry entry) {
-            if (!Enabled && !_alwaysCreateSquiggle || bi?.Document == null) {
-=======
                 new[] { PythonTextBufferInfoEvents.TextContentChangedLowPriority, PythonTextBufferInfoEvents.NewAnalysis, PythonTextBufferInfoEvents.DocumentEncodingChanged }) {
         }
 
         protected override async Task OnNewAnalysis(PythonTextBufferInfo bi, AnalysisEntry entry) {
             if (!Enabled && !_alwaysCreateSquiggle || bi?.Document == null || bi.Buffer?.Properties == null) {
->>>>>>> 12a125a4
                 TaskProvider.Clear(bi.Filename, VsProjectAnalyzer.InvalidEncodingMoniker);
-                bi.Buffer.Properties.RemoveProperty(VsProjectAnalyzer.InvalidEncodingMoniker);
                 return;
             }
 
@@ -68,12 +59,6 @@
                     } else {
                         span = new SnapshotSpan(snapshot, magicEncodingIndex, magicEncodingName.Length).ToSourceSpan();
                     }
-
-                    var startPoint = new SnapshotPoint(bi.CurrentSnapshot, magicEncodingIndex).ToSourceLocation();
-                    var span = new SourceSpan(
-                        startPoint,
-                        new SourceLocation(startPoint.Line, string.IsNullOrEmpty(magicEncodingName) ? int.MaxValue : (startPoint.Column + magicEncodingName.Length))
-                    );
 
                     TaskProvider.ReplaceItems(
                         bi.Filename,
