// Python Tools for Visual Studio
// Copyright(c) Microsoft Corporation
// All rights reserved.
//
// Licensed under the Apache License, Version 2.0 (the License); you may not use
// this file except in compliance with the License. You may obtain a copy of the
// License at http://www.apache.org/licenses/LICENSE-2.0
//
// THIS CODE IS PROVIDED ON AN  *AS IS* BASIS, WITHOUT WARRANTIES OR CONDITIONS
// OF ANY KIND, EITHER EXPRESS OR IMPLIED, INCLUDING WITHOUT LIMITATION ANY
// IMPLIED WARRANTIES OR CONDITIONS OF TITLE, FITNESS FOR A PARTICULAR PURPOSE,
// MERCHANTABLITY OR NON-INFRINGEMENT.
//
// See the Apache Version 2.0 License for specific language governing
// permissions and limitations under the License.

using System;
using System.Collections.Concurrent;
using System.Collections.Generic;
using System.Diagnostics;
using System.IO;
using System.Linq;
using System.Text;
using System.Threading;
using System.Threading.Tasks;
using Microsoft.PythonTools.Analysis;
using Microsoft.PythonTools.Infrastructure;
using Microsoft.PythonTools.Interpreter;
using Microsoft.PythonTools.Ipc.Json;
using Microsoft.PythonTools.Parsing;
using Microsoft.PythonTools.Parsing.Ast;
using Microsoft.PythonTools.Projects;
using Microsoft.PythonTools.Repl;
using Microsoft.PythonTools.InteractiveWindow;
using Microsoft.VisualStudio.Language.Intellisense;
using Microsoft.VisualStudio.Shell.Interop;
using Microsoft.VisualStudio.Text;
using Microsoft.VisualStudio.Text.Editor;
using Microsoft.VisualStudio.Text.Editor.OptionsExtensionMethods;
using Microsoft.VisualStudioTools;
using MSBuild = Microsoft.Build.Evaluation;

namespace Microsoft.PythonTools.Intellisense {
    using VisualStudio.Language.StandardClassification;
    using AP = AnalysisProtocol;

    public sealed class VsProjectAnalyzer : ProjectAnalyzer, IDisposable {
        internal readonly Process _analysisProcess;
        private Connection _conn;
        // For entries that were loaded from a .zip file, IProjectEntry.Properties[_zipFileName] contains the full path to that archive.
        private static readonly object _zipFileName = new { Name = "ZipFileName" };

        // For entries that were loaded from a .zip file, IProjectEntry.Properties[_pathInZipFile] contains the path of the item inside the archive.
        private static readonly object _pathInZipFile = new { Name = "PathInZipFile" };

        internal readonly SearchPathManager _searchPaths = new SearchPathManager();

        private readonly bool _implicitProject;
        private readonly StringBuilder _stdErr = new StringBuilder();

        private readonly IPythonInterpreterFactory _interpreterFactory;

        private readonly ConcurrentDictionary<string, AnalysisEntry> _projectFiles;
        private readonly ConcurrentDictionary<int, AnalysisEntry> _projectFilesById;

        internal readonly HashSet<AnalysisEntry> _hasParseErrors = new HashSet<AnalysisEntry>();
        internal readonly object _hasParseErrorsLock = new object();

        private const string ParserTaskMoniker = "Parser";
        internal const string UnresolvedImportMoniker = "UnresolvedImport";
        internal bool _analysisComplete;

        private ErrorTaskProvider _errorProvider;
        private CommentTaskProvider _commentTaskProvider;

        private int _userCount;

        private readonly UnresolvedImportSquiggleProvider _unresolvedSquiggles;
        private readonly PythonToolsService _pyService;
        internal readonly IServiceProvider _serviceProvider;
        private readonly CancellationTokenSource _processExitedCancelSource = new CancellationTokenSource();
        private readonly HashSet<ProjectReference> _references = new HashSet<ProjectReference>();
        private bool _disposing;

        internal Task ReloadTask;
        internal int _parsePending;

        internal async Task<VersionedResponse<AP.UnresolvedImportsResponse>> GetMissingImportsAsync(AnalysisEntry analysisEntry, ITextBuffer textBuffer) {
            var lastVersion = analysisEntry.GetAnalysisVersion(textBuffer);

            var resp = await SendRequestAsync(
                new AP.UnresolvedImportsRequest() {
                    fileId = analysisEntry.FileId,
                    bufferId = analysisEntry.GetBufferId(textBuffer)
                },
                null
            ).ConfigureAwait(false);

            if (resp != null) {
                return VersionedResponse(resp, textBuffer, lastVersion);
            }

            return null;
        }

        internal VsProjectAnalyzer(
            IServiceProvider serviceProvider,
            IPythonInterpreterFactory factory,
            bool implicitProject = true,
            MSBuild.Project projectFile = null
        ) {
            _errorProvider = (ErrorTaskProvider)serviceProvider.GetService(typeof(ErrorTaskProvider));
            _commentTaskProvider = (CommentTaskProvider)serviceProvider.GetService(typeof(CommentTaskProvider));
            if (_errorProvider != null) {
                _unresolvedSquiggles = new UnresolvedImportSquiggleProvider(serviceProvider, _errorProvider);
            }

            _implicitProject = implicitProject;
            _serviceProvider = serviceProvider;
            _interpreterFactory = factory;

            _projectFiles = new ConcurrentDictionary<string, AnalysisEntry>();
            _projectFilesById = new ConcurrentDictionary<int, AnalysisEntry>();

            _pyService = serviceProvider.GetPythonToolsService();

            if (_commentTaskProvider != null) {
                _commentTaskProvider.TokensChanged += CommentTaskTokensChanged;
            }

            _conn = StartConnection(
                projectFile?.FullPath ?? (implicitProject ? "Global Analysis" : "Misc. Non Project Analysis"),
                out _analysisProcess
            );
            _userCount = 1;

            Task.Run(() => _conn.ProcessMessages());

            // load the interpreter factories available inside of VS into the remote process
            var providers = new HashSet<string>(
                    serviceProvider.GetComponentModel().GetExtensions<IPythonInterpreterFactoryProvider>()
                        .Select(x => x.GetType().Assembly.Location),
                    StringComparer.OrdinalIgnoreCase
            );
            providers.Add(typeof(IInterpreterOptionsService).Assembly.Location);


            var initialize = new AP.InitializeRequest() {
                interpreterId = factory.Configuration.Id,
                mefExtensions = providers.ToArray()
            };

            if (projectFile != null) {
                initialize.projectFile = projectFile.FullPath;
                initialize.projectHome = CommonUtils.GetAbsoluteDirectoryPath(
                    Path.GetDirectoryName(projectFile.FullPath),
                    projectFile.GetPropertyValue(CommonConstants.ProjectHome)
                );
                initialize.derivedInterpreters = projectFile.GetItems(MSBuildConstants.InterpreterItem).Select(
                    interp => new AP.DerivedInterpreter() {
                        name = interp.EvaluatedInclude,
                        id = interp.GetMetadataValue(MSBuildConstants.IdKey),
                        description = interp.GetMetadataValue(MSBuildConstants.DescriptionKey),
                        version = interp.GetMetadataValue(MSBuildConstants.VersionKey),
                        baseInterpreter = interp.GetMetadataValue(MSBuildConstants.BaseInterpreterKey),
                        path = interp.GetMetadataValue(MSBuildConstants.InterpreterPathKey),
                        windowsPath = interp.GetMetadataValue(MSBuildConstants.WindowsPathKey),
                        arch = interp.GetMetadataValue(MSBuildConstants.ArchitectureKey),
                        libPath = interp.GetMetadataValue(MSBuildConstants.LibraryPathKey),
                        pathEnvVar = interp.GetMetadataValue(MSBuildConstants.PathEnvVarKey)
                    }
                ).ToArray();
            }

            SendRequestAsync(initialize).ContinueWith(
                task => {
                    var result = task.Result;
                    if (result == null) {
                        _conn = null;
                    } else if (!String.IsNullOrWhiteSpace(result.error)) {
                        _pyService.Logger.LogEvent(Logging.PythonLogEvent.AnalysisOperationFailed, "Initialization: " + result.error);
                        _conn = null;
                    } else {
                        SendEventAsync(
                            new AP.OptionsChangedEvent() {
                                indentation_inconsistency_severity = _pyService.GeneralOptions.IndentationInconsistencySeverity
                            }
                        ).Wait();
                    }
                }
            );

            CommentTaskTokensChanged(null, EventArgs.Empty);
        }

        #region ProjectAnalyzer overrides

        public override void RegisterExtension(string path) {
            SendEventAsync(
                new AP.ExtensionAddedEvent() {
                    path = path
                }
            ).Wait();
        }

        /// <summary>
        /// Send a command to an extension.  The extension should have been loaded using a 
        /// RegisterExtension call.  The extension is implemented using IAnalysisExtension.
        /// 
        /// The extension name is provided by decorating the exported value with 
        /// AnalysisExtensionNameAttribute.  The command ID and body are free form values
        /// defined by the extension.
        /// 
        /// Returns null if the extension command fails or the remote process exits unexpectedly.
        /// </summary>
        public override async Task<string> SendExtensionCommandAsync(string extensionName, string commandId, string body) {
            var res = await SendRequestAsync(new AP.ExtensionRequest() {
                extension = extensionName,
                commandId = commandId,
                body = body
            }).ConfigureAwait(false);

            if (res != null) {
                return res.response;
            }

            return null;
        }

        /// <summary>
        /// Raised when any file has a new analysis.
        /// </summary>
        public override event EventHandler<AnalysisCompleteEventArgs> AnalysisComplete;

        public override IEnumerable<string> Files {
            get {
                return _projectFiles.Keys;
            }
        }
        #endregion

        #region Public API

        public PythonLanguageVersion LanguageVersion {
            get {
                return _interpreterFactory.GetLanguageVersion();
            }
        }

        public void AddUser() {
            Interlocked.Increment(ref _userCount);
        }

        /// <summary>
        /// Reduces the number of known users by one and returns true if the
        /// analyzer should be disposed.
        /// </summary>
        public bool RemoveUser() {
            return Interlocked.Decrement(ref _userCount) == 0;
        }

        #region IDisposable Members

        public void Dispose() {
            _disposing = true;
            foreach (var entry in _projectFiles.Values) {
                _errorProvider?.Clear(entry, ParserTaskMoniker);
                _errorProvider?.Clear(entry, UnresolvedImportMoniker);
                _commentTaskProvider?.Clear(entry, ParserTaskMoniker);
            }

            Debug.WriteLine(String.Format("Disposing of parser {0}", _analysisProcess.Id));
            if (_commentTaskProvider != null) {
                _commentTaskProvider.TokensChanged -= CommentTaskTokensChanged;
            }

            foreach (var openFile in _projectFiles) {
                var bufferParser = openFile.Value.BufferParser;
                if (bufferParser != null) {
                    bufferParser.Dispose();
                }
            }

            SendRequestAsync(new AP.ExitRequest()).ContinueWith(t => {
                try {
                    if (!_analysisProcess.WaitForExit(500)) {
                        _analysisProcess.Kill();
                    }
                } catch (InvalidOperationException) {
                    // race w/ process exit...
                }
                _analysisProcess.Dispose();
            });

            _processExitedCancelSource.Cancel();
            _processExitedCancelSource.Dispose();
<<<<<<< HEAD
=======
            _conn?.Dispose();
>>>>>>> 514edd1e
        }

        #endregion

        public async Task SetSearchPathsAsync(IEnumerable<string> absolutePaths) {
            await SendRequestAsync(new AP.SetSearchPathRequest { dir = absolutePaths.ToArray() }).ConfigureAwait(false);
        }

        #endregion

        private Connection StartConnection(string comment, out Process proc) {
            var libAnalyzer = typeof(AP.FileChangedResponse).Assembly.Location;
            var psi = new ProcessStartInfo(libAnalyzer, "/interactive /comment \"" + comment + "\"");
            psi.RedirectStandardInput = true;
            psi.RedirectStandardOutput = true;
            psi.RedirectStandardError = true;
            psi.UseShellExecute = false;
            psi.CreateNoWindow = true;

            var process = Process.Start(psi);

            var conn = new Connection(
                process.StandardInput.BaseStream,
                process.StandardOutput.BaseStream,
                null,
                AP.RegisteredTypes
            );

            process.Exited += OnAnalysisProcessExited;
            if (process.HasExited) {
                _stdErr.Append(process.StandardError.ReadToEnd());
                OnAnalysisProcessExited(process, EventArgs.Empty);
            } else {
                Task.Run(async () => {
                    try {
                        while (!process.HasExited) {
                            var line = await process.StandardError.ReadLineAsync();
                            if (line == null) {
                                break;
                            }
                            _stdErr.AppendLine(line);
                            Debug.WriteLine("Analysis Std Err: " + line);
                        }
                    } catch (InvalidOperationException) {
                        // can race with dispose of the process...
                    }
                });
            }
            conn.EventReceived += ConnectionEventReceived;
            proc = process;
            return conn;
        }

        private void OnAnalysisProcessExited(object sender, EventArgs e) {
            _processExitedCancelSource.Cancel();
            if (!_disposing) {
                _abnormalAnalysisExit?.Invoke(
                    this,
                    new AbnormalAnalysisExitEventArgs(
                        _stdErr.ToString(),
                        _analysisProcess.ExitCode
                    )
                );
            }
        }

        private event EventHandler<AbnormalAnalysisExitEventArgs> _abnormalAnalysisExit;
        internal event EventHandler<AbnormalAnalysisExitEventArgs> AbnormalAnalysisExit {
            add {
                if (_analysisProcess.HasExited && !_disposing) {
                    value?.Invoke(this, new AbnormalAnalysisExitEventArgs(_stdErr.ToString(), _analysisProcess.ExitCode));
                }
                _abnormalAnalysisExit += value;
            }
            remove {
                _abnormalAnalysisExit -= value;
            }
        }
        internal event EventHandler AnalysisStarted;

        private void ConnectionEventReceived(object sender, EventReceivedEventArgs e) {
            Debug.WriteLine(String.Format("Event received: {0}", e.Event.name));

            AnalysisEntry entry;
            switch (e.Event.name) {
                case AP.AnalysisCompleteEvent.Name:
                    _analysisComplete = true;
                    break;
                case AP.FileAnalysisCompleteEvent.Name:
                    OnAnalysisComplete(e);
                    break;
                case AP.FileParsedEvent.Name:
                    Interlocked.Decrement(ref _parsePending);

                    var parsed = (AP.FileParsedEvent)e.Event;
                    if (_projectFilesById.TryGetValue(parsed.fileId, out entry)) {
                        UpdateErrorsAndWarnings(entry, parsed);
                    } else {
                        Debug.WriteLine("Unknown file id for fileParsed event: {0}", parsed.fileId);
                    }
                    break;
                case AP.ChildFileAnalyzed.Name:
                    var childFile = (AP.ChildFileAnalyzed)e.Event;

                    if (!_projectFilesById.TryGetValue(childFile.fileId, out entry)) {
                        entry = new AnalysisEntry(
                            this,
                            childFile.filename,
                            childFile.fileId
                        );
                        _projectFilesById[childFile.fileId] = _projectFiles[childFile.filename] = entry;
                    }
                    break;
                case AP.UnhandledExceptionEvent.Name:
                    Debug.Fail("Unhandled exception from analyzer");
                    var exception = (AP.UnhandledExceptionEvent)e.Event;

                    VisualStudio.Shell.ActivityLog.LogError(Strings.ProductTitle, exception.message);
                    break;
            }
        }

        private void OnAnalysisComplete(EventReceivedEventArgs e) {
            var analysisComplete = (AP.FileAnalysisCompleteEvent)e.Event;
            AnalysisEntry entry;
            if (_projectFilesById.TryGetValue(analysisComplete.fileId, out entry)) {
                var bufferParser = entry.BufferParser;
                if (bufferParser != null) {
                    foreach (var version in analysisComplete.versions) {
                        bufferParser.Analyzed(version.bufferId, version.version);
                    }
                }

                entry.OnAnalysisComplete();
                AnalysisComplete?.Invoke(this, new AnalysisCompleteEventArgs(entry.Path));
            }
        }

        internal static string GetZipFileName(AnalysisEntry entry) {
            object result;
            entry.Properties.TryGetValue(_zipFileName, out result);
            return (string)result;
        }

        private static void SetZipFileName(AnalysisEntry entry, string value) {
            entry.Properties[_zipFileName] = value;
        }

        internal static string GetPathInZipFile(AnalysisEntry entry) {
            object result;
            entry.Properties.TryGetValue(_pathInZipFile, out result);
            return (string)result;
        }

        private static void SetPathInZipFile(AnalysisEntry entry, string value) {
            entry.Properties[_pathInZipFile] = value;
        }

        internal async Task<AP.ModuleInfo[]> GetEntriesThatImportModuleAsync(string moduleName, bool includeUnresolved) {
            var modules = await SendRequestAsync(
                new AP.ModuleImportsRequest() {
                    includeUnresolved = includeUnresolved,
                    moduleName = moduleName
                }
            ).ConfigureAwait(false);

            if (modules != null) {
                return modules.modules;
            }
            return Array.Empty<AP.ModuleInfo>();
        }

        private void OnModulesChanged(object sender, EventArgs e) {
            SendEventAsync(new AP.ModulesChangedEvent()).Wait();
        }

        /// <summary>
        /// Creates a new ProjectEntry for the collection of buffers.
        /// </summary>
        internal async void ReAnalyzeTextBuffers(BufferParser oldParser) {
            ITextBuffer[] buffers = oldParser.Buffers;
            if (buffers.Length > 0) {
                _errorProvider?.ClearErrorSource(oldParser.AnalysisEntry, ParserTaskMoniker);
                _errorProvider?.ClearErrorSource(oldParser.AnalysisEntry, UnresolvedImportMoniker);
                _commentTaskProvider?.ClearErrorSource(oldParser.AnalysisEntry, ParserTaskMoniker);

                foreach (var buffer in buffers) {
                    oldParser.UninitBuffer(buffer);
                }

                int oldAttachedViews;
                lock (oldParser) {
                    oldAttachedViews = oldParser.AttachedViews;
                }

                var monitoredResult = await MonitorTextBufferAsync(buffers[0]);
                if (monitoredResult.AnalysisEntry != null) {
                    for (int i = 1; i < buffers.Length; i++) {
                        monitoredResult.AddBuffer(buffers[i]);
                    }
                    monitoredResult.AttachedViews = oldAttachedViews;
                }

                oldParser.AnalysisEntry.OnNewAnalysisEntry();
            }
        }

        internal void ConnectErrorList(AnalysisEntry entry, ITextBuffer textBuffer) {
            _errorProvider?.AddBufferForErrorSource(entry, ParserTaskMoniker, textBuffer);
            _commentTaskProvider?.AddBufferForErrorSource(entry, ParserTaskMoniker, textBuffer);
        }

        internal void DisconnectErrorList(AnalysisEntry entry, ITextBuffer textBuffer) {
            _errorProvider?.RemoveBufferForErrorSource(entry, ParserTaskMoniker, textBuffer);
            _commentTaskProvider?.RemoveBufferForErrorSource(entry, ParserTaskMoniker, textBuffer);
        }

        internal void SwitchAnalyzers(VsProjectAnalyzer oldAnalyzer) {
            BufferParser[] parsers = oldAnalyzer._projectFiles
                .Select(x => x.Value.BufferParser)
                .Where(x => x != null)
                .ToArray();

            foreach (var bufferParser in parsers) {
                ReAnalyzeTextBuffers(bufferParser);
            }
        }

        internal void OnAnalysisStarted() {
            AnalysisStarted?.Invoke(this, EventArgs.Empty);
        }

        /// <summary>
        /// Starts monitoring a buffer for changes so we will re-parse the buffer to update the analysis
        /// as the text changes.
        /// </summary>
        internal async Task<BufferParser> MonitorTextBufferAsync(ITextBuffer textBuffer, bool isTemporaryFile = false) {
            var entry = await CreateProjectEntryAsync(
                textBuffer,
                isTemporaryFile
            ).ConfigureAwait(false);
            if (entry == null) {
                return null;
            }

            if (entry.BufferParser == null) {
                // kick off initial processing on the buffer
                if (!textBuffer.Properties.ContainsProperty(typeof(IInteractiveEvaluator))) {
                    ConnectErrorList(entry, textBuffer);
                    _errorProvider?.AddBufferForErrorSource(entry, UnresolvedImportMoniker, textBuffer);
                    _unresolvedSquiggles?.ListenForNextNewAnalysis(entry, textBuffer);
                }

                entry.BufferParser = await BufferParser.CreateAsync(entry, this, textBuffer);
            } else {
                entry.BufferParser.AddBuffer(textBuffer);
            }

            Debug.Assert(entry.BufferParser.AnalysisEntry == entry);

            return entry.BufferParser;
        }

        internal async void BufferDetached(AnalysisEntry entry, ITextBuffer buffer) {
            var bufferParser = entry?.BufferParser;
            if (bufferParser != null) {
                bufferParser.RemoveBuffer(buffer);
                int attachedViews;
                lock (bufferParser) {
                    attachedViews = --bufferParser.AttachedViews;
                }
                if (attachedViews == 0) {
                    bufferParser.StopMonitoring();

                    _errorProvider?.ClearErrorSource(entry, ParserTaskMoniker);
                    _errorProvider?.ClearErrorSource(entry, UnresolvedImportMoniker);
                    _commentTaskProvider?.ClearErrorSource(entry, ParserTaskMoniker);

                    if (entry.IsTemporaryFile) {
                        await UnloadFileAsync(entry);
                    }
                }
            }
        }

        private static object _filenameKey = new object();

        private static string GetFilePath(ITextBuffer textBuffer) {
            string path;
            var replEval = textBuffer.GetInteractiveWindow()?.GetPythonEvaluator();
            if (replEval != null) {
                path = replEval.AnalysisFilename;
            } else {
                path = textBuffer.GetFilePath();
                if (path == null) {
                    if (!textBuffer.Properties.TryGetProperty(_filenameKey, out path)) {
                        textBuffer.Properties[_filenameKey] = path = Guid.NewGuid().ToString() + ".py";
                    }
                }
            }
            return path;
        }

        private async Task<AnalysisEntry> CreateProjectEntryAsync(ITextBuffer textBuffer, bool isTemporaryFile) {
            if (_conn == null) {
                // We aren't able to analyze code, so don't create an entry.
                return null;
            }

            string path = GetFilePath(textBuffer);

            AnalysisEntry entry;
            if (!_projectFiles.TryGetValue(path, out entry)) {
                _analysisComplete = false;
                Interlocked.Increment(ref _parsePending);

                var res = await SendRequestAsync(
                    new AP.AddFileRequest() {
                        path = path
                    }).ConfigureAwait(false);

                if (res != null && res.fileId != -1) {
                    OnAnalysisStarted();

                    var id = res.fileId;
                    if (!_projectFilesById.TryGetValue(id, out entry)) {
                        // we awaited between the check and the AddFileRequest, another add could
                        // have snuck in.  So we check again here...
                        entry = _projectFilesById[id] = _projectFiles[path] = new AnalysisEntry(this, path, id, isTemporaryFile);
                    }
                } else {
                    Interlocked.Decrement(ref _parsePending);
                }

            }

            if (entry != null) {
                entry.AnalysisCookie = new SnapshotCookie(textBuffer.CurrentSnapshot);
            }

            return entry;
        }


        internal async Task<AnalysisEntry> AnalyzeFileAsync(string path, string addingFromDirectory = null) {
            if (_conn == null) {
                // We aren't able to analyze code, so don't create an entry.
                return null;
            }

            AnalysisEntry res;
            if (!_projectFiles.TryGetValue(path, out res)) {
                Interlocked.Increment(ref _parsePending);

                var response = await SendRequestAsync(new AP.AddFileRequest() { path = path }).ConfigureAwait(false);
                if (response != null) {
                    // we awaited between the check and the AddFileRequest, another add could
                    // have snuck in.  So we check again here, and we'll leave the other cookie in 
                    // as it's likely a SnapshotCookie which we prefer over a FileCookie.
                    if (response.fileId != -1 && !_projectFilesById.TryGetValue(response.fileId, out res)) {
                        res = _projectFilesById[response.fileId] = _projectFiles[path] = new AnalysisEntry(this, path, response.fileId);
                        res.AnalysisCookie = new FileCookie(path);
                    }
                }
            }

            return res;
        }

        internal async Task<IReadOnlyList<AnalysisEntry>> AnalyzeFileAsync(string[] paths, string addingFromDirectory = null) {
            if (_conn == null) {
                // We aren't able to analyze code, so don't create an entry.
                return null;
            }

            var req = new AP.AddBulkFileRequest { path = new string[paths.Length], addingFromDir = addingFromDirectory };
            bool anyAdded = false;
            AnalysisEntry[] res = new AnalysisEntry[paths.Length];
            for (int i = 0; i < paths.Length; ++i) {
                AnalysisEntry existing;
                if (_projectFiles.TryGetValue(paths[i], out existing)) {
                    res[i] = existing;
                } else {
                    anyAdded = true;
                    req.path[i] = paths[i];
                }
            }

            if (anyAdded) {
                Interlocked.Increment(ref _parsePending);
                var response = await SendRequestAsync(req).ConfigureAwait(false);
                if (response != null) {
                    for (int i = 0; i < paths.Length; ++i) {
                        AnalysisEntry entry = null;
                        var path = paths[i];
                        var id = response.fileId[i];
                        if (id != -1 && !_projectFilesById.TryGetValue(id, out entry)) {
                            entry = _projectFilesById[id] = _projectFiles[path] = new AnalysisEntry(this, path, id);
                            entry.AnalysisCookie = new FileCookie(path);
                        }
                        res[i] = entry;
                    }
                }
            }

            return res;
        }


        internal AnalysisEntry GetAnalysisEntryFromPath(string path) {
            AnalysisEntry res;
            if (_projectFiles.TryGetValue(path, out res)) {
                return res;
            }
            return null;
        }

        internal IEnumerable<KeyValuePair<string, AnalysisEntry>> LoadedFiles {
            get {
                return _projectFiles;
            }
        }

        internal static async Task<string[]> GetValueDescriptionsAsync(AnalysisEntry file, string expr, SnapshotPoint point) {
            var analysis = GetApplicableExpression(file, point);

            if (analysis != null) {
                return await GetValueDescriptionsAsync(file, analysis.Text, analysis.Location).ConfigureAwait(false);
            }

            return Array.Empty<string>();
        }

        internal static async Task<string[]> GetValueDescriptionsAsync(AnalysisEntry file, string expr, SourceLocation location) {
            var req = new AP.ValueDescriptionRequest() {
                expr = expr,
                column = location.Column,
                index = location.Index,
                line = location.Line,
                fileId = file.FileId
            };

            var res = await file.Analyzer.SendRequestAsync(req).ConfigureAwait(false);
            if (res != null) {
                return res.descriptions;
            }

            return Array.Empty<string>();
        }

        internal string[] GetValueDescriptions(AnalysisEntry entry, string expr, SourceLocation translatedLocation) {
            return GetValueDescriptionsAsync(
                entry,
                expr,
                translatedLocation
            ).WaitOrDefault(1000) ?? Array.Empty<string>();
        }

        internal static async Task<ExpressionAnalysis> AnalyzeExpressionAsync(AnalysisEntry file, string expr, SourceLocation location) {
            var req = new AP.AnalyzeExpressionRequest() {
                expr = expr,
                column = location.Column,
                index = location.Index,
                line = location.Line,
                fileId = file.FileId
            };

            var definitions = await file.Analyzer.SendRequestAsync(req).ConfigureAwait(false);
            if (definitions != null) {
                return new ExpressionAnalysis(
                    expr,
                    null,
                    definitions.variables
                        .Where(x => x.file != null)
                        .Select(file.Analyzer.ToAnalysisVariable)
                        .ToArray(),
                    definitions.privatePrefix,
                    definitions.memberName
                );
            }
            return null;
        }

        internal static async Task<ExpressionAnalysis> AnalyzeExpressionAsync(IServiceProvider serviceProvider, ITextView view, SnapshotPoint point) {
            var analysis = GetApplicableExpression(
                view.GetAnalysisEntry(point.Snapshot.TextBuffer, serviceProvider),
                point
            );

            if (analysis != null) {
                var location = analysis.Location;
                var req = new AP.AnalyzeExpressionRequest() {
                    expr = analysis.Text,
                    column = location.Column,
                    index = location.Index,
                    line = location.Line,
                    fileId = analysis.Entry.FileId
                };

                var definitions = await analysis.Entry.Analyzer.SendRequestAsync(req);

                if (definitions != null) {
                    return new ExpressionAnalysis(
                        analysis.Text,
                        analysis.Span,
                        definitions.variables
                            .Where(x => x.file != null)
                            .Select(analysis.Entry.Analyzer.ToAnalysisVariable)
                            .ToArray(),
                        definitions.privatePrefix,
                        definitions.memberName
                    );
                }
            }

            return null;
        }

        /// <summary>
        /// Gets a CompletionList providing a list of possible members the user can dot through.
        /// </summary>
        internal static CompletionAnalysis GetCompletions(IServiceProvider serviceProvider, ICompletionSession session, ITextView view, ITextSnapshot snapshot, ITrackingSpan span, ITrackingPoint point, CompletionOptions options) {
            return TrySpecialCompletions(serviceProvider, session, view, snapshot, span, point, options) ??
                   GetNormalCompletionContext(serviceProvider, session, view, snapshot, span, point, options);
        }

        /// <summary>
        /// Gets a list of signatuers available for the expression at the provided location in the snapshot.
        /// </summary>
        internal static async Task<SignatureAnalysis> GetSignaturesAsync(IServiceProvider serviceProvider, ITextView view, ITextSnapshot snapshot, ITrackingSpan span) {
            var analysis = view.GetAnalysisEntry(snapshot.TextBuffer, serviceProvider);
            if (analysis == null) {
                return new SignatureAnalysis("", 0, new ISignature[0]);
            }

            var analyzer = analysis.Analyzer;
            var buffer = snapshot.TextBuffer;

            ReverseExpressionParser parser = new ReverseExpressionParser(snapshot, buffer, span);

            var loc = parser.Span.GetSpan(parser.Snapshot.Version);

            int paramIndex;
            SnapshotPoint? sigStart;
            string lastKeywordArg;
            bool isParameterName;
            var exprRange = parser.GetExpressionRange(1, out paramIndex, out sigStart, out lastKeywordArg, out isParameterName);
            if (exprRange == null || sigStart == null) {
                return new SignatureAnalysis("", 0, new ISignature[0]);
            }

            var text = new SnapshotSpan(exprRange.Value.Snapshot, new Span(exprRange.Value.Start, sigStart.Value.Position - exprRange.Value.Start)).GetText();
            var applicableSpan = parser.Snapshot.CreateTrackingSpan(exprRange.Value.Span, SpanTrackingMode.EdgeInclusive);

            if (analyzer.ShouldEvaluateForCompletion(text)) {
                var liveSigs = analyzer.TryGetLiveSignatures(snapshot, paramIndex, text, applicableSpan, lastKeywordArg);
                if (liveSigs != null) {
                    return liveSigs;
                }
            }

            var result = new List<ISignature>();
            var start = Stopwatch.ElapsedMilliseconds;
            // TODO: Need to deal with version here...
            var location = TranslateIndex(loc.Start, snapshot, analysis);
            var sigs = await analyzer.SendRequestAsync(
                new AP.SignaturesRequest() {
                    text = text,
                    location = location.Index,
                    column = location.Column,
                    fileId = analysis.FileId
                }
            ).ConfigureAwait(false);

            var end = Stopwatch.ElapsedMilliseconds;

            if (/*Logging &&*/ (end - start) > CompletionAnalysis.TooMuchTime) {
                Trace.WriteLine(String.Format("{0} lookup time {1} for signatures", text, end - start));
            }

            if (sigs != null) {
                foreach (var sig in sigs.sigs) {
                    result.Add(new PythonSignature(analysis.Analyzer, applicableSpan, sig, paramIndex, lastKeywordArg));
                }
            }

            return new SignatureAnalysis(
                text,
                paramIndex,
                result,
                lastKeywordArg
            );
        }

        internal static SourceLocation TranslateIndex(int index, ITextSnapshot fromSnapshot, AnalysisEntry toAnalysisSnapshot) {
            SnapshotCookie snapshotCookie;
            // TODO: buffers differ in the REPL window case, in the future we should handle this better
            if (toAnalysisSnapshot != null &&
                fromSnapshot != null &&
                (snapshotCookie = toAnalysisSnapshot.AnalysisCookie as SnapshotCookie) != null &&
                snapshotCookie.Snapshot != null &&
                snapshotCookie.Snapshot.TextBuffer == fromSnapshot.TextBuffer) {

                var fromPoint = new SnapshotPoint(fromSnapshot, index);
                var fromLine = fromPoint.GetContainingLine();
                var toPoint = fromPoint.TranslateTo(snapshotCookie.Snapshot, PointTrackingMode.Negative);
                var toLine = toPoint.GetContainingLine();

                Debug.Assert(fromLine != null, "Unable to get 'from' line from " + fromPoint.ToString());
                Debug.Assert(toLine != null, "Unable to get 'to' line from " + toPoint.ToString());

                return new SourceLocation(
                    toPoint.Position,
                    (toLine != null ? toLine.LineNumber : fromLine != null ? fromLine.LineNumber : 0) + 1,
                    index - (fromLine != null ? fromLine.Start.Position : 0) + 1
                );
            } else if (fromSnapshot != null) {
                var fromPoint = new SnapshotPoint(fromSnapshot, index);
                var fromLine = fromPoint.GetContainingLine();

                return new SourceLocation(
                    index,
                    fromLine.LineNumber + 1,
                    index - fromLine.Start.Position + 1
                );
            } else {
                return new SourceLocation(index, 1, 1);
            }
        }

        internal static async Task<MissingImportAnalysis> GetMissingImportsAsync(IServiceProvider serviceProvider, ITextView view, ITextSnapshot snapshot, ITrackingSpan span) {
            ReverseExpressionParser parser = new ReverseExpressionParser(snapshot, snapshot.TextBuffer, span);
            var loc = span.GetSpan(snapshot.Version);
            int dummy;
            SnapshotPoint? dummyPoint;
            string lastKeywordArg;
            bool isParameterName;
            var exprRange = parser.GetExpressionRange(0, out dummy, out dummyPoint, out lastKeywordArg, out isParameterName);
            if (exprRange == null || isParameterName) {
                return MissingImportAnalysis.Empty;
            }

            AnalysisEntry entry;
            if (!view.TryGetAnalysisEntry(snapshot.TextBuffer, serviceProvider, out entry)) {
                return MissingImportAnalysis.Empty;
            }

            var text = exprRange.Value.GetText();
            if (string.IsNullOrEmpty(text)) {
                return MissingImportAnalysis.Empty;
            }

            var analyzer = entry.Analyzer;
            var index = (parser.GetStatementRange() ?? span.GetSpan(snapshot)).Start.Position;

            var location = TranslateIndex(
                index,
                snapshot,
                entry
            );

            var isMissing = await analyzer.IsMissingImportAsync(entry, text, location);

            if (isMissing) {
                var applicableSpan = parser.Snapshot.CreateTrackingSpan(
                    exprRange.Value.Span,
                    SpanTrackingMode.EdgeExclusive
                );
                return new MissingImportAnalysis(text, analyzer, applicableSpan);
            }

            // if we have type information don't offer to add imports
            return MissingImportAnalysis.Empty;
        }

        internal static async Task AddImportAsync(AnalysisEntry analysisEntry, string fromModule, string name, ITextView view, ITextBuffer textBuffer) {
            var analysis = view.GetAnalysisEntry(textBuffer, analysisEntry.Analyzer._serviceProvider);
            if (analysis != null) {
                var lastVersion = analysis.GetAnalysisVersion(textBuffer);

                var changes = await analysisEntry.Analyzer.AddImportAsync(
                    analysisEntry,
                    textBuffer,
                    fromModule,
                    name,
                    view.Options.GetNewLineCharacter()
                );

                if (changes != null) {
                    ApplyChanges(
                        changes.changes,
                        lastVersion,
                        textBuffer,
                        changes.version
                    );
                }
            }
        }

        internal async Task<bool> IsMissingImportAsync(AnalysisEntry entry, string text, SourceLocation location) {
            var res = await SendRequestAsync(
                new AP.IsMissingImportRequest() {
                    fileId = entry.FileId,
                    text = text,
                    index = location.Index,
                    line = location.Line,
                    column = location.Column
                }
            ).ConfigureAwait(false);

            return res?.isMissing ?? false;
        }

        private static NameExpression GetFirstNameExpression(Statement stmt) {
            return GetFirstNameExpression(Statement.GetExpression(stmt));
        }

        private static NameExpression GetFirstNameExpression(Expression expr) {
            NameExpression nameExpr;
            CallExpression callExpr;
            MemberExpression membExpr;

            if ((nameExpr = expr as NameExpression) != null) {
                return nameExpr;
            }
            if ((callExpr = expr as CallExpression) != null) {
                return GetFirstNameExpression(callExpr.Target);
            }
            if ((membExpr = expr as MemberExpression) != null) {
                return GetFirstNameExpression(membExpr.Target);
            }

            return null;
        }

        private static bool IsDefinition(IAnalysisVariable variable) {
            return variable.Type == VariableType.Definition;
        }

        private static bool IsImplicitlyDefinedName(NameExpression nameExpr) {
            return nameExpr.Name == "__all__" ||
                nameExpr.Name == "__file__" ||
                nameExpr.Name == "__doc__" ||
                nameExpr.Name == "__name__";
        }

        internal bool IsAnalyzing {
            get {

                return _parsePending > 0 || !_analysisComplete;
            }
        }

        internal bool WaitForAnalysisStarted(TimeSpan timeout) {
            var mre = new ManualResetEventSlim();
            EventHandler evt = (s, e) => mre.Set();
            AnalysisStarted += evt;
            try {
                return mre.Wait(timeout);
            } finally {
                AnalysisStarted -= evt;
                mre.Dispose();
            }
        }

        internal void WaitForCompleteAnalysis(Func<int, bool> itemsLeftUpdated) {
            if (IsAnalyzing) {
                while (IsAnalyzing) {
                    var res = SendRequestAsync(new AP.AnalysisStatusRequest()).Result;

                    if (res == null) {
                        itemsLeftUpdated(0);
                        return;
                    }

                    if (!itemsLeftUpdated(res.itemsLeft)) {
                        break;
                    }
                }
            } else {
                itemsLeftUpdated(0);
            }
        }

        /// <summary>
        /// True if the project is an implicit project and it should model files on disk in addition
        /// to files which are explicitly added.
        /// </summary>
        internal bool ImplicitProject {
            get {
                return _implicitProject;
            }
        }

        internal IPythonInterpreterFactory InterpreterFactory {
            get {
                return _interpreterFactory;
            }
        }

        private void UpdateErrorsAndWarnings(AnalysisEntry entry, AP.FileParsedEvent parsedEvent) {
            bool hasErrors = false;

            // Update the warn-on-launch state for this entry

            foreach (var buffer in parsedEvent.buffers) {
                hasErrors |= buffer.errors.Any();

                Debug.WriteLine("Received updated parse {0} {1}", parsedEvent.fileId, buffer.version);

                var bufferParser = entry.BufferParser;
                LocationTracker translator = null;
                if (bufferParser != null) {
                    if (bufferParser.IsOldSnapshot(buffer.bufferId, buffer.version)) {
                        // ignore receiving responses out of order...
                        Debug.WriteLine("Ignoring out of order parse {0}", buffer.version);
                        return;
                    }
                    var textBuffer = bufferParser.GetBuffer(buffer.bufferId);
                    translator = new LocationTracker(
                        entry.GetAnalysisVersion(textBuffer),
                        textBuffer,
                        buffer.version
                    );
                }

                // Update the parser warnings/errors.
                var factory = new TaskProviderItemFactory(translator);
                if (_errorProvider != null) {
                    if (buffer.errors.Any() || buffer.warnings.Any()) {
                        var warningItems = buffer.warnings.Select(er => factory.FromErrorResult(
                            _serviceProvider,
                            er,
                            VSTASKPRIORITY.TP_NORMAL,
                            VSTASKCATEGORY.CAT_BUILDCOMPILE)
                        );
                        var errorItems = buffer.errors.Select(er => factory.FromErrorResult(
                            _serviceProvider,
                            er,
                            VSTASKPRIORITY.TP_HIGH,
                            VSTASKCATEGORY.CAT_BUILDCOMPILE)
                        );


                        _errorProvider.ReplaceItems(
                            entry,
                            ParserTaskMoniker,
                            errorItems.Concat(warningItems).ToList()
                        );
                    } else {
                        _errorProvider.Clear(entry, ParserTaskMoniker);
                    }
                }

                if (_commentTaskProvider != null) {
                    if (buffer.tasks.Any()) {
                        var taskItems = buffer.tasks.Select(x => new TaskProviderItem(
                               _serviceProvider,
                               x.message,
                               TaskProviderItemFactory.GetSpan(x),
                               GetPriority(x.priority),
                               GetCategory(x.category),
                               x.squiggle,
                               translator
                           )
                       );

                        _commentTaskProvider.ReplaceItems(
                            entry,
                            ParserTaskMoniker,
                            taskItems.ToList()
                        );
                    } else {
                        _commentTaskProvider.Clear(entry, ParserTaskMoniker);
                    }
                }
            }

            bool changed = false;
            lock (_hasParseErrorsLock) {
                changed = hasErrors ? _hasParseErrors.Add(entry) : _hasParseErrors.Remove(entry);
            }
            if (changed) {
                OnShouldWarnOnLaunchChanged(entry);
            }

            entry.OnParseComplete();
        }

        private static VSTASKCATEGORY GetCategory(AP.TaskCategory category) {
            switch (category) {
                case AP.TaskCategory.buildCompile: return VSTASKCATEGORY.CAT_BUILDCOMPILE;
                case AP.TaskCategory.comments: return VSTASKCATEGORY.CAT_COMMENTS;
                default: return VSTASKCATEGORY.CAT_MISC;
            }
        }

        private static VSTASKPRIORITY GetPriority(AP.TaskPriority priority) {
            switch (priority) {
                case AP.TaskPriority.high: return VSTASKPRIORITY.TP_HIGH;
                case AP.TaskPriority.low: return VSTASKPRIORITY.TP_LOW;
                default: return VSTASKPRIORITY.TP_NORMAL;
            }
        }

        private AP.TaskPriority GetPriority(VSTASKPRIORITY value) {
            switch (value) {
                case VSTASKPRIORITY.TP_HIGH: return AP.TaskPriority.high;
                case VSTASKPRIORITY.TP_LOW: return AP.TaskPriority.low;
                default: return AP.TaskPriority.normal;
            }
        }

        #region Implementation Details

        private static Stopwatch _stopwatch = MakeStopWatch();

        internal static Stopwatch Stopwatch {
            get {
                return _stopwatch;
            }
        }

        private SignatureAnalysis TryGetLiveSignatures(ITextSnapshot snapshot, int paramIndex, string text, ITrackingSpan applicableSpan, string lastKeywordArg) {
            var eval = snapshot.TextBuffer.GetInteractiveWindow()?.Evaluator as IPythonInteractiveIntellisense;
            if (eval != null) {
                if (text.EndsWith("(")) {
                    text = text.Substring(0, text.Length - 1);
                }
                var liveSigs = eval.GetSignatureDocumentation(text);

                if (liveSigs != null && liveSigs.Length > 0) {
                    return new SignatureAnalysis(text, paramIndex, GetLiveSignatures(text, liveSigs, paramIndex, applicableSpan, lastKeywordArg), lastKeywordArg);
                }
            }
            return null;
        }

        private ISignature[] GetLiveSignatures(string text, ICollection<OverloadDoc> liveSigs, int paramIndex, ITrackingSpan span, string lastKeywordArg) {
            ISignature[] res = new ISignature[liveSigs.Count];
            int i = 0;
            foreach (var sig in liveSigs) {
                res[i++] = new PythonSignature(
                    this,
                    span,
                    new AP.Signature() {
                        name = text,
                        doc = sig.Documentation,
                        parameters = sig.Parameters
                            .Select(
                                x => new AP.Parameter() {
                                    name = x.Name,
                                    doc = x.Documentation,
                                    type = x.Type,
                                    defaultValue = x.DefaultValue,
                                    optional = x.IsOptional
                                }
                            ).ToArray()
                    },
                    paramIndex,
                    lastKeywordArg
                );
            }
            return res;
        }

        internal PythonToolsService PyService {
            get {
                return _pyService;
            }
        }

        internal bool ShouldEvaluateForCompletion(string source) {
            switch (_pyService.InteractiveOptions.CompletionMode) {
                case ReplIntellisenseMode.AlwaysEvaluate: return true;
                case ReplIntellisenseMode.NeverEvaluate: return false;
                case ReplIntellisenseMode.DontEvaluateCalls:
                    var parser = Parser.CreateParser(new StringReader(source), _interpreterFactory.GetLanguageVersion());

                    var stmt = parser.ParseSingleStatement();
                    var exprWalker = new ExprWalker();

                    stmt.Walk(exprWalker);
                    return exprWalker.ShouldExecute;
                default: throw new InvalidOperationException();
            }
        }

        class ExprWalker : PythonWalker {
            public bool ShouldExecute = true;

            public override bool Walk(CallExpression node) {
                ShouldExecute = false;
                return base.Walk(node);
            }
        }

        private static CompletionAnalysis TrySpecialCompletions(IServiceProvider serviceProvider, ICompletionSession session, ITextView view, ITextSnapshot snapshot, ITrackingSpan span, ITrackingPoint point, CompletionOptions options) {
            var snapSpan = span.GetSpan(snapshot);
            var buffer = snapshot.TextBuffer;
            var classifier = buffer.GetPythonClassifier();
            if (classifier == null) {
                return null;
            }

            var parser = new ReverseExpressionParser(snapshot, buffer, span);
            var statementRange = parser.GetStatementRange();
            if (!statementRange.HasValue) {
                statementRange = snapSpan.Start.GetContainingLine().Extent;
            }
            if (snapSpan.Start < statementRange.Value.Start) {
                return null;
            }

            if (snapshot.IsReplBufferWithCommand()) {
                return CompletionAnalysis.EmptyCompletionContext;
            }

            var tokens = classifier.GetClassificationSpans(snapSpan);
            if (tokens.LastOrDefault()?.ClassificationType.IsOfType(PredefinedClassificationTypeNames.String) ?? false) {
                // String completion
                if (span.GetStartPoint(snapshot).GetContainingLine().LineNumber == span.GetEndPoint(snapshot).GetContainingLine().LineNumber) {
                    return new StringLiteralCompletionList(serviceProvider, session, view, span, buffer, options);
                }
            }

            tokens = classifier.GetClassificationSpans(new SnapshotSpan(statementRange.Value.Start, snapSpan.Start));
            if (tokens.Count > 0) {
                // Check for context-sensitive intellisense
                var lastClass = tokens[tokens.Count - 1];

                if (lastClass.ClassificationType == classifier.Provider.Comment) {
                    // No completions in comments
                    return CompletionAnalysis.EmptyCompletionContext;
                } else if (lastClass.ClassificationType == classifier.Provider.Operator &&
                    lastClass.Span.GetText() == "@") {

                    if (tokens.Count == 1) {
                        return new DecoratorCompletionAnalysis(serviceProvider, session, view, span, buffer, options);
                    }
                    // TODO: Handle completions automatically popping up
                    // after '@' when it is used as a binary operator.
                } else if (CompletionAnalysis.IsKeyword(lastClass, "def")) {
                    return new OverrideCompletionAnalysis(serviceProvider, session, view, span, buffer, options);
                }

                // Import completions
                var first = tokens[0];
                if (CompletionAnalysis.IsKeyword(first, "import")) {
                    return ImportCompletionAnalysis.Make(tokens, serviceProvider, session, view, span, buffer, options);
                } else if (CompletionAnalysis.IsKeyword(first, "from")) {
                    return FromImportCompletionAnalysis.Make(tokens, serviceProvider, session, view, span, buffer, options);
                } else if (CompletionAnalysis.IsKeyword(first, "raise") || CompletionAnalysis.IsKeyword(first, "except")) {
                    if (tokens.Count == 1 ||
                        lastClass.ClassificationType.IsOfType(PythonPredefinedClassificationTypeNames.Comma) ||
                        (lastClass.IsOpenGrouping() && tokens.Count < 3)) {
                        return new ExceptionCompletionAnalysis(serviceProvider, session, view, span, buffer, options);
                    }
                }
            }

            return null;
        }

        private static CompletionAnalysis GetNormalCompletionContext(IServiceProvider serviceProvider, ICompletionSession session, ITextView view, ITextSnapshot snapshot, ITrackingSpan applicableSpan, ITrackingPoint point, CompletionOptions options) {
            var span = applicableSpan.GetSpan(snapshot);

            if (IsSpaceCompletion(snapshot, point) && !IntellisenseController.ForceCompletions) {
                return CompletionAnalysis.EmptyCompletionContext;
            }

            var parser = new ReverseExpressionParser(snapshot, snapshot.TextBuffer, applicableSpan);
            if (parser.IsInGrouping()) {
                options = options.Clone();
                options.IncludeStatementKeywords = false;
            }

            AnalysisEntry entry;
            if (view.TryGetAnalysisEntry(snapshot.TextBuffer, serviceProvider, out entry)) {
                return new NormalCompletionAnalysis(
                    entry.Analyzer,
                    session,
                    view,
                    snapshot,
                    applicableSpan,
                    snapshot.TextBuffer,
                    options,
                    serviceProvider
                );
            }

            return CompletionAnalysis.EmptyCompletionContext;
        }

        private static bool IsSpaceCompletion(ITextSnapshot snapshot, ITrackingPoint loc) {
            var pos = loc.GetPosition(snapshot);
            if (pos > 0) {
                return snapshot.GetText(pos - 1, 1) == " ";
            }
            return false;
        }

        private static Stopwatch MakeStopWatch() {
            var res = new Stopwatch();
            res.Start();
            return res;
        }

        internal async Task UnloadFileAsync(AnalysisEntry entry) {
            _analysisComplete = false;
            AnalysisEntry removed;
            _projectFiles.TryRemove(entry.Path, out removed);
            _projectFilesById.TryRemove(entry.FileId, out removed);

            _errorProvider?.Clear(entry, ParserTaskMoniker);
            _errorProvider?.Clear(entry, UnresolvedImportMoniker);
            _commentTaskProvider?.Clear(entry, ParserTaskMoniker);

            await SendRequestAsync(new AP.UnloadFileRequest() { fileId = entry.FileId }).ConfigureAwait(false);
        }

        internal void ClearAllTasks() {
            _errorProvider?.ClearAll();
            _commentTaskProvider?.ClearAll();

            lock (_hasParseErrorsLock) {
                _hasParseErrors.Clear();
            }
        }

        internal bool ShouldWarnOnLaunch(AnalysisEntry entry) {
            lock (_hasParseErrorsLock) {
                return _hasParseErrors.Contains(entry);
            }
        }

        private void OnShouldWarnOnLaunchChanged(AnalysisEntry entry) {
            var evt = ShouldWarnOnLaunchChanged;
            if (evt != null) {
                evt(this, new EntryEventArgs(entry));
            }
        }

        internal event EventHandler<EntryEventArgs> ShouldWarnOnLaunchChanged;

        #endregion

        internal async Task<T> SendRequestAsync<T>(
            Request<T> request,
            T defaultValue = default(T),
            TimeSpan? timeout = null
        ) where T : Response, new() {
            var conn = _conn;
            if (conn == null) {
                return default(T);
            }
            Debug.WriteLine(String.Format("{1} Sending request {0}", request, DateTime.Now));
            T res = defaultValue;
            CancellationToken cancel;
            CancellationTokenSource linkedSource = null, timeoutSource = null;

            try {
                cancel = _processExitedCancelSource.Token;
            } catch (ObjectDisposedException) {
                // Raced with disposal
                return res;
            }

            if (timeout.HasValue) {
                timeoutSource = new CancellationTokenSource(timeout.Value);
                linkedSource = CancellationTokenSource.CreateLinkedTokenSource(cancel, timeoutSource.Token);
                cancel = linkedSource.Token;
            }

            try {
                res = await conn.SendRequestAsync(request, cancel).ConfigureAwait(false);
            } catch (OperationCanceledException) {
                _pyService.Logger.LogEvent(Logging.PythonLogEvent.AnalysisOperationCancelled);
            } catch (IOException) {
                _pyService.Logger.LogEvent(Logging.PythonLogEvent.AnalysisOperationCancelled);
            } catch (FailedRequestException e) {
                _pyService.Logger.LogEvent(Logging.PythonLogEvent.AnalysisOperationFailed, e.Message);
            } finally {
                linkedSource?.Dispose();
                timeoutSource?.Dispose();
            }
            Debug.WriteLine(String.Format("{1} Done sending request {0}", request, DateTime.Now));
            return res;
        }

        internal async Task SendEventAsync(Event eventValue) {
            var conn = _conn;
            if (conn == null) {
                return;
            }
            Debug.WriteLine(String.Format("{1} Sending event {0}", eventValue.name, DateTime.Now));
            try {
                await conn.SendEventAsync(eventValue).ConfigureAwait(false);
            } catch (OperationCanceledException) {
                _pyService.Logger.LogEvent(Logging.PythonLogEvent.AnalysisOperationCancelled);
            } catch (IOException) {
                _pyService.Logger.LogEvent(Logging.PythonLogEvent.AnalysisOperationCancelled);
            } catch (FailedRequestException e) {
                _pyService.Logger.LogEvent(Logging.PythonLogEvent.AnalysisOperationFailed, e.Message);
            }
            Debug.WriteLine(String.Format("{1} Done sending event {0}", eventValue.name, DateTime.Now));
        }

        internal async Task<IEnumerable<CompletionResult>> GetAllAvailableMembersAsync(AnalysisEntry entry, SourceLocation location, GetMemberOptions options) {
            var members = await SendRequestAsync(new AP.TopLevelCompletionsRequest() {
                fileId = entry.FileId,
                options = options,
                location = location.Index,
                column = location.Column
            }).ConfigureAwait(false);

            if (members != null) {
                return ConvertMembers(members.completions);
            }

            return Enumerable.Empty<CompletionResult>();
        }

        private static CompletionResult ToMemberResult(AP.Completion member) {
            return new CompletionResult(
                member.name,
                member.completion,
                member.doc,
                member.memberType,
                member.detailedValues
            );
        }

        internal async Task<IEnumerable<CompletionResult>> GetMembersAsync(AnalysisEntry entry, string text, SourceLocation location, GetMemberOptions options) {
            var members = await SendRequestAsync(new AP.CompletionsRequest() {
                fileId = entry.FileId,
                text = text,
                options = options,
                location = location.Index,
                column = location.Column
            }).ConfigureAwait(false);

            if (members != null) {
                return ConvertMembers(members.completions);
            }

            return Enumerable.Empty<CompletionResult>();
        }

        private IEnumerable<CompletionResult> ConvertMembers(AP.Completion[] completions) {
            foreach (var member in completions) {
                yield return ToMemberResult(member);
            }
        }

        internal async Task<IEnumerable<CompletionResult>> GetModulesResult(bool topLevelOnly) {
            var members = await SendRequestAsync(new AP.GetModulesRequest() {
                topLevelOnly = topLevelOnly
            }).ConfigureAwait(false);

            if (members != null) {
                return ConvertMembers(members.completions);
            }

            return Enumerable.Empty<CompletionResult>();
        }

        internal async Task<IEnumerable<CompletionResult>> GetModuleMembersAsync(AnalysisEntry entry, string[] package, bool includeMembers) {
            var members = await SendRequestAsync(new AP.GetModuleMembers() {
                fileId = entry.FileId,
                package = package,
                includeMembers = includeMembers
            }).ConfigureAwait(false);

            if (members != null) {
                return ConvertMembers(members.completions);
            }

            return Enumerable.Empty<CompletionResult>();
        }

        internal async Task<string[]> FindMethodsAsync(AnalysisEntry entry, ITextBuffer textBuffer, string className, int? paramCount) {
            var res = await SendRequestAsync(
                new AP.FindMethodsRequest() {
                    fileId = entry.FileId,
                    bufferId = entry.GetBufferId(textBuffer),
                    className = className,
                    paramCount = paramCount
                }
            ).ConfigureAwait(false);

            return res?.names ?? Array.Empty<string>();
        }

        internal async Task<InsertionPoint> GetInsertionPointAsync(AnalysisEntry entry, ITextBuffer textBuffer, string className) {
            var lastVersion = entry.GetAnalysisVersion(textBuffer);

            var res = await SendRequestAsync(
                    new AP.MethodInsertionLocationRequest() {
                        fileId = entry.FileId,
                        bufferId = entry.GetBufferId(textBuffer),
                        className = className
                    }
                ).ConfigureAwait(false);

            if (res != null) {
                var translator = new LocationTracker(lastVersion, textBuffer, res.version);

                return new InsertionPoint(
                    translator.TranslateForward(res.location),
                    res.indentation
                );
            }
            return null;
        }

        internal async Task<AP.MethodInfoResponse> GetMethodInfoAsync(AnalysisEntry entry, ITextBuffer textBuffer, string className, string methodName) {
            return await SendRequestAsync(
                new AP.MethodInfoRequest() {
                    fileId = entry.FileId,
                    bufferId = entry.GetBufferId(textBuffer),
                    className = className,
                    methodName = methodName
                }
            ).ConfigureAwait(false);
        }


        private VersionedResponse<T> VersionedResponse<T>(T data, ITextBuffer textBuffer, ITextVersion versionBeforeRequest) {
            return new VersionedResponse<T>(data, textBuffer, versionBeforeRequest);
        }

        internal async Task<VersionedResponse<AP.AnalysisClassificationsResponse>> GetAnalysisClassificationsAsync(AnalysisEntry projFile, ITextBuffer textBuffer, bool colorNames) {
            var lastVersion = projFile.GetAnalysisVersion(textBuffer);

            var res = await SendRequestAsync(
                    new AP.AnalysisClassificationsRequest() {
                        fileId = projFile.FileId,
                        bufferId = projFile.GetBufferId(textBuffer),
                        colorNames = colorNames
                    }
                ).ConfigureAwait(false);

            if (res != null) {
                return VersionedResponse(
                    res,
                    textBuffer,
                    lastVersion
                );
            }
            return null;
        }

        internal async Task<AP.LocationNameResponse> GetNameOfLocationAsync(AnalysisEntry entry, ITextBuffer textBuffer, int line, int column) {
            return await SendRequestAsync(
                new AP.LocationNameRequest() {
                    fileId = entry.FileId,
                    bufferId = entry.GetBufferId(textBuffer),
                    line = line,
                    column = column
                }
            ).ConfigureAwait(false);
        }

        internal async Task<string[]> GetProximityExpressionsAsync(AnalysisEntry entry, ITextBuffer textBuffer, int line, int column, int lineCount) {
            return (await SendRequestAsync(
                new AP.ProximityExpressionsRequest() {
                    fileId = entry.FileId,
                    bufferId = entry.GetBufferId(textBuffer),
                    line = line,
                    column = column,
                    lineCount = lineCount
                }
            ).ConfigureAwait(false)).names ?? Array.Empty<string>();
        }

        internal async Task FormatCodeAsync(SnapshotSpan span, ITextView view, CodeFormattingOptions options, bool selectResult) {
            var fileInfo = view.GetAnalysisEntry(span.Snapshot.TextBuffer, _serviceProvider);
            var buffer = span.Snapshot.TextBuffer;

            await fileInfo.EnsureCodeSyncedAsync(buffer);

            var bufferId = fileInfo.GetBufferId(buffer);
            var lastAnalyzed = fileInfo.GetAnalysisVersion(buffer);

            var res = await SendRequestAsync(
                new AP.FormatCodeRequest() {
                    fileId = fileInfo.FileId,
                    bufferId = bufferId,
                    startIndex = span.Start,
                    endIndex = span.End,
                    options = options,
                    newLine = view.Options.GetNewLineCharacter()
                }
            );

            if (res != null && res.version != -1) {
                ITrackingSpan selectionSpan = null;
                if (selectResult) {
                    var translator = new LocationTracker(lastAnalyzed, buffer, res.version);
                    int start = translator.TranslateForward(res.startIndex);
                    int end = translator.TranslateForward(res.endIndex);
                    Debug.Assert(
                        start < view.TextBuffer.CurrentSnapshot.Length,
                        String.Format("Bad span: {0} vs {1} (was {2} before translation, from {3} to {4})",
                            start,
                            view.TextBuffer.CurrentSnapshot.Length,
                            res.startIndex,
                            res.version,
                            view.TextBuffer.CurrentSnapshot.Version.VersionNumber
                        )
                    );
                    Debug.Assert(
                        end <= view.TextBuffer.CurrentSnapshot.Length,
                        String.Format(
                            "Bad span: {0} vs {1} (was {2} before translation, from {3} to {4})",
                            end,
                            view.TextBuffer.CurrentSnapshot.Length,
                            res.endIndex,
                            res.version,
                            view.TextBuffer.CurrentSnapshot.Version.VersionNumber
                        )
                    );

                    selectionSpan = view.TextBuffer.CurrentSnapshot.CreateTrackingSpan(
                        Span.FromBounds(start, end),
                        SpanTrackingMode.EdgeInclusive
                    );
                }

                ApplyChanges(res.changes, lastAnalyzed, buffer, res.version);

                if (selectResult && !view.IsClosed) {
                    view.Selection.Select(selectionSpan.GetSpan(view.TextBuffer.CurrentSnapshot), false);
                }
            }
        }

        internal async Task RemoveImportsAsync(ITextView view, ITextBuffer textBuffer, int index, bool allScopes) {
            var fileInfo = view.GetAnalysisEntry(textBuffer, _serviceProvider);
            await fileInfo.EnsureCodeSyncedAsync(textBuffer);
            var lastAnalyzed = fileInfo.GetAnalysisVersion(textBuffer);

            var res = await SendRequestAsync(
                new AP.RemoveImportsRequest() {
                    fileId = fileInfo.FileId,
                    bufferId = fileInfo.GetBufferId(textBuffer),
                    allScopes = allScopes,
                    index = index
                }
            );

            if (res != null) {
                ApplyChanges(
                    res.changes,
                    lastAnalyzed,
                    textBuffer,
                    res.version
                );
            }
        }

        internal async Task<IEnumerable<ExportedMemberInfo>> FindNameInAllModulesAsync(string name, CancellationToken cancel = default(CancellationToken)) {
            CancellationTokenRegistration registration1 = default(CancellationTokenRegistration), registration2 = default(CancellationTokenRegistration);
            if (cancel.CanBeCanceled) {
                CancellationTokenSource source = new CancellationTokenSource();
                registration1 = cancel.Register(() => source.Cancel());
                registration2 = _processExitedCancelSource.Token.Register(() => source.Cancel());
                cancel = source.Token;
            } else {
                cancel = _processExitedCancelSource.Token;
            }

            var conn = _conn;
            if (conn == null) {
                return new ExportedMemberInfo[0];
            }

            try {
                try {
                    return (await conn.SendRequestAsync(new AP.AvailableImportsRequest() {
                        name = name
                    }, cancel)).imports.Select(x => new ExportedMemberInfo(x.fromName, x.importName));
                } catch (OperationCanceledException) {
                    _pyService.Logger.LogEvent(Logging.PythonLogEvent.AnalysisOperationCancelled);
                } catch (FailedRequestException e) {
                    _pyService.Logger.LogEvent(Logging.PythonLogEvent.AnalysisOperationFailed, e.Message);
                }
                return Enumerable.Empty<ExportedMemberInfo>();
            } finally {
                registration1.Dispose();
                registration2.Dispose();
            }
        }

        internal async Task<VersionedResponse<AP.ExtractMethodResponse>> ExtractMethodAsync(AnalysisEntry entry, ITextBuffer textBuffer, ITextView view, string name, string[] parameters, int? targetScope = null) {
            var bufferId = entry.GetBufferId(textBuffer);

            await entry.EnsureCodeSyncedAsync(textBuffer);
            var lastAnalyzed = entry.GetAnalysisVersion(textBuffer);
            var selection = view.GetPythonSelection().First();

            var res = await SendRequestAsync(new AP.ExtractMethodRequest() {
                fileId = entry.FileId,
                bufferId = bufferId,
                indentSize = view.Options.GetIndentSize(),
                convertTabsToSpaces = view.Options.IsConvertTabsToSpacesEnabled(),
                newLine = view.Options.GetNewLineCharacter(),
                startIndex = selection.Start.Position,
                endIndex = selection.End.Position,
                parameters = parameters,
                name = name,
                scope = targetScope,
                shouldExpandSelection = true
            });

            if (res != null) {
                return VersionedResponse(
                    res,
                    textBuffer,
                    lastAnalyzed
                );
            }
            return null;
        }

        internal async Task<AP.AddImportResponse> AddImportAsync(AnalysisEntry entry, ITextBuffer textBuffer, string fromModule, string name, string newLine) {
            var bufferId = entry.GetBufferId(textBuffer);

            return await SendRequestAsync(
                new AP.AddImportRequest() {
                    fromModule = fromModule,
                    name = name,
                    fileId = entry.FileId,
                    bufferId = bufferId,
                    newLine = newLine
                }
            ).ConfigureAwait(false);
        }

        private void CommentTaskTokensChanged(object sender, EventArgs e) {
            if (_commentTaskProvider == null) {
                return;
            }

            Dictionary<string, AP.TaskPriority> priorities = new Dictionary<string, AP.TaskPriority>();
            foreach (var keyValue in _commentTaskProvider.Tokens) {
                priorities[keyValue.Key] = GetPriority(keyValue.Value);
            }
            SendEventAsync(
                new AP.SetCommentTaskTokens() {
                    tokens = priorities
                }
            ).Wait();
        }

        internal async Task<NavigationInfo> GetNavigationsAsync(ITextView view) {
            AnalysisEntry entry;
            var textBuffer = view.TextBuffer;
            if (view.TryGetAnalysisEntry(textBuffer, _serviceProvider, out entry)) {
                var lastVersion = entry.GetAnalysisVersion(textBuffer);

                var navigations = await SendRequestAsync(
                    new AP.NavigationRequest() {
                        fileId = entry.FileId,
                        bufferId = entry.GetBufferId(textBuffer)
                    }
                );

                if (navigations != null && navigations.version != -1 && navigations.version >= lastVersion.VersionNumber) {
                    List<NavigationInfo> bufferNavs = new List<NavigationInfo>();

                    LocationTracker translator = new LocationTracker(
                        lastVersion,
                        textBuffer,
                        navigations.version
                    );
                    bufferNavs.AddRange(ConvertNavigations(textBuffer.CurrentSnapshot, translator, navigations.navigations));

                    return new NavigationInfo(
                        null,
                        NavigationKind.None,
                        new SnapshotSpan(),
                        bufferNavs.ToArray()
                    );
                }
            }

            return new NavigationInfo(null, NavigationKind.None, new SnapshotSpan(), Array.Empty<NavigationInfo>());
        }

        private NavigationInfo[] ConvertNavigations(ITextSnapshot snapshot, LocationTracker translator, AP.Navigation[] navigations) {
            if (navigations == null) {
                return null;
            }

            List<NavigationInfo> res = new List<NavigationInfo>();
            foreach (var nav in navigations) {
                // translate the span from the version we last parsed to the current version
                var span = translator.TranslateForward(Span.FromBounds(nav.startIndex, nav.endIndex));

                res.Add(
                    new NavigationInfo(
                        nav.name,
                        GetNavigationKind(nav.type),
                        span,
                        ConvertNavigations(snapshot, translator, nav.children)
                    )
                );
            }
            return res.ToArray();
        }

        internal ProjectReference[] GetReferences() {
            lock (_references) {
                return _references.ToArray();
            }
        }

        internal async Task<AP.AddReferenceResponse> AddReferenceAsync(ProjectReference reference, CancellationToken token = default(CancellationToken)) {
            lock (_references) {
                _references.Add(reference);
            }
            return await SendRequestAsync(new AP.AddReferenceRequest() {
                reference = AP.ProjectReference.Convert(reference)
            }).ConfigureAwait(false);
        }

        internal async Task<AP.RemoveReferenceResponse> RemoveReferenceAsync(ProjectReference reference) {
            lock (_references) {
                _references.Remove(reference);
            }
            return await SendRequestAsync(
                new AP.RemoveReferenceRequest() {
                    reference = AP.ProjectReference.Convert(reference)
                }
            ).ConfigureAwait(false);
        }

        private NavigationKind GetNavigationKind(string type) {
            switch (type) {
                case "property": return NavigationKind.Property;
                case "function": return NavigationKind.Function;
                case "class": return NavigationKind.Class;
                case "classmethod": return NavigationKind.ClassMethod;
                case "staticmethod": return NavigationKind.StaticMethod;
                default: return NavigationKind.None;
            }
        }

        internal async Task<IEnumerable<OutliningTaggerProvider.TagSpan>> GetOutliningTagsAsync(ITextSnapshot snapshot) {
            var res = Enumerable.Empty<OutliningTaggerProvider.TagSpan>();
            var entry = snapshot.TextBuffer.GetAnalysisEntry(_serviceProvider);
            if (entry != null) {
                var lastVersion = entry.GetAnalysisVersion(snapshot.TextBuffer);

                var outliningTags = await SendRequestAsync(
                    new AP.OutlingRegionsRequest() {
                        fileId = entry.FileId,
                        bufferId = entry.GetBufferId(snapshot.TextBuffer)
                    }
                );

                if (outliningTags != null && outliningTags.version >= lastVersion.VersionNumber) {
                    Debug.WriteLine("Translating from {0} to {1}", outliningTags.version, snapshot.TextBuffer.CurrentSnapshot);
                    var translator = new LocationTracker(
                        lastVersion,
                        snapshot.TextBuffer,
                        outliningTags.version
                    );

                    res = ConvertOutliningTags(translator, outliningTags.tags);
                } else {
                    return null;
                }
            }

            return res;
        }

        private static IEnumerable<OutliningTaggerProvider.TagSpan> ConvertOutliningTags(LocationTracker translator, AP.OutliningTag[] tags) {
            var snapshot = translator.TextBuffer.CurrentSnapshot;
            foreach (var tag in tags) {
                // translate the span from the version we last parsed to the current version
                var span = translator.TranslateForward(Span.FromBounds(tag.startIndex, tag.endIndex));

                int headerIndex = tag.headerIndex;
                if (tag.headerIndex != -1) {
                    headerIndex = translator.TranslateForward(headerIndex);
                }

                yield return OutliningTaggerProvider.OutliningTagger.GetTagSpan(
                    snapshot,
                    span.Start,
                    span.End,
                    headerIndex
                );
            }
        }

        internal async Task<AP.OverridesCompletionResponse> GetOverrideCompletionsAsync(AnalysisEntry entry, ITextBuffer textBuffer, SourceLocation location, string indentation) {
            var res = await SendRequestAsync(
                new AP.OverridesCompletionRequest() {
                    fileId = entry.FileId,
                    bufferId = entry.GetBufferId(textBuffer),
                    column = location.Column,
                    index = location.Index,
                    line = location.Line,
                    indentation = indentation
                }
            ).ConfigureAwait(false);

            return res;
        }

        internal static void ApplyChanges(AP.ChangeInfo[] changes, ITextVersion lastVersion, ITextBuffer textBuffer, int fromVersion) {
            var translator = new LocationTracker(lastVersion, textBuffer, fromVersion);

            ApplyChanges(changes, textBuffer, translator);
        }

        internal static void ApplyChanges(AP.ChangeInfo[] changes, ITextBuffer textBuffer, LocationTracker translator) {
            using (var edit = textBuffer.CreateEdit()) {
                foreach (var change in changes) {
                    edit.Replace(
                        translator.TranslateForward(new Span(change.start, change.length)),
                        change.newText
                    );
                }
                edit.Apply();
            }
        }

        internal static async Task<QuickInfo> GetQuickInfoAsync(
            IServiceProvider serviceProvider,
            ITextView view,
            SnapshotPoint point,
            TimeSpan? timeout = null
        ) {
            var analysis = GetApplicableExpression(
                view.GetAnalysisEntry(point.Snapshot.TextBuffer, serviceProvider),
                point
            );

            if (analysis != null) {
                var location = analysis.Location;
                var req = new AP.QuickInfoRequest() {
                    expr = analysis.Text,
                    column = location.Column,
                    index = location.Index,
                    line = location.Line,
                    fileId = analysis.Entry.FileId
                };

                var quickInfo = await analysis.Entry.Analyzer.SendRequestAsync(req, timeout: timeout).ConfigureAwait(false);

                if (quickInfo != null) {
                    return new QuickInfo(quickInfo.text, analysis.Span);
                }
            }

            return null;
        }

        internal AnalysisVariable ToAnalysisVariable(AP.AnalysisReference arg) {
            VariableType type = VariableType.None;
            switch (arg.kind) {
                case "definition": type = VariableType.Definition; break;
                case "reference": type = VariableType.Reference; break;
                case "value": type = VariableType.Value; break;
            }

            var location = new AnalysisLocation(
                arg.file,
                arg.line,
                arg.column
            );
            return new AnalysisVariable(type, location);
        }

        internal static async Task<string> ExpressionForDataTipAsync(
            IServiceProvider serviceProvider,
            ITextView view,
            SnapshotSpan span,
            TimeSpan? timeout = null
        ) {
            var analysis = GetApplicableExpression(
                view.GetAnalysisEntry(span.Start.Snapshot.TextBuffer, serviceProvider),
                span.Start
            );
            string result = null;

            if (analysis != null) {
                var location = analysis.Location;
                var req = new AP.ExpressionForDataTipRequest() {
                    expr = span.GetText(),
                    column = location.Column,
                    index = location.Index,
                    line = location.Line,
                    fileId = analysis.Entry.FileId,
                };

                var resp = await analysis.Entry.Analyzer.SendRequestAsync(req, timeout: timeout).ConfigureAwait(false);

                if (resp != null) {
                    result = resp.expression;
                }
            }

            return result;
        }

        class ApplicableExpression {
            public readonly string Text;
            public readonly AnalysisEntry Entry;
            public readonly ITrackingSpan Span;
            public readonly SourceLocation Location;

            public ApplicableExpression(AnalysisEntry entry, string text, ITrackingSpan span, SourceLocation location) {
                Entry = entry;
                Text = text;
                Span = span;
                Location = location;
            }
        }

        private static ApplicableExpression GetApplicableExpression(AnalysisEntry entry, SnapshotPoint point) {
            if (entry != null) {
                var snapshot = point.Snapshot;
                var buffer = snapshot.TextBuffer;
                var span = snapshot.CreateTrackingSpan(
                    point.Position == snapshot.Length ?
                        new Span(point.Position, 0) :
                        new Span(point.Position, 1),
                    SpanTrackingMode.EdgeInclusive
                );

                ReverseExpressionParser parser = new ReverseExpressionParser(snapshot, buffer, span);

                var exprRange = parser.GetExpressionRange(false);
                if (exprRange != null) {
                    string text = exprRange.Value.GetText();

                    var applicableTo = parser.Snapshot.CreateTrackingSpan(
                        exprRange.Value.Span,
                        SpanTrackingMode.EdgeExclusive
                    );

                    if (text.Length > 0) {
                        var loc = parser.Span.GetSpan(parser.Snapshot.Version);
                        var lineNo = parser.Snapshot.GetLineNumberFromPosition(loc.Start);

                        var location = TranslateIndex(loc.Start, parser.Snapshot, entry);
                        return new ApplicableExpression(
                            entry,
                            text,
                            applicableTo,
                            location
                        );
                    }
                }
            }

            return null;
        }
    }
}<|MERGE_RESOLUTION|>--- conflicted
+++ resolved
@@ -294,10 +294,7 @@
 
             _processExitedCancelSource.Cancel();
             _processExitedCancelSource.Dispose();
-<<<<<<< HEAD
-=======
             _conn?.Dispose();
->>>>>>> 514edd1e
         }
 
         #endregion
