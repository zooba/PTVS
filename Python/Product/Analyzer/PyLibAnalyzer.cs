--- conflicted
+++ resolved
@@ -1,1367 +1,4 @@
-<<<<<<< HEAD
 /* ****************************************************************************
- *
- * Copyright (c) Microsoft Corporation. 
- *
- * This source code is subject to terms and conditions of the Apache License, Version 2.0. A 
- * copy of the license can be found in the License.html file at the root of this distribution. If 
- * you cannot locate the Apache License, Version 2.0, please send an email to 
- * vspython@microsoft.com. By using this source code in any fashion, you are agreeing to be bound 
- * by the terms of the Apache License, Version 2.0.
- *
- * You must not remove this notice, or any other, from this software.
- *
- * ***************************************************************************/
-
-using System;
-using System.Collections.Generic;
-using System.Configuration;
-using System.Diagnostics;
-using System.IO;
-using System.Linq;
-using System.Reflection;
-using System.Security;
-using System.Text;
-using System.Text.RegularExpressions;
-using System.Threading;
-using System.Threading.Tasks;
-using Microsoft.PythonTools.Analysis.Analyzer;
-using Microsoft.PythonTools.Intellisense;
-using Microsoft.PythonTools.Interpreter;
-using Microsoft.PythonTools.Parsing;
-using Microsoft.PythonTools.Parsing.Ast;
-using Microsoft.VisualStudioTools;
-using Microsoft.VisualStudioTools.Project;
-using Microsoft.Win32;
-
-namespace Microsoft.PythonTools.Analysis {
-    internal class PyLibAnalyzer : IDisposable {
-        private const string AnalysisLimitsKey = @"Software\Microsoft\PythonTools\" + AssemblyVersionInfo.VSVersion + 
-            @"\Analysis\StandardLibrary";
-
-        private readonly Guid _id;
-        private readonly Version _version;
-        private readonly string _interpreter;
-        private readonly List<PythonLibraryPath> _library;
-        private readonly string _outDir;
-        private readonly List<string> _baseDb;
-        private readonly string _logPrivate, _logGlobal, _logDiagnostic;
-        private readonly bool _dryRun;
-        private readonly string _waitForAnalysis;
-        private readonly int _repeatCount;
-
-        private bool _all;
-        private FileStream _pidMarkerFile;
-
-        private readonly AnalyzerStatusUpdater _updater;
-        private readonly CancellationToken _cancel;
-        private TextWriter _listener;
-        internal readonly List<List<ModulePath>> _scrapeFileGroups, _analyzeFileGroups;
-        private readonly HashSet<string> _treatPathsAsStandardLibrary;
-        private IEnumerable<string> _readModulePath;
-
-        private int _progressOffset;
-        private int _progressTotal;
-
-        private const string BuiltinName2x = "__builtin__.idb";
-        private const string BuiltinName3x = "builtins.idb";
-        private static readonly HashSet<string> SkipBuiltinNames = new HashSet<string> {
-            "__main__"
-        };
-
-        private static void Help() {
-            Console.WriteLine("Python Library Analyzer {0} ({1})",
-                AssemblyVersionInfo.StableVersion,
-                AssemblyVersionInfo.Version);
-            Console.WriteLine("Generates a cached analysis database for a Python interpreter.");
-            Console.WriteLine();
-            Console.WriteLine(" /id         [GUID]             - specify GUID of the interpreter being used");
-            Console.WriteLine(" /v[ersion]  [version]          - specify language version to be used (x.y format)");
-            Console.WriteLine(" /py[thon]   [filename]         - full path to the Python interpreter to use");
-            Console.WriteLine(" /lib[rary]  [directory]        - full path to the Python library to analyze");
-            Console.WriteLine(" /outdir     [output dir]       - specify output directory for analysis (default " +
-                              "is current dir)");
-            Console.WriteLine(" /all                           - don't skip file groups that look up to date");
-
-            Console.WriteLine(" /basedb     [input dir]        - specify directory for baseline analysis.");
-            Console.WriteLine(" /log        [filename]         - write analysis log");
-            Console.WriteLine(" /glog       [filename]         - write start/stop events");
-            Console.WriteLine(" /diag       [filename]         - write detailed (CSV) analysis log");
-            Console.WriteLine(" /dryrun                        - don't analyze, but write out list of files that " +
-                              "would have been analyzed.");
-            Console.WriteLine(" /wait       [identifier]       - wait for the specified analysis to complete.");
-            Console.WriteLine(" /repeat     [count]            - repeat up to count times if needed (default 3).");
-        }
-
-        private static IEnumerable<KeyValuePair<string, string>> ParseArguments(IEnumerable<string> args) {
-            string currentKey = null;
-
-            using (var e = args.GetEnumerator()) {
-                while (e.MoveNext()) {
-                    if (e.Current.StartsWith("/")) {
-                        if (currentKey != null) {
-                            yield return new KeyValuePair<string, string>(currentKey, null);
-                        }
-                        currentKey = e.Current.Substring(1).Trim();
-                    } else {
-                        yield return new KeyValuePair<string, string>(currentKey, e.Current);
-                        currentKey = null;
-                    }
-                }
-
-                if (currentKey != null) {
-                    yield return new KeyValuePair<string, string>(currentKey, null);
-                }
-            }
-        }
-
-        public static int Main(string[] args) {
-            PyLibAnalyzer inst;
-            try {
-                inst = MakeFromArguments(args);
-            } catch (ArgumentNullException ex) {
-                Console.Error.WriteLine("{0} is a required argument", ex.Message);
-                Help();
-                return PythonTypeDatabase.InvalidArgumentExitCode;
-            } catch (ArgumentException ex) {
-                Console.Error.WriteLine("'{0}' is not valid for {1}", ex.Message, ex.ParamName);
-                Help();
-                return PythonTypeDatabase.InvalidArgumentExitCode;
-            } catch (IdentifierInUseException) {
-                Console.Error.WriteLine("This interpreter is already being analyzed.");
-                return PythonTypeDatabase.AlreadyGeneratingExitCode;
-            } catch (InvalidOperationException ex) {
-                Console.Error.WriteLine(ex.Message);
-                Help();
-                return PythonTypeDatabase.InvalidOperationExitCode;
-            }
-
-            using (inst) {
-                return inst.Run().GetAwaiter().GetResult();
-            }
-        }
-
-        private async Task<int> Run() {
-#if DEBUG
-            // Running with the debugger attached will skip the
-            // unhandled exception handling to allow easier debugging.
-            if (Debugger.IsAttached) {
-                await RunWorker();
-            } else {
-#endif
-                try {
-                    await RunWorker();
-                } catch (IdentifierInUseException) {
-                    // Database is currently being analyzed
-                    Console.Error.WriteLine("This interpreter is already being analyzed.");
-                    return PythonTypeDatabase.AlreadyGeneratingExitCode;
-                } catch (Exception e) {
-                    Console.WriteLine("Error during analysis: {0}{1}", Environment.NewLine, e.ToString());
-                    LogToGlobal("FAIL_STDLIB" + Environment.NewLine + e.ToString());
-                    TraceError("Analysis failed{0}{1}", Environment.NewLine, e.ToString());
-                    return -10;
-                }
-#if DEBUG
-            }
-#endif
-
-            LogToGlobal("DONE_STDLIB");
-
-            return 0;
-        }
-
-        private async Task RunWorker() {
-            WaitForOtherRun();
-
-            while (true) {
-                try {
-                    await StartTraceListener();
-                    break;
-                } catch (IOException) {
-                }
-                await Task.Delay(20000);
-            }
-
-            LogToGlobal("START_STDLIB");
-
-            for (int i = 0; i < _repeatCount && await Prepare(i == 0); ++i) {
-                await Scrape();
-                await Analyze();
-            }
-            await Epilogue();
-        }
-
-        public PyLibAnalyzer(
-            Guid id,
-            Version langVersion,
-            string interpreter,
-            IEnumerable<PythonLibraryPath> library,
-            List<string> baseDb,
-            string outDir,
-            string logPrivate,
-            string logGlobal,
-            string logDiagnostic,
-            bool rescanAll,
-            bool dryRun,
-            string waitForAnalysis,
-            int repeatCount
-        ) {
-            _id = id;
-            _version = langVersion;
-            _interpreter = interpreter;
-            _baseDb = baseDb;
-            _outDir = outDir;
-            _logPrivate = logPrivate;
-            _logGlobal = logGlobal;
-            _logDiagnostic = logDiagnostic;
-            _all = rescanAll;
-            _dryRun = dryRun;
-            _waitForAnalysis = waitForAnalysis;
-            _repeatCount = repeatCount;
-
-            _scrapeFileGroups = new List<List<ModulePath>>();
-            _analyzeFileGroups = new List<List<ModulePath>>();
-            _treatPathsAsStandardLibrary = new HashSet<string>(StringComparer.OrdinalIgnoreCase);
-            _library = library != null ? library.ToList() : new List<PythonLibraryPath>();
-
-            if (_id != Guid.Empty) {
-                var identifier = AnalyzerStatusUpdater.GetIdentifier(_id, _version);
-                _updater = new AnalyzerStatusUpdater(identifier);
-                // We worry about initialization exceptions here, specifically
-                // that our identifier may already be in use.
-                _updater.WaitForWorkerStarted();
-                try {
-                    _updater.ThrowPendingExceptions();
-                    // Immediately inform any listeners that we've started running
-                    // successfully.
-                    _updater.UpdateStatus(0, 0, "Initializing");
-                } catch (InvalidOperationException) {
-                    // Thrown when we run out of space in our shared memory
-                    // block. Disable updates for this run.
-                    _updater.Dispose();
-                    _updater = null;
-                }
-            }
-            // TODO: Link cancellation into the updater
-            _cancel = CancellationToken.None;
-        }
-
-        public void LogToGlobal(string message) {
-            if (!string.IsNullOrEmpty(_logGlobal)) {
-                for (int retries = 10; retries > 0; --retries) {
-                    try {
-                        File.AppendAllText(_logGlobal,
-                            string.Format("{0:s} {1} {2}{3}",
-                                DateTime.Now,
-                                message,
-                                Environment.CommandLine,
-                                Environment.NewLine
-                            )
-                        );
-                        break;
-                    } catch (DirectoryNotFoundException) {
-                        // Create the directory and try again
-                        Directory.CreateDirectory(Path.GetDirectoryName(_logGlobal));
-                    } catch (IOException) {
-                        // racing with someone else generating?
-                        Thread.Sleep(25);
-                    }
-                }
-            }
-        }
-
-        public void Dispose() {
-            if (_updater != null) {
-                _updater.Dispose();
-            }
-            if (_listener != null) {
-                _listener.Flush();
-                _listener.Close();
-                _listener = null;
-            }
-            if (_pidMarkerFile != null) {
-                _pidMarkerFile.Close();
-            }
-        }
-
-        internal bool SkipUnchanged {
-            get { return !_all; }
-        }
-
-        private static PyLibAnalyzer MakeFromArguments(IEnumerable<string> args) {
-            var options = ParseArguments(args)
-                .ToDictionary(kv => kv.Key, kv => kv.Value, StringComparer.InvariantCultureIgnoreCase);
-
-            string value;
-
-            Guid id;
-            Version version;
-            string interpreter, outDir;
-            var library = new List<PythonLibraryPath>();
-            List<string> baseDb;
-            string logPrivate, logGlobal, logDiagnostic;
-            bool rescanAll, dryRun;
-            int repeatCount;
-
-            var cwd = Environment.CurrentDirectory;
-
-            if (!options.TryGetValue("id", out value)) {
-                id = Guid.Empty;
-            } else if (!Guid.TryParse(value, out id)) {
-                throw new ArgumentException(value, "id");
-            }
-
-            if (!options.TryGetValue("version", out value) && !options.TryGetValue("v", out value)) {
-                throw new ArgumentNullException("version");
-            } else if (!Version.TryParse(value, out version)) {
-                throw new ArgumentException(value, "version");
-            }
-
-            if (!options.TryGetValue("python", out value) && !options.TryGetValue("py", out value)) {
-                value = null;
-            }
-            if (!string.IsNullOrEmpty(value) && !CommonUtils.IsValidPath(value)) {
-                throw new ArgumentException(value, "python");
-            }
-            interpreter = value;
-
-            if (options.TryGetValue("library", out value) || options.TryGetValue("lib", out value)) {
-                if (!CommonUtils.IsValidPath(value)) {
-                    throw new ArgumentException(value, "library");
-                }
-                if (Directory.Exists(value)) {
-                    library.Add(new PythonLibraryPath(value, true, null));
-                    var sitePackagesDir = Path.Combine(value, "site-packages");
-                    if (Directory.Exists(sitePackagesDir)) {
-                        library.Add(new PythonLibraryPath(sitePackagesDir, false, null));
-                        library.AddRange(ModulePath.ExpandPathFiles(sitePackagesDir)
-                            .Select(p => new PythonLibraryPath(p, false, null)));
-                    }
-                }
-            }
-
-            if (!options.TryGetValue("outdir", out value)) {
-                value = cwd;
-            }
-            if (!CommonUtils.IsValidPath(value)) {
-                throw new ArgumentException(value, "outdir");
-            }
-            outDir = CommonUtils.GetAbsoluteDirectoryPath(cwd, value);
-
-            if (!options.TryGetValue("basedb", out value)) {
-                value = Environment.CurrentDirectory;
-            }
-            if (!CommonUtils.IsValidPath(value)) {
-                throw new ArgumentException(value, "basedb");
-            }
-            baseDb = value.Split(';').Select(p => CommonUtils.GetAbsoluteDirectoryPath(cwd, p)).ToList();
-
-            // Private log defaults to in current directory
-            if (!options.TryGetValue("log", out value)) {
-                value = "AnalysisLog.txt";
-            }
-            if (!CommonUtils.IsValidPath(value)) {
-                throw new ArgumentException(value, "log");
-            }
-            if (!Path.IsPathRooted(value)) {
-                value = CommonUtils.GetAbsoluteFilePath(outDir, value);
-            }
-            logPrivate = value;
-
-            // Global log defaults to null - we don't write start/stop events.
-            if (!options.TryGetValue("glog", out value)) {
-                value = null;
-            }
-            if (!string.IsNullOrEmpty(value) && !CommonUtils.IsValidPath(value)) {
-                throw new ArgumentException(value, "glog");
-            }
-            if (!string.IsNullOrEmpty(value) && !Path.IsPathRooted(value)) {
-                value = CommonUtils.GetAbsoluteFilePath(outDir, value);
-            }
-            logGlobal = value;
-
-            // Diagnostic log defaults to registry setting or else we don't use it.
-            if (!options.TryGetValue("diag", out value)) {
-                using (var key = Registry.CurrentUser.OpenSubKey(AnalysisLimitsKey)) {
-                    if (key != null) {
-                        value = key.GetValue("LogPath") as string;
-                    }
-                }
-            }
-            if (!string.IsNullOrEmpty(value) && !CommonUtils.IsValidPath(value)) {
-                throw new ArgumentException(value, "diag");
-            }
-            if (!string.IsNullOrEmpty(value) && !Path.IsPathRooted(value)) {
-                value = CommonUtils.GetAbsoluteFilePath(outDir, value);
-            }
-            logDiagnostic = value;
-
-            string waitForAnalysis;
-            if (!options.TryGetValue("wait", out waitForAnalysis)) {
-                waitForAnalysis = null;
-            }
-
-            rescanAll = options.ContainsKey("all");
-            dryRun = options.ContainsKey("dryrun");
-
-            if (!options.TryGetValue("repeat", out value) || !int.TryParse(value, out repeatCount)) {
-                repeatCount = 3;
-            }
-            if (dryRun) {
-                repeatCount = 1;
-            }
-
-            return new PyLibAnalyzer(
-                id,
-                version,
-                interpreter,
-                library,
-                baseDb,
-                outDir,
-                logPrivate,
-                logGlobal,
-                logDiagnostic,
-                rescanAll,
-                dryRun,
-                waitForAnalysis, 
-                repeatCount
-            );
-        }
-
-        internal async Task StartTraceListener() {
-            if (!CommonUtils.IsValidPath(_logPrivate)) {
-                return;
-            }
-
-            for (int retries = 10; retries > 0; --retries) {
-                try {
-                    Directory.CreateDirectory(Path.GetDirectoryName(_logPrivate));
-                    _listener = new StreamWriter(
-                        new FileStream(_logPrivate, FileMode.Append, FileAccess.Write, FileShare.ReadWrite),
-                        Encoding.UTF8
-                    );
-                    break;
-                } catch (IOException) {
-                } catch (UnauthorizedAccessException) {
-                }
-                await Task.Delay(100);
-            }
-
-            if (_listener != null) {
-                _listener.WriteLine();
-                TraceInformation("Start analysis");
-            } else {
-                LogToGlobal(string.Format("WARN: Unable to log output to {0}", _logPrivate));
-            }
-        }
-
-        internal void WaitForOtherRun() {
-            if (string.IsNullOrEmpty(_waitForAnalysis)) {
-                return;
-            }
-
-            if (_updater != null) {
-                _updater.UpdateStatus(0, 0, "Waiting for another refresh to start.");
-            }
-
-            bool everSeen = false;
-            using (var evt = new AutoResetEvent(false))
-            using (var listener = new AnalyzerStatusListener(d => {
-                AnalysisProgress progress;
-                if (d.TryGetValue(_waitForAnalysis, out progress)) {
-                    everSeen = true;
-                    var message = "Waiting for another refresh";
-                    if (!string.IsNullOrEmpty(progress.Message)) {
-                        message += ": " + progress.Message;
-                    }
-                    _updater.UpdateStatus(progress.Progress, progress.Maximum, message);
-                } else if (everSeen) {
-                    try {
-                        evt.Set();
-                    } catch (ObjectDisposedException) {
-                        // Event arrived after timeout and/or disposal of
-                        // listener.
-                    }
-                }
-            }, TimeSpan.FromSeconds(1.0))) {
-                if (!evt.WaitOne(TimeSpan.FromSeconds(60.0))) {
-                    if (everSeen) {
-                        // Running, but not finished yet
-                        evt.WaitOne();
-                    }
-                }
-            }
-        }
-
-        internal async Task<bool> Prepare(bool firstRun) {
-            if (_updater != null) {
-                _updater.UpdateStatus(0, 0, "Collecting files");
-            }
-
-            if (_library.Any()) {
-                if (firstRun) {
-                    TraceWarning("Library was set explicitly - skipping path detection");
-                }
-            } else {
-                List<PythonLibraryPath> library = null;
-
-                // Execute the interpreter to get actual paths
-                for (int retries = 3; retries >= 0; --retries) {
-                    try {
-                        library = await PythonTypeDatabase.GetUncachedDatabaseSearchPathsAsync(_interpreter);
-                        break;
-                    } catch (InvalidOperationException ex) {
-                        if (retries == 0) {
-                            throw new InvalidOperationException("Cannot obtain search paths", ex);
-                        }
-                    } catch (Exception ex) {
-                        if (ex.IsCriticalException()) {
-                            throw;
-                        }
-                        throw new InvalidOperationException("Cannot obtain search paths", ex);
-                    }
-                    // May be a transient error, so try again shortly
-                    await Task.Delay(500);
-                }
-
-                if (library == null) {
-                    throw new InvalidOperationException("Cannot obtain search paths");
-                }
-                _library.AddRange(library);
-            }
-
-            if (File.Exists(_interpreter)) {
-                foreach (var module in IncludeModulesFromModulePath) {
-                    _library.AddRange(await GetSearchPathsFromModulePath(_interpreter, module));
-                }
-            }
-
-            _treatPathsAsStandardLibrary.UnionWith(_library.Where(p => p.IsStandardLibrary).Select(p => p.Path));
-
-            List<List<ModulePath>> fileGroups = null;
-            for (int retries = 3; retries >= 0; --retries) {
-                try {
-                    fileGroups = PythonTypeDatabase.GetDatabaseExpectedModules(_version, _library).ToList();
-                    break;
-                } catch (UnauthorizedAccessException ex) {
-                    if (retries == 0) {
-                        throw new InvalidOperationException("Cannot obtain list of files", ex);
-                    }
-                } catch (Exception ex) {
-                    if (ex.IsCriticalException()) {
-                        throw;
-                    }
-                    throw new InvalidOperationException("Cannot obtain list of files", ex);
-                }
-                // May be a transient error, so try again shortly.
-                await Task.Delay(500);
-            }
-
-            // HACK: Top-level modules in site-packages folders
-            // Need to analyse them after the standard library and treat their
-            // library paths as standard library so that output files are put at
-            // the top level in the database.
-            var sitePackageGroups = fileGroups
-                .Where(g => g.Any() && CommonUtils.GetFileOrDirectoryName(g[0].LibraryPath) == "site-packages")
-                .ToList();
-            fileGroups.RemoveAll(sitePackageGroups.Contains);
-            fileGroups.InsertRange(1, sitePackageGroups);
-            _treatPathsAsStandardLibrary.UnionWith(sitePackageGroups.Select(g => g[0].LibraryPath));
-
-
-            var databaseVer = Path.Combine(_outDir, "database.ver");
-            var databasePid = Path.Combine(_outDir, "database.pid");
-            var databasePath = Path.Combine(_outDir, "database.path");
-
-            if (!firstRun) {
-                // We've already run once, so we only want to do a partial
-                // update.
-                _all = false;
-            } else if (!PythonTypeDatabase.IsDatabaseVersionCurrent(_outDir)) {
-                // Database is not the current version, so we have to
-                // refresh all modules.
-                _all = true;
-            }
-
-            var filesInDatabase = new HashSet<string>(StringComparer.OrdinalIgnoreCase);
-
-            if (_dryRun) {
-                TraceDryRun("WRITE;{0};{1}", databasePid, Process.GetCurrentProcess().Id);
-                TraceDryRun("DELETE;{0}", databaseVer);
-                TraceDryRun("WRITE;{0}", databasePath);
-
-                // The output directory for a dry run may be completely invalid.
-                // If the top level does not contain any .idb files, we won't
-                // bother recursing.
-                if (Directory.Exists(_outDir) &&
-                    Directory.EnumerateFiles(_outDir, "*.idb", SearchOption.TopDirectoryOnly).Any()) {
-                    filesInDatabase.UnionWith(Directory.EnumerateFiles(_outDir, "*.idb", SearchOption.AllDirectories));
-                }
-            } else if (firstRun) {
-                Directory.CreateDirectory(_outDir);
-
-                try {
-                    _pidMarkerFile = new FileStream(
-                        databasePid,
-                        FileMode.CreateNew,
-                        FileAccess.Write,
-                        FileShare.ReadWrite | FileShare.Delete,
-                        8,
-                        FileOptions.DeleteOnClose
-                    );
-                } catch (IOException) {
-                    // File exists, which means we are already being refreshed
-                    // by another instance.
-                    throw new IdentifierInUseException();
-                }
-
-                // Let exceptions propagate from here. If we can't write to this
-                // file, we can't safely generate the DB.
-                var pidString = Process.GetCurrentProcess().Id.ToString();
-                var data = Encoding.UTF8.GetBytes(pidString);
-                _pidMarkerFile.Write(data, 0, data.Length);
-                _pidMarkerFile.Flush(true);
-                // Don't close the file (because it will be deleted on close).
-                // We will close it when we are disposed, or if we crash.
-
-                try {
-                    File.Delete(databaseVer);
-                } catch (ArgumentException) {
-                } catch (IOException) {
-                } catch (NotSupportedException) {
-                } catch (UnauthorizedAccessException) {
-                }
-
-                for (int retries = 3; retries >= 0; --retries) {
-                    try {
-                        PythonTypeDatabase.WriteDatabaseSearchPaths(_outDir, _library);
-                        break;
-                    } catch (IOException ex) {
-                        if (retries == 0) {
-                            throw new InvalidOperationException("Unable to cache search paths", ex);
-                        }
-                    } catch (Exception ex) {
-                        throw new InvalidOperationException("Unable to cache search paths", ex);
-                    }
-                    // May be a transient error, so try again shortly.
-                    await Task.Delay(500);
-                }
-            }
-
-            if (!_dryRun) {
-                filesInDatabase.UnionWith(Directory.EnumerateFiles(_outDir, "*.idb", SearchOption.AllDirectories));
-            }
-
-            // Store the files we want to keep separately, in case we decide to
-            // delete the entire existing database.
-            var filesToKeep = new HashSet<string>(StringComparer.OrdinalIgnoreCase);
-
-            if (!_all) {
-                var builtinModulePaths = await GetBuiltinModuleOutputFiles();
-                if (builtinModulePaths.Any()) {
-                    var interpreterTime = File.GetLastWriteTimeUtc(_interpreter);
-                    var outOfDate = builtinModulePaths.Where(p => !File.Exists(p) || File.GetLastWriteTimeUtc(p) <= interpreterTime);
-                    if (!outOfDate.Any()) {
-                        filesToKeep.UnionWith(builtinModulePaths);
-                    } else {
-                        TraceVerbose(
-                            "Adding /all because the following built-in modules needed updating: {0}",
-                            string.Join(";", outOfDate)
-                        );
-                        _all = true;
-                    }
-                } else {
-                    // Failed to get builtin names, so don't delete anything
-                    // from the main output directory.
-                    filesToKeep.UnionWith(
-                        Directory.EnumerateFiles(_outDir, "*.idb", SearchOption.TopDirectoryOnly)
-                    );
-                }
-            }
-
-            _progressTotal = 0;
-            _progressOffset = 0;
-
-            _scrapeFileGroups.Clear();
-            _analyzeFileGroups.Clear();
-            var candidateScrapeFileGroups = new List<List<ModulePath>>();
-            var candidateAnalyzeFileGroups = new List<List<ModulePath>>();
-
-            var seen = new HashSet<string>(StringComparer.Ordinal);
-            foreach (var fileGroup in fileGroups) {
-                var toScrape = fileGroup.Where(mp => mp.IsCompiled && seen.Add(mp.ModuleName)).ToList();
-                var toAnalyze = fileGroup.Where(mp => seen.Add(mp.ModuleName)).ToList();
-
-                if (ShouldAnalyze(toScrape.Concat(toAnalyze))) {
-                    if (!_all && _treatPathsAsStandardLibrary.Contains(fileGroup[0].LibraryPath)) {
-                        _all = true;
-                        TraceVerbose("Adding /all because the above module is builtin or stdlib");
-                        // Include all the file groups we've already seen.
-                        _scrapeFileGroups.InsertRange(0, candidateScrapeFileGroups);
-                        _analyzeFileGroups.InsertRange(0, candidateAnalyzeFileGroups);
-                        _progressTotal += candidateScrapeFileGroups.Concat(candidateAnalyzeFileGroups).Sum(fg => fg.Count);
-                        candidateScrapeFileGroups = null;
-                        candidateAnalyzeFileGroups = null;
-                    }
-
-                    _progressTotal += toScrape.Count + toAnalyze.Count;
-
-                    if (toScrape.Any()) {
-                        _scrapeFileGroups.Add(toScrape);
-                    }
-                    if (toAnalyze.Any()) {
-                        _analyzeFileGroups.Add(toAnalyze);
-                    }
-                } else {
-                    filesToKeep.UnionWith(fileGroup
-                        .Where(mp => File.Exists(mp.SourceFile))
-                        .Select(GetOutputFile));
-
-                    if (candidateScrapeFileGroups != null) {
-                        candidateScrapeFileGroups.Add(toScrape);
-                    }
-                    if (candidateAnalyzeFileGroups != null) {
-                        candidateAnalyzeFileGroups.Add(toAnalyze);
-                    }
-                }
-            }
-
-            if (!_all) {
-                filesInDatabase.ExceptWith(filesToKeep);
-            }
-
-            // Scale file removal by 10 because it's much quicker than analysis.
-            _progressTotal += filesInDatabase.Count / 10;
-            Clean(filesInDatabase, 10);
-
-            return _scrapeFileGroups.Any() || _analyzeFileGroups.Any();
-        }
-
-        internal static async Task<IEnumerable<PythonLibraryPath>> GetSearchPathsFromModulePath(
-            string interpreter,
-            string moduleName
-        ) {
-            using (var proc = ProcessOutput.RunHiddenAndCapture(
-                interpreter,
-                "-E",   // ignore environment
-                "-c", string.Format("import {0}; print('\\n'.join({0}.__path__[1:]))", moduleName)
-            )) {
-                if (await proc != 0) {
-                    return Enumerable.Empty<PythonLibraryPath>();
-                }
-
-                return proc.StandardOutputLines
-                    .Where(Directory.Exists)
-                    .Select(path => new PythonLibraryPath(path, false, moduleName + "."))
-                    .ToList();
-            }
-        }
-
-        bool ShouldAnalyze(IEnumerable<ModulePath> group) {
-            if (_all) {
-                return true;
-            }
-
-            foreach (var file in group.Where(f => File.Exists(f.SourceFile))) {
-                var destPath = GetOutputFile(file);
-                if (!File.Exists(destPath) ||
-                    File.GetLastWriteTimeUtc(file.SourceFile) > File.GetLastWriteTimeUtc(destPath)) {
-                    TraceVerbose("Including {0} because {1} needs updating", file.LibraryPath, file.FullName);
-                    return true;
-                }
-            }
-            return false;
-        }
-
-        internal async Task<IEnumerable<string>> GetBuiltinModuleOutputFiles() {
-            if (string.IsNullOrEmpty(_interpreter)) {
-                return Enumerable.Empty<string>();
-            }
-
-            // Ignoring case because these will become file paths, even though
-            // they are case-sensitive module names.
-            var builtinNames = new HashSet<string>(StringComparer.OrdinalIgnoreCase);
-            builtinNames.Add(_version.Major == 3 ? BuiltinName3x : BuiltinName2x);
-            using (var output = ProcessOutput.RunHiddenAndCapture(
-                _interpreter,
-                "-E", "-S",
-                "-c", "import sys; print('\\n'.join(sys.builtin_module_names))"
-            )) {
-                if (await output != 0) {
-                    TraceInformation("Getting builtin names");
-                    TraceInformation("Command {0}", output.Arguments);
-                    if (output.StandardErrorLines.Any()) {
-                        TraceError("Errors{0}{1}", Environment.NewLine, string.Join(Environment.NewLine, output.StandardErrorLines));
-                    }
-                    return Enumerable.Empty<string>();
-                } else {
-                    builtinNames = new HashSet<string>(output.StandardOutputLines);
-                }
-            }
-
-            if (builtinNames.Contains("clr")) {
-                bool isCli = false;
-                using (var output = ProcessOutput.RunHiddenAndCapture(_interpreter,
-                    "-E", "-S",
-                    "-c", "import sys; print(sys.platform)"
-                )) {
-                    if (await output == 0) {
-                        isCli = output.StandardOutputLines.Contains("cli");
-                    }
-                }
-                if (isCli) {
-                    // These should match IronPythonScraper.SPECIAL_MODULES
-                    builtinNames.Remove("wpf");
-                    builtinNames.Remove("clr");
-                }
-            }
-
-            TraceVerbose("Builtin names are: {0}", string.Join(", ", builtinNames.OrderBy(s => s, StringComparer.OrdinalIgnoreCase)));
-
-            return builtinNames
-                .Where(n => !SkipBuiltinNames.Contains(n))
-                .Where(CommonUtils.IsValidPath)
-                .Select(n => GetOutputFile(n));
-        }
-
-        internal void Clean(HashSet<string> files, int progressScale = 1) {
-            if (_updater != null) {
-                _updater.UpdateStatus(_progressOffset, _progressTotal, "Cleaning old files");
-            }
-
-            int modCount = 0;
-            TraceInformation("Deleting {0} files", files.Count);
-            bool traceDelete = files.Count < 10;
-            foreach (var file in files) {
-                if (_updater != null && ++modCount >= progressScale) {
-                    modCount = 0;
-                    _updater.UpdateStatus(++_progressOffset, _progressTotal, "Cleaning old files");
-                }
-
-                if (_dryRun) {
-                    TraceDryRun("DELETE:{0}", file);
-                } else {
-                    if (traceDelete) {
-                        // Extra logging for occasional issues where a few files
-                        // always get deleted.
-                        TraceInformation("Deleting \"{0}\"", file);
-                    } else {
-                        TraceVerbose("Deleting \"{0}\"", file);
-                    }
-                    try {
-                        File.Delete(file);
-                        File.Delete(file + ".$memlist");
-                        var dirName = Path.GetDirectoryName(file);
-                        if (!Directory.EnumerateFileSystemEntries(dirName, "*", SearchOption.TopDirectoryOnly).Any()) {
-                            TraceVerbose("Removing empty directory \"{0}\"", dirName);
-                            Directory.Delete(dirName);
-                        }
-                    } catch (ArgumentException) {
-                    } catch (IOException) {
-                    } catch (UnauthorizedAccessException) {
-                    } catch (NotSupportedException) {
-                    }
-                }
-            }
-        }
-
-
-        internal string PythonScraperPath {
-            get {
-                var dir = Path.GetDirectoryName(Assembly.GetExecutingAssembly().Location);
-                var file = Path.Combine(dir, "PythonScraper.py");
-                return file;
-            }
-        }
-
-        internal string ExtensionScraperPath {
-            get {
-                var dir = Path.GetDirectoryName(Assembly.GetExecutingAssembly().Location);
-                var file = Path.Combine(dir, "ExtensionScraper.py");
-                return file;
-            }
-        }
-
-        private Dictionary<string, int> GetCallDepthOverrides() {
-            var res = new Dictionary<string, int>();
-
-            var values = ConfigurationManager.AppSettings.Get("NoCallSiteAnalysis");
-            if (!string.IsNullOrEmpty(values)) {
-                TraceInformation("NoCallSiteAnalysis = {0}", values);
-                foreach (var value in values.Split(',', ';').Where(n => !string.IsNullOrWhiteSpace(n))) {
-                    res[value] = 0;
-                }
-            }
-
-            var r = new Regex(@"^(?<module>[\w\.]+)\.CallDepth", RegexOptions.IgnoreCase);
-            Match m;
-            foreach (var key in ConfigurationManager.AppSettings.AllKeys) {
-                if ((m = r.Match(key)).Success) {
-                    int depth;
-                    if (int.TryParse(ConfigurationManager.AppSettings[key], out depth)) {
-                        res[m.Groups["module"].Value] = depth;
-                    } else {
-                        TraceWarning("Failed to parse \"{0}={1}\" from config file", key, ConfigurationManager.AppSettings[key]);
-                    }
-                }
-            }
-
-            foreach (var keyValue in res.OrderBy(kv => kv.Key)) {
-                TraceInformation("{0}.CallDepth = {1}", keyValue.Key, keyValue.Value);
-            }
-
-            return res;
-        }
-
-        private IEnumerable<string> GetSkipModules() {
-            var res = new HashSet<string>();
-
-            var r = new Regex(@"^(?<module>[\w\.]+)\.Skip", RegexOptions.IgnoreCase);
-            Match m;
-            foreach (var key in ConfigurationManager.AppSettings.AllKeys) {
-                if ((m = r.Match(key)).Success) {
-                    bool value;
-                    if (bool.TryParse(ConfigurationManager.AppSettings[key], out value) && value) {
-                        TraceInformation("{0}.Skip = True", m.Groups["module"].Value);
-                        yield return m.Groups["module"].Value;
-                    }
-                }
-            }
-        }
-
-
-        private IEnumerable<string> IncludeModulesFromModulePath {
-            get {
-                if (_readModulePath == null) {
-                    var values = ConfigurationManager.AppSettings.Get("IncludeModulesFromModulePath");
-                    if (string.IsNullOrEmpty(values)) {
-                        _readModulePath = Enumerable.Empty<string>();
-                    } else {
-                        TraceInformation("IncludeModulesFromModulePath = {0}", values);
-                        _readModulePath = values.Split(',', ';').Where(n => !string.IsNullOrWhiteSpace(n)).ToArray();
-                    }
-                }
-                return _readModulePath;
-            }
-        }
-
-        internal async Task Scrape() {
-            if (string.IsNullOrEmpty(_interpreter)) {
-                return;
-            }
-
-            if (_updater != null) {
-                _updater.UpdateStatus(_progressOffset, _progressTotal, "Scraping standard library");
-            }
-
-            if (_all) {
-                if (_dryRun) {
-                    TraceDryRun("Scrape builtin modules");
-                } else {
-                    // Scape builtin Python types
-                    using (var output = ProcessOutput.RunHiddenAndCapture(_interpreter, PythonScraperPath, _outDir, _baseDb.First())) {
-                        TraceInformation("Scraping builtin modules");
-                        TraceInformation("Command: {0}", output.Arguments);
-                        await output;
-
-                        if (output.StandardOutputLines.Any()) {
-                            TraceInformation("Output{0}{1}", Environment.NewLine, string.Join(Environment.NewLine, output.StandardOutputLines));
-                        }
-                        if (output.StandardErrorLines.Any()) {
-                            TraceWarning("Errors{0}{1}", Environment.NewLine, string.Join(Environment.NewLine, output.StandardErrorLines));
-                        }
-
-                        if (output.ExitCode != 0) {
-                            if (output.ExitCode.HasValue) {
-                                TraceError("Failed to scrape builtin modules (Exit Code: {0})", output.ExitCode);
-                            } else {
-                                TraceError("Failed to scrape builtin modules");
-                            }
-                            throw new InvalidOperationException("Failed to scrape builtin modules");
-                        } else {
-                            TraceInformation("Scraped builtin modules");
-                        }
-                    }
-                }
-            }
-
-            foreach (var file in _scrapeFileGroups.SelectMany()) {
-                Debug.Assert(file.IsCompiled);
-
-                if (_updater != null) {
-                    _updater.UpdateStatus(_progressOffset++, _progressTotal,
-                        "Scraping " + CommonUtils.GetFileOrDirectoryName(file.LibraryPath));
-                }
-
-                var destFile = Path.ChangeExtension(GetOutputFile(file), null);
-                if (_dryRun) {
-                    TraceDryRun("SCRAPE;{0};{1}.idb", file.SourceFile, CommonUtils.CreateFriendlyDirectoryPath(_outDir, destFile));
-                } else {
-                    Directory.CreateDirectory(Path.GetDirectoryName(destFile));
-
-                    // Provide a sys.path entry to ensure we can import the
-                    // extension module. For cases where this is necessary, it
-                    // probably means that the user can't import the module
-                    // either, but they may have some other way of resolving it
-                    // at runtime.
-                    var scrapePath = Path.GetDirectoryName(file.SourceFile);
-                    foreach (var part in file.ModuleName.Split('.').Reverse().Skip(1)) {
-                        if (Path.GetFileName(scrapePath).Equals(part, StringComparison.Ordinal)) {
-                            scrapePath = Path.GetDirectoryName(scrapePath);
-                        } else {
-                            break;
-                        }
-                    }
-
-                    var prefixDir = Path.GetDirectoryName(_interpreter);
-                    var pathVar = string.Format("{0};{1}", Environment.GetEnvironmentVariable("PATH"), prefixDir);
-                    var arguments = new [] { ExtensionScraperPath, "scrape", file.ModuleName, scrapePath, destFile };
-                    var env = new[] { new KeyValuePair<string, string>("PATH", pathVar) };
-
-                    using (var output = ProcessOutput.Run(_interpreter, arguments, prefixDir, env, false, null)) {
-                        TraceInformation("Scraping {0}", file.ModuleName);
-                        TraceInformation("Command: {0}", output.Arguments);
-                        TraceVerbose("environ['Path'] = {0}", pathVar);
-                        await output;
-
-                        if (output.StandardOutputLines.Any()) {
-                            TraceInformation("Output{0}{1}", Environment.NewLine, string.Join(Environment.NewLine, output.StandardOutputLines));
-                        }
-                        if (output.StandardErrorLines.Any()) {
-                            TraceWarning("Errors{0}{1}", Environment.NewLine, string.Join(Environment.NewLine, output.StandardErrorLines));
-                        }
-
-                        if (output.ExitCode != 0) {
-                            if (output.ExitCode.HasValue) {
-                                TraceError("Failed to scrape {1} (Exit code: {0})", output.ExitCode, file.ModuleName);
-                            } else {
-                                TraceError("Failed to scrape {0}", file.ModuleName);
-                            }
-                        } else {
-                            TraceVerbose("Scraped {0}", file.ModuleName);
-                        }
-                    }
-
-                    // Ensure that the output file exists, otherwise the DB will
-                    // never appear to be up to date.
-                    var expected = GetOutputFile(file);
-                    if (!File.Exists(expected)) {
-                        using (var writer = new FileStream(expected, FileMode.Create, FileAccess.ReadWrite)) {
-                            new Pickler(writer).Dump(new Dictionary<string, object> {
-                                { "members", new Dictionary<string, object>() },
-                                { "doc", "Could not import compiled module" }
-                            });
-                        }
-                    }
-                }
-            }
-            if (_scrapeFileGroups.Any()) {
-                TraceInformation("Scraped {0} files", _scrapeFileGroups.SelectMany().Count());
-            }
-        }
-
-        private static bool ContainsModule(HashSet<string> modules, string moduleName) {
-            foreach (var name in ModulePath.GetParents(moduleName)) {
-                if (modules.Contains(name)) {
-                    return true;
-                }
-            }
-            return false;
-        }
-
-        internal Task Analyze() {
-            if (_updater != null) {
-                _updater.UpdateStatus(_progressOffset, _progressTotal, "Starting analysis");
-            }
-
-            if (!string.IsNullOrEmpty(_logDiagnostic) && AnalysisLog.Output == null) {
-                try {
-                    AnalysisLog.Output = new StreamWriter(new FileStream(_logDiagnostic, FileMode.Create, FileAccess.Write, FileShare.Read), Encoding.UTF8);
-                    AnalysisLog.AsCSV = _logDiagnostic.EndsWith(".csv", StringComparison.InvariantCultureIgnoreCase);
-                } catch (Exception ex) {
-                    TraceWarning("Failed to open \"{0}\" for logging{1}{2}", _logDiagnostic, Environment.NewLine, ex.ToString());
-                }
-            }
-
-            var callDepthOverrides = GetCallDepthOverrides();
-            var skipModules = new HashSet<string>(GetSkipModules(), StringComparer.Ordinal);
-
-            foreach (var files in _analyzeFileGroups) {
-                if (_cancel.IsCancellationRequested) {
-                    break;
-                }
-
-                if (files.Count == 0) {
-                    continue;
-                }
-
-                var outDir = GetOutputDir(files[0]);
-
-                if (_dryRun) {
-                    foreach (var file in files) {
-                        if (ContainsModule(skipModules, file.ModuleName)) {
-                            continue;
-                        }
-
-                        Debug.Assert(!file.IsCompiled);
-                        var idbFile = CommonUtils.CreateFriendlyDirectoryPath(
-                            _outDir,
-                            Path.Combine(outDir, file.ModuleName)
-                        );
-                        TraceDryRun("ANALYZE;{0};{1}.idb", file.SourceFile, idbFile);
-                    }
-                    continue;
-                }
-
-                Directory.CreateDirectory(outDir);
-
-                TraceInformation("Start group \"{0}\" with {1} files", files[0].LibraryPath, files.Count);
-                AnalysisLog.StartFileGroup(files[0].LibraryPath, files.Count);
-                Console.WriteLine("Now analyzing: {0}", files[0].LibraryPath);
-                string currentLibrary;
-                if (_treatPathsAsStandardLibrary.Contains(files[0].LibraryPath)) {
-                    currentLibrary = "standard library";
-                } else {
-                    currentLibrary = CommonUtils.GetFileOrDirectoryName(files[0].LibraryPath);
-                }
-
-                using (var factory = InterpreterFactoryCreator.CreateAnalysisInterpreterFactory(
-                    _version,
-                    null,
-                    new[] { _outDir, outDir }.Concat(_baseDb.Skip(1)).Distinct(StringComparer.OrdinalIgnoreCase).ToArray()
-                ))
-                using (var projectState = PythonAnalyzer.CreateAsync(factory).WaitAndUnwrapExceptions()) {
-                    int? mostItemsInQueue = null;
-                    if (_updater != null) {
-                        projectState.SetQueueReporting(itemsInQueue => {
-                            if (itemsInQueue > (mostItemsInQueue ?? 0)) {
-                                mostItemsInQueue = itemsInQueue;
-                            }
-
-                            if (mostItemsInQueue > 0) {
-                                var progress = (files.Count * (mostItemsInQueue - itemsInQueue)) / mostItemsInQueue;
-                                _updater.UpdateStatus(_progressOffset + (progress ?? 0), _progressTotal,
-                                    "Analyzing " + currentLibrary);
-                            } else {
-                                _updater.UpdateStatus(_progressOffset + files.Count, _progressTotal,
-                                    "Analyzing " + currentLibrary);
-                            }
-                        }, 10);
-                    }
-
-                    try {
-                        using (var key = Registry.CurrentUser.OpenSubKey(AnalysisLimitsKey)) {
-                            projectState.Limits = AnalysisLimits.LoadFromStorage(key, defaultToStdLib: true);
-                        }
-                    } catch (SecurityException) {
-                        projectState.Limits = AnalysisLimits.GetStandardLibraryLimits();
-                    } catch (UnauthorizedAccessException) {
-                        projectState.Limits = AnalysisLimits.GetStandardLibraryLimits();
-                    } catch (IOException) {
-                        projectState.Limits = AnalysisLimits.GetStandardLibraryLimits();
-                    }
-
-                    var items = files.Select(f => new AnalysisItem(f)).ToList();
-
-                    foreach (var item in items) {
-                        if (_cancel.IsCancellationRequested) {
-                            break;
-                        }
-
-                        item.Entry = projectState.AddModule(item.ModuleName, item.SourceFile);
-
-                        foreach (var name in ModulePath.GetParents(item.ModuleName, includeFullName: true)) {
-                            int depth;
-                            if (callDepthOverrides.TryGetValue(name, out depth)) {
-                                TraceVerbose("Set CallDepthLimit to 0 for {0}", item.ModuleName);
-                                item.Entry.Properties[AnalysisLimits.CallDepthKey] = depth;
-                                break;
-                            }
-                        }
-                    }
-
-                    foreach (var item in items) {
-                        if (_cancel.IsCancellationRequested) {
-                            break;
-                        }
-
-                        if (ContainsModule(skipModules, item.ModuleName)) {
-                            continue;
-                        }
-
-                        if (_updater != null) {
-                            _updater.UpdateStatus(_progressOffset, _progressTotal,
-                                string.Format("Parsing {0}", currentLibrary));
-                        }
-                        try {
-                            var sourceUnit = new FileStream(item.SourceFile, FileMode.Open, FileAccess.Read, FileShare.Read);
-                            var errors = new CollectingErrorSink();
-                            var opts = new ParserOptions() { BindReferences = true, ErrorSink = errors };
-
-                            TraceInformation("Parsing \"{0}\" (\"{1}\")", item.ModuleName, item.SourceFile);
-                            item.Tree = Parser.CreateParser(sourceUnit, _version.ToLanguageVersion(), opts).ParseFile();
-                            if (errors.Errors.Any() || errors.Warnings.Any()) {
-                                TraceWarning("File \"{0}\" contained parse errors", item.SourceFile);
-                                TraceInformation(string.Join(Environment.NewLine, errors.Errors.Concat(errors.Warnings)
-                                    .Select(er => string.Format("{0} {1}", er.Span, er.Message))));
-                            }
-                        } catch (Exception ex) {
-                            TraceError("Error parsing \"{0}\" \"{1}\"{2}{3}", item.ModuleName, item.SourceFile, Environment.NewLine, ex.ToString());
-                        }
-                    }
-
-                    TraceInformation("Parsing complete");
-
-                    foreach (var item in items) {
-                        if (_cancel.IsCancellationRequested) {
-                            break;
-                        }
-
-                        if (item.Tree != null) {
-                            item.Entry.UpdateTree(item.Tree, null);
-                        }
-                    }
-
-                    foreach (var item in items) {
-                        if (_cancel.IsCancellationRequested) {
-                            break;
-                        }
-
-                        try {
-                            if (item.Tree != null) {
-                                TraceInformation("Analyzing \"{0}\"", item.ModuleName);
-                                item.Entry.Analyze(_cancel, true);
-                                TraceVerbose("Analyzed \"{0}\"", item.SourceFile);
-                            }
-                        } catch (Exception ex) {
-                            TraceError("Error analyzing \"{0}\" \"{1}\"{2}{3}", item.ModuleName, item.SourceFile, Environment.NewLine, ex.ToString());
-                        }
-                    }
-
-                    if (items.Count > 0 && !_cancel.IsCancellationRequested) {
-                        TraceInformation("Starting analysis of {0} modules", items.Count);
-                        items[0].Entry.AnalysisGroup.AnalyzeQueuedEntries(_cancel);
-                        TraceInformation("Analysis complete");
-                    }
-
-                    if (_cancel.IsCancellationRequested) {
-                        break;
-                    }
-
-                    TraceInformation("Saving group \"{0}\"", files[0].LibraryPath);
-                    if (_updater != null) {
-                        _progressOffset += files.Count;
-                        _updater.UpdateStatus(_progressOffset, _progressTotal, "Saving " + currentLibrary);
-                    }
-                    Directory.CreateDirectory(outDir);
-                    new SaveAnalysis().Save(projectState, outDir);
-                    TraceInformation("End of group \"{0}\"", files[0].LibraryPath);
-                    AnalysisLog.EndFileGroup();
-
-                    AnalysisLog.Flush();
-                }
-            }
-
-            // Lets us have an awaitable function, even though it doesn't need
-            // to be async yet. This helps keep the interfaces consistent.
-            return Task.FromResult<object>(null);
-        }
-
-        internal Task Epilogue() {
-            if (_dryRun) {
-                TraceDryRun("WRITE;{0};{1}", Path.Combine(_outDir, "database.ver"), PythonTypeDatabase.CurrentVersion);
-            } else {
-                try {
-                    File.WriteAllText(Path.Combine(_outDir, "database.ver"), PythonTypeDatabase.CurrentVersion.ToString());
-                } catch (ArgumentException) {
-                } catch (IOException) {
-                } catch (NotSupportedException) {
-                } catch (SecurityException) {
-                } catch (UnauthorizedAccessException) {
-                }
-
-                if (_pidMarkerFile != null) {
-                    _pidMarkerFile.Close();
-                    _pidMarkerFile = null;
-                }
-            }
-
-            // Lets us have an awaitable function, even though it doesn't need
-            // to be async yet. This helps keep the interfaces consistent.
-            return Task.FromResult<object>(null);
-        }
-
-        private string GetOutputDir(ModulePath file) {
-            if (_treatPathsAsStandardLibrary.Contains(file.LibraryPath)) {
-                return _outDir;
-            } else {
-                return Path.Combine(_outDir, Regex.Replace(
-                    CommonUtils.TrimEndSeparator(CommonUtils.GetFileOrDirectoryName(file.LibraryPath)),
-                    @"[.\\/\s]",
-                    "_"
-                ));
-            }
-        }
-
-        private string GetOutputFile(string builtinName) {
-            return CommonUtils.GetAbsoluteFilePath(_outDir, builtinName + ".idb");
-        }
-
-        private string GetOutputFile(ModulePath file) {
-            return CommonUtils.GetAbsoluteFilePath(GetOutputDir(file), file.ModuleName + ".idb");
-        }
-
-        class AnalysisItem {
-            readonly ModulePath _path;
-
-            public IPythonProjectEntry Entry { get; set; }
-            public PythonAst Tree { get; set; }
-
-            public AnalysisItem(ModulePath path) {
-                _path = path;
-            }
-
-            public string ModuleName { get { return _path.ModuleName; } }
-            public string SourceFile { get { return _path.SourceFile; } }
-        }
-
-
-        internal void TraceInformation(string message, params object[] args) {
-            if (_listener != null) {
-                _listener.WriteLine(DateTime.Now.ToString("s") + ": " + string.Format(message, args));
-                _listener.Flush();
-            }
-        }
-
-        internal void TraceWarning(string message, params object[] args) {
-            if (_listener != null) {
-                _listener.WriteLine(DateTime.Now.ToString("s") + ": [WARNING] " + string.Format(message, args));
-                _listener.Flush();
-            }
-        }
-
-        internal void TraceError(string message, params object[] args) {
-            if (_listener != null) {
-                _listener.WriteLine(DateTime.Now.ToString("s") + ": [ERROR] " + string.Format(message, args));
-                _listener.Flush();
-            }
-        }
-
-        [Conditional("DEBUG")]
-        internal void TraceVerbose(string message, params object[] args) {
-            if (_listener != null) {
-                _listener.WriteLine(DateTime.Now.ToString("s") + ": [VERBOSE] " + string.Format(message, args));
-                _listener.Flush();
-            }
-        }
-
-        internal void TraceDryRun(string message, params object[] args) {
-            Console.WriteLine(message, args);
-            TraceInformation(message, args);
-        }
-    }
-=======
-﻿/* ****************************************************************************
  *
  * Copyright (c) Microsoft Corporation. 
  *
@@ -2720,5 +1357,4 @@
             TraceInformation(message, args);
         }
     }
->>>>>>> e9928cba
 }