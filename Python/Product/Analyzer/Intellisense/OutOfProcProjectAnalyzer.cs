--- conflicted
+++ resolved
@@ -340,11 +340,7 @@
         }
 
         private Response SetSearchPath(AP.SetSearchPathRequest request) {
-<<<<<<< HEAD
-            _pyAnalyzer.SetSearchPaths(request.dir);
-=======
             Analyzer.SetSearchPaths(request.dir);
->>>>>>> 514edd1e
 
             return new Response();
         }
@@ -1742,7 +1738,11 @@
         }
 
         private IProjectEntry AnalyzeNewFile(string path, string addingFromDirectory) {
-<<<<<<< HEAD
+            if (_pyAnalyzer == null) {
+                Debug.Fail("AnalyzeNewFile should only be called when _pyAnalyzer exists");
+                return null;
+            }
+
             IProjectEntry item = null;
 
             if (Path.GetExtension(path).Equals(".xaml", StringComparison.OrdinalIgnoreCase)) {
@@ -1761,7 +1761,7 @@
 
                 IPythonProjectEntry[] reanalyzeEntries = null;
                 if (!string.IsNullOrEmpty(modName)) {
-                    reanalyzeEntries = Project.GetEntriesThatImportModule(modName, true).ToArray();
+                    reanalyzeEntries = _pyAnalyzer.GetEntriesThatImportModule(modName, true).ToArray();
                 }
 
                 var pyEntry = _pyAnalyzer.AddModule(modName, path, null);
@@ -1782,14 +1782,11 @@
         }
 
         internal IProjectEntry AnalyzeFile(string path, string addingFromDirectory) {
-=======
->>>>>>> 514edd1e
             if (_pyAnalyzer == null) {
-                Debug.Fail("AnalyzeNewFile should only be called when _pyAnalyzer exists");
+                // We aren't able to analyze code, so don't create an entry.
                 return null;
             }
 
-<<<<<<< HEAD
             IProjectEntry item;
             IPythonProjectEntry module;
             if (!_projectFiles.TryGetValue(path, out item)) {
@@ -1827,91 +1824,7 @@
                 if (modName != null && module.ModuleName != modName) {
                     _pyAnalyzer.AddModuleAlias(module.ModuleName, modName);
 
-                    var reanalyzeEntries = Project.GetEntriesThatImportModule(modName, true).ToArray();
-=======
-            IProjectEntry item = null;
-
-            if (Path.GetExtension(path).Equals(".xaml", StringComparison.OrdinalIgnoreCase)) {
-                item = _pyAnalyzer.AddXamlFile(path, null);
-
-            } else if (ModulePath.IsPythonSourceFile(path)) {
-                // assume it's a Python file...
-                string modName;
-                try {
-                    modName = ModulePath.FromFullPath(path, addingFromDirectory).ModuleName;
-                } catch (ArgumentException) {
-                    // File is not a valid module, but we can still add an
-                    // entry for it.
-                    modName = null;
-                }
-
-                IPythonProjectEntry[] reanalyzeEntries = null;
-                if (!string.IsNullOrEmpty(modName)) {
-                    reanalyzeEntries = _pyAnalyzer.GetEntriesThatImportModule(modName, true).ToArray();
-                }
-
-                var pyEntry = _pyAnalyzer.AddModule(modName, path, null);
-                pyEntry.OnNewAnalysis += OnNewAnalysis;
-
-                pyEntry.BeginParsingTree();
-
-                if (reanalyzeEntries != null) {
-                    foreach (var entryRef in reanalyzeEntries) {
-                        _analysisQueue.Enqueue(entryRef, AnalysisPriority.Low);
-                    }
-                }
-
-                item = pyEntry;
-            }
-
-            return item;
-        }
-
-        internal IProjectEntry AnalyzeFile(string path, string addingFromDirectory) {
-            if (_pyAnalyzer == null) {
-                // We aren't able to analyze code, so don't create an entry.
-                return null;
-            }
-
-            IProjectEntry item;
-            IPythonProjectEntry module;
-            if (!_projectFiles.TryGetValue(path, out item)) {
-                item = AnalyzeNewFile(path, addingFromDirectory);
-                if (item == null) {
-                    return null;
-                }
-                _projectFiles.Add(path, item);
-
-                if ((module = item as IPythonProjectEntry) != null) {
-                    // Send a notification for this file before starting analysis
-                    // An AnalyzeFile event will send the same details in its
-                    // response.
-                    _connection.SendEventAsync(new AP.ChildFileAnalyzed() {
-                        fileId = ProjectEntryMap.GetId(module),
-                        filename = module.FilePath
-                    }).WaitAndUnwrapExceptions();
-                }
-                EnqueueFile(item, path);
-                return item;
-            }
-
-            // If the module exists, we may be adding an alias to it.
-            module = item as IPythonProjectEntry;
-            if (addingFromDirectory != null && module != null && ModulePath.IsPythonSourceFile(path)) {
-                string modName = null;
-                try {
-                    modName = ModulePath.FromFullPath(path, addingFromDirectory).ModuleName;
-                } catch (ArgumentException) {
-                    // Module does not have a valid name, so we can't make
-                    // an alias for it.
-                    return null;
-                }
-
-                if (modName != null && module.ModuleName != modName) {
-                    _pyAnalyzer.AddModuleAlias(module.ModuleName, modName);
-
                     var reanalyzeEntries = _pyAnalyzer.GetEntriesThatImportModule(modName, true).ToArray();
->>>>>>> 514edd1e
                     foreach (var entryRef in reanalyzeEntries) {
                         _analysisQueue.Enqueue(entryRef, AnalysisPriority.Low);
                     }
@@ -2256,87 +2169,6 @@
             return false;
         }
 
-<<<<<<< HEAD
-        /// <summary>
-        /// Analyzes a complete directory including all of the contained files and packages.
-        /// </summary>
-        /// <param name="dir">Directory to analyze.</param>
-        /// <param name="onFileAnalyzed">If specified, this callback is invoked for every <see cref="IProjectEntry"/>
-        /// that is analyzed while analyzing this directory.</param>
-        /// <remarks>The callback may be invoked on a thread different from the one that this function was originally invoked on.</remarks>
-        public void AnalyzeDirectory(string dir) {
-            _analysisQueue.Enqueue(new AddDirectoryAnalysis(dir, this), AnalysisPriority.High);
-        }
-
-        class AddDirectoryAnalysis : IAnalyzable {
-            private readonly string _dir;
-            private readonly OutOfProcProjectAnalyzer _analyzer;
-
-            public AddDirectoryAnalysis(string dir, OutOfProcProjectAnalyzer analyzer) {
-                _dir = dir;
-                _analyzer = analyzer;
-            }
-
-            #region IAnalyzable Members
-
-            public void Analyze(CancellationToken cancel) {
-                if (cancel.IsCancellationRequested) {
-                    return;
-                }
-
-                AnalyzeDirectoryWorker(_dir, cancel);
-            }
-
-            #endregion
-
-            private void AnalyzeDirectoryWorker(string dir, CancellationToken cancel) {
-                if (_analyzer._pyAnalyzer == null) {
-                    // We aren't able to analyze code.
-                    return;
-                }
-
-                if (string.IsNullOrEmpty(dir)) {
-                    Debug.Assert(false, "Unexpected empty dir");
-                    return;
-                }
-
-                try {
-                    var filenames = PathUtils.EnumerateFiles(dir, "*.py", recurse: false)
-                        .Concat(PathUtils.EnumerateFiles(dir, "*.pyw", recurse: false));
-                    foreach (string filename in filenames) {
-                        if (cancel.IsCancellationRequested) {
-                            break;
-                        }
-                        IProjectEntry entry = _analyzer.AnalyzeFile(filename, _dir);
-
-                        _analyzer._connection.SendEventAsync(new AP.ChildFileAnalyzed() {
-                            fileId = ProjectEntryMap.GetId(entry),
-                            filename = entry.FilePath
-                        }).DoNotWait();
-                    }
-                } catch (IOException) {
-                    // We want to handle DirectoryNotFound, DriveNotFound, PathTooLong
-                } catch (UnauthorizedAccessException) {
-                }
-
-                try {
-                    foreach (string innerDir in Directory.GetDirectories(dir)) {
-                        if (cancel.IsCancellationRequested) {
-                            break;
-                        }
-                        if (File.Exists(PathUtils.GetAbsoluteFilePath(innerDir, "__init__.py"))) {
-                            AnalyzeDirectoryWorker(innerDir, cancel);
-                        }
-                    }
-                } catch (IOException) {
-                    // We want to handle DirectoryNotFound, DriveNotFound, PathTooLong
-                } catch (UnauthorizedAccessException) {
-                }
-            }
-        }
-
-=======
->>>>>>> 514edd1e
         internal void Cancel() {
             _analysisQueue.Stop();
         }
