--- conflicted
+++ resolved
@@ -1,4 +1,3 @@
-<<<<<<< HEAD
 /* ****************************************************************************
  *
  * Copyright (c) Microsoft Corporation. 
@@ -23,6 +22,7 @@
 using System.Runtime.InteropServices;
 using System.Threading;
 using Microsoft.PythonTools.Interpreter;
+using Microsoft.PythonTools.Parsing;
 
 namespace Microsoft.PythonTools.Analysis.Analyzer {
     /// <summary>
@@ -253,7 +253,7 @@
         /// <summary>
         /// Gets a unique identifier for the factory.
         /// </summary>
-        public static string GetIdentifier(Guid id, Version version) {
+        public static string GetIdentifier(Guid id, PythonLanguageVersion version) {
             return string.Format(CultureInfo.InvariantCulture, "{0};{1}", id, version);
         }
 
@@ -680,689 +680,4 @@
             public AnalysisProgress Update;
         }
     }
-}
-=======
-﻿/* ****************************************************************************
- *
- * Copyright (c) Microsoft Corporation. 
- *
- * This source code is subject to terms and conditions of the Apache License, Version 2.0. A 
- * copy of the license can be found in the License.html file at the root of this distribution. If 
- * you cannot locate the Apache License, Version 2.0, please send an email to 
- * vspython@microsoft.com. By using this source code in any fashion, you are agreeing to be bound 
- * by the terms of the Apache License, Version 2.0.
- *
- * You must not remove this notice, or any other, from this software.
- *
- * ***************************************************************************/
-
-using System;
-using System.Collections.Concurrent;
-using System.Collections.Generic;
-using System.Diagnostics;
-using System.Globalization;
-using System.IO.MemoryMappedFiles;
-using System.Runtime.ExceptionServices;
-using System.Runtime.InteropServices;
-using System.Threading;
-using Microsoft.PythonTools.Interpreter;
-using Microsoft.PythonTools.Parsing;
-
-namespace Microsoft.PythonTools.Analysis.Analyzer {
-    /// <summary>
-    /// Structure representing an analysis operation's progress.
-    /// </summary>
-    public struct AnalysisProgress {
-        /// <summary>
-        /// The current progress of the operation.
-        /// </summary>
-        public int Progress;
-        /// <summary>
-        /// The value that <see cref="Progress"/> is approaching.
-        /// </summary>
-        public int Maximum;
-        /// <summary>
-        /// A message describing the current status, up to 100 characters long.
-        /// </summary>
-        public string Message;
-    }
-
-    /// <summary>
-    /// The exception raised when an identifier is not unique. This typically
-    /// indicates that the specified interpreter is already being analyzed.
-    /// </summary>
-    [Serializable]
-    public class IdentifierInUseException : Exception {
-        public IdentifierInUseException() { }
-        public IdentifierInUseException(string message) : base(message) { }
-        public IdentifierInUseException(string message, Exception inner) : base(message, inner) { }
-        protected IdentifierInUseException(
-          System.Runtime.Serialization.SerializationInfo info,
-          System.Runtime.Serialization.StreamingContext context)
-            : base(info, context) { }
-    }
-
-    /// <summary>
-    /// Provides interprocess communication for the analyzer so that progress
-    /// updates can be sent to one or more VS processes.
-    /// </summary>
-    public class AnalyzerStatusUpdater : AnalyzerStatusUpdaterImplementation {
-        /// <summary>
-        /// Constructs an updater that will send events.
-        /// </summary>
-        /// <param name="identifier">
-        /// A unique string that can be used by the receiver to identify the
-        /// sender.
-        /// </param>
-        public AnalyzerStatusUpdater(string identifier)
-            : base(identifier) {
-        }
-
-        /// <summary>
-        /// Sends a status update.
-        /// </summary>
-        /// <param name="progress">
-        /// A value less than or equal to <paramref name="maximum"/>
-        /// </param>
-        /// <param name="maximum">
-        /// The value that <paramref name="progress"/> is approaching. This is
-        /// permitted to vary during analysis.
-        /// </param>
-        public void UpdateStatus(int progress, int maximum, string message = null) {
-            base.UpdateStatusImplementation(progress, maximum, message);
-        }
-    }
-
-    /// <summary>
-    /// Provides interprocess communication so that VS can receive progress
-    /// updates from analyzers.
-    /// </summary>
-    public class AnalyzerStatusListener : AnalyzerStatusUpdaterImplementation {
-        /// <summary>
-        /// Constructs an updater that will receive events.
-        /// </summary>
-        /// <param name="callback">
-        /// The function to call when updates are received. This is only raised
-        /// in response to a call to <see cref="RequestUpdate"/>.
-        /// </param>
-        public AnalyzerStatusListener(Action<Dictionary<string, AnalysisProgress>> callback)
-            : base(callback, TimeSpan.MaxValue) {
-        }
-
-        /// <summary>
-        /// Constructs an updater that will receive events.
-        /// </summary>
-        /// <param name="callback">
-        /// The function to call when updates are received. This is only raised
-        /// in response to a call to <see cref="RequestUpdate"/>.
-        /// </param>
-        /// <param name="period">
-        /// Call <see cref="RequestUpdate"/> repeatedly at this interval.
-        /// </param>
-        public AnalyzerStatusListener(Action<Dictionary<string, AnalysisProgress>> callback, TimeSpan period)
-            : base(callback, period) {
-        }
-
-        /// <summary>
-        /// Requests an update.
-        /// </summary>
-        /// <exception cref="InvalidOperationException">When an identifier
-        /// string was provided to the constructor.</exception>
-        public void RequestUpdate() {
-            base.RequestUpdateImplementation();
-        }
-
-        /// <summary>
-        /// Instructs an analysis operation to cancel itself.
-        /// </summary>
-        /// <remarks>
-        /// This is not currently implemented or supported.
-        /// </remarks>
-        /// <param name="identifier">
-        /// The identifier of the operation to cancel.
-        /// </param>
-        /// <exception cref="InvalidOperationException">When an identifier
-        /// string was provided to the constructor.</exception>
-        /// <exception cref="NotImplementedException">Always.</exception>
-        public void RequestCancellation(string identifier) {
-            base.RequestCancellationImplementation(identifier);
-        }
-    }
-
-    /// <summary>
-    /// Internal infrastructure. Use either <see cref="AnalyzerStatusUpdater"/>
-    /// or <see cref="AnalyzerStatusListener"/>.
-    /// </summary>
-    public class AnalyzerStatusUpdaterImplementation : IDisposable {
-        private readonly Thread _worker;
-        private readonly string _identifier;
-        private readonly TimeSpan _period;
-
-        private readonly Action<Dictionary<string, AnalysisProgress>> _callback;
-        private readonly ConcurrentQueue<Request> _requests = new ConcurrentQueue<Request>();
-
-        private readonly AutoResetEvent _requestAdded = new AutoResetEvent(false);
-        private readonly ManualResetEvent _workerStarted = new ManualResetEvent(false);
-
-        private ExceptionDispatchInfo _pending;
-
-        private bool _disposed;
-
-        const int LOCK_TIMEOUT = 1000;
-        const int MAX_ITEMS = 128;
-        private const string MUTEX_NAME = "Microsoft.PythonTools.AnalyzerStatus.Mutex." +
-            AssemblyVersionInfo.Version + "." + AssemblyVersionInfo.VSVersion;
-        private const string MMF_NAME = "Microsoft.PythonTools.AnalyzerStatus.File." +
-            AssemblyVersionInfo.Version + "." + AssemblyVersionInfo.VSVersion;
-        const int MAX_IDENTIFIER_LENGTH = 249;
-        internal const int MAX_MESSAGE_LENGTH = 99;
-
-        [StructLayout(LayoutKind.Sequential, CharSet = CharSet.Unicode)]
-        unsafe struct Data {
-            public fixed char _Identifier[MAX_IDENTIFIER_LENGTH + 1];
-            public bool Initialized;
-            public bool InUse;
-            public int OwnerProcessId;
-            public int ItemsInQueue;
-            public int MaximumItems;
-            public fixed char _Message[MAX_MESSAGE_LENGTH + 1];
-
-            public string Identifier {
-                get {
-                    unsafe {
-                        fixed (char* id = _Identifier) {
-                            return new string(id);
-                        }
-                    }
-                }
-                set {
-                    if (value != null && value.Length > MAX_IDENTIFIER_LENGTH) {
-                        throw new ArgumentException(string.Format("Identifier must be less than {0} characters", MAX_IDENTIFIER_LENGTH + 1));
-                    }
-
-                    unsafe {
-                        fixed (char* id = _Identifier) {
-                            if (value == null) {
-                                id[0] = '\0';
-                            } else {
-                                char* p = id;
-                                foreach (var c in value) {
-                                    *p++ = c;
-                                }
-                                *p = '\0';
-                            }
-                        }
-                    }
-                }
-            }
-
-            public string Message {
-                get {
-                    unsafe {
-                        fixed (char* msg = _Message) {
-                            return new string(msg);
-                        }
-                    }
-                }
-                set {
-                    var actualMessage = value;
-                    if (actualMessage != null && actualMessage.Length > MAX_MESSAGE_LENGTH) {
-                        actualMessage = value.Substring(0, MAX_MESSAGE_LENGTH - 3) + "...";
-                    }
-
-                    unsafe {
-                        fixed (char* msg = _Message) {
-                            if (actualMessage == null) {
-                                msg[0] = '\0';
-                            } else {
-                                char* p = msg;
-                                foreach (var c in actualMessage) {
-                                    *p++ = c;
-                                }
-                                *p = '\0';
-                            }
-                        }
-                    }
-                }
-            }
-        }
-
-        /// <summary>
-        /// Gets a unique identifier for the factory.
-        /// </summary>
-        public static string GetIdentifier(IPythonInterpreterFactory factory) {
-            return GetIdentifier(factory.Id, factory.Configuration.Version);
-        }
-
-        /// <summary>
-        /// Gets a unique identifier for the factory.
-        /// </summary>
-        public static string GetIdentifier(Guid id, PythonLanguageVersion version) {
-            return string.Format(CultureInfo.InvariantCulture, "{0};{1}", id, version);
-        }
-
-        internal AnalyzerStatusUpdaterImplementation(Action<Dictionary<string, AnalysisProgress>> callback, TimeSpan period) {
-            _callback = callback;
-            _identifier = null;
-            _period = period;
-            _worker = new Thread(ThreadProc);
-            _worker.Name = "AnalyzerStatusUpdater Listener";
-            _worker.IsBackground = true;
-            try {
-                _worker.Start();
-            } catch (Exception ex) {
-                // Thread failed to start
-                _pending = ExceptionDispatchInfo.Capture(ex);
-                _disposed = true;
-                _requestAdded.Dispose();
-                _workerStarted.Dispose();
-            }
-        }
-
-        internal AnalyzerStatusUpdaterImplementation(string identifier) {
-            _identifier = identifier;
-            _worker = new Thread(ThreadProc);
-            _worker.Name = "AnalyzerStatusUpdater Identifier=" + identifier;
-            _worker.IsBackground = true;
-            try {
-                _worker.Start();
-            } catch (Exception ex) {
-                // Thread failed to start
-                _pending = ExceptionDispatchInfo.Capture(ex);
-                _disposed = true;
-                _requestAdded.Dispose();
-                _workerStarted.Dispose();
-            }
-        }
-
-        /// <summary>
-        /// Waits for the worker to be fully initialized and running. To
-        /// determine whether an exception was raised on initialization, call
-        /// this function before <see cref="ThrowPendingExceptions"/>.
-        /// </summary>
-        public void WaitForWorkerStarted() {
-            if (!_disposed) {
-                try {
-                    _workerStarted.WaitOne();
-                } catch (ObjectDisposedException) {
-                }
-            }
-        }
-
-        /// <summary>
-        /// Raises any exceptions that occurred on the worker thread. This
-        /// function should be called occasionally.
-        /// </summary>
-        public void ThrowPendingExceptions() {
-            var ex = Interlocked.Exchange(ref _pending, null);
-            if (ex != null) {
-                ex.Throw();
-            }
-        }
-
-        private void ThrowObjectDisposedException() {
-            if (_disposed) {
-                throw new ObjectDisposedException(GetType().Name);
-            }
-        }
-
-        protected void UpdateStatusImplementation(int progress, int maximum, string message) {
-            ThrowObjectDisposedException();
-            if (_identifier == null) {
-                throw new InvalidOperationException("Cannot update status without providing an identifier");
-            }
-
-            var update = new AnalysisProgress {
-                Progress = progress,
-                Maximum = maximum,
-                Message = message
-            };
-
-            _requests.Enqueue(new Request { Update = update });
-            _requestAdded.Set();
-        }
-
-        internal void FlushQueue(TimeSpan timeout) {
-            int msRemaining = (int)timeout.TotalMilliseconds;
-            while (msRemaining > 0 && _requests.Count > 0) {
-                msRemaining -= 10;
-                Thread.Sleep(10);
-            }
-        }
-
-        protected void RequestUpdateImplementation() {
-            ThrowObjectDisposedException();
-            if (_identifier != null) {
-                throw new InvalidOperationException("Cannot request updates when an identifier has been provided");
-            }
-            _requests.Enqueue(Request.Send);
-            _requestAdded.Set();
-        }
-
-        protected void RequestCancellationImplementation(string identifier) {
-            ThrowObjectDisposedException();
-            if (_identifier != null) {
-                throw new InvalidOperationException("Cannot request cancellation when an identifier has been provided");
-            }
-            throw new NotImplementedException();
-        }
-
-        /// <summary>
-        /// <para>Closes the updater/listener, but does not block.</para>
-        /// <para>There is no need to call this when calling
-        /// <see cref="Dispose"/>, however, Dispose will block until the worker
-        /// thread has ended.</para>
-        /// </summary>
-        public void Abort() {
-            if (!_disposed) {
-                _requests.Enqueue(Request.Abort);
-                try {
-                    _requestAdded.Set();
-                } catch (ObjectDisposedException) {
-                }
-            }
-        }
-
-        void ThreadProc() {
-            Data me;
-            Mutex globalLock;
-            MemoryMappedFile sharedData;
-            long dataOffset;
-
-            int SIZE = Marshal.SizeOf(typeof(Data));
-            int knownEntries = 0;
-
-            try {
-                Initialize(_identifier, out globalLock, out sharedData, out dataOffset, out me);
-            } catch (Exception ex) {
-                _pending = ExceptionDispatchInfo.Capture(ex);
-                return;
-            } finally {
-                _workerStarted.Set();
-            }
-
-            Dictionary<string, AnalysisProgress> response = null;
-            Request request;
-            bool abort = false;
-
-            while (!abort) {
-                while (!_requests.TryDequeue(out request)) {
-                    try {
-                        if (_identifier == null && _period.TotalDays < 1) {
-                            if (!_requestAdded.WaitOne(_period)) {
-                                request = Request.Send;
-                                break;
-                            }
-                        } else {
-                            _requestAdded.WaitOne();
-                        }
-                    } catch (ObjectDisposedException) {
-                        request = Request.Abort;
-                        break;
-                    }
-                }
-                if (request == null) {
-                    continue;
-                } else if (request == Request.Abort) {
-                    break;
-                }
-
-                try {
-                    if (!globalLock.WaitOne(LOCK_TIMEOUT)) {
-                        continue;
-                    }
-                } catch (ObjectDisposedException) {
-                    break;
-                } catch (AbandonedMutexException) {
-                    break;
-                }
-
-                try {
-                    if (request == Request.Send) {
-                        Debug.Assert(_identifier == null);
-                        response = ReadAllStatuses(sharedData, ref knownEntries);
-                    } else {
-                        Debug.Assert(_identifier != null);
-                        using (var accessor = sharedData.CreateViewAccessor(dataOffset, SIZE)) {
-                            me.ItemsInQueue = request.Update.Progress;
-                            me.MaximumItems = request.Update.Maximum;
-                            me.Message = request.Update.Message;
-                            accessor.Write(0, ref me);
-                        }
-                    }
-                } finally {
-                    try {
-                        globalLock.ReleaseMutex();
-                    } catch (ObjectDisposedException) {
-                        abort = true;
-                        response = null;
-                    }
-                }
-
-                // Send the response outside the lock.
-                if (response != null && _callback != null) {
-                    _callback(response);
-                    response = null;
-                }
-            }
-
-            try {
-                Uninitialize(_identifier, globalLock, sharedData, dataOffset);
-            } catch (Exception ex) {
-                _pending = ExceptionDispatchInfo.Capture(ex);
-            }
-        }
-
-        private Dictionary<string, AnalysisProgress> ReadAllStatuses(MemoryMappedFile sharedData, ref int knownEntries) {
-            Data me = new Data { Initialized = false };
-            int SIZE = Marshal.SizeOf(typeof(Data));
-
-            var response = new Dictionary<string, AnalysisProgress>();
-            using (var accessor = sharedData.CreateViewAccessor(0, (knownEntries + 1) * SIZE)) {
-                for (int i = 0; i <= knownEntries; ++i) {
-                    accessor.Read(i * SIZE, out me);
-                    if (me.InUse) {
-                        try {
-                            var owner = Process.GetProcessById(me.OwnerProcessId);
-                            response[me.Identifier] = new AnalysisProgress {
-                                Progress = me.ItemsInQueue,
-                                Maximum = me.MaximumItems,
-                                Message = me.Message
-                            };
-                        } catch (InvalidOperationException) {
-                        } catch (ArgumentException) {
-                            // Process has died
-                            me.InUse = false;
-                            accessor.Write(i * SIZE, ref me);
-                        }
-                    }
-                }
-            }
-
-            // If the last entry was initialized, there may be more
-            // following it, so we keep reading.
-            while (me.Initialized) {
-                knownEntries += 1;
-                using (var accessor = sharedData.CreateViewAccessor(knownEntries * SIZE, SIZE)) {
-                    accessor.Read(0, out me);
-                    if (me.InUse) {
-                        try {
-                            var owner = Process.GetProcessById(me.OwnerProcessId);
-                            response[me.Identifier] = new AnalysisProgress {
-                                Progress = me.ItemsInQueue,
-                                Maximum = me.MaximumItems,
-                                Message = me.Message
-                            };
-                        } catch (InvalidOperationException) {
-                        } catch (ArgumentException) {
-                            // Process has died
-                            me.InUse = false;
-                            accessor.Write(0, ref me);
-                        }
-                    }
-                }
-            }
-
-            return response;
-        }
-
-        static void Initialize(string identifier, out Mutex mutex, out MemoryMappedFile file, out long offset, out Data data) {
-            data = new Data {
-                Identifier = identifier,
-                Initialized = true,
-                InUse = true,
-                OwnerProcessId = Process.GetCurrentProcess().Id,
-                ItemsInQueue = int.MaxValue,
-                MaximumItems = 0,
-                Message = null
-            };
-            Data empty = new Data {
-                Identifier = string.Empty,
-                Initialized = false,
-                InUse = false
-            };
-            int SIZE = Marshal.SizeOf(data);
-
-            bool isNew;
-            try {
-                mutex = new Mutex(true, MUTEX_NAME, out isNew);
-            } catch (UnauthorizedAccessException) {
-                mutex = Mutex.OpenExisting(MUTEX_NAME);
-                isNew = false;
-            }
-            offset = 0;
-
-            if (!isNew && !mutex.WaitOne(LOCK_TIMEOUT)) {
-                mutex.Dispose();
-                throw new InvalidOperationException("Unable to initialize inter-process communication");
-            }
-
-            file = null;
-            try {
-                if (isNew) {
-                    file = MemoryMappedFile.CreateNew(MMF_NAME, (MAX_ITEMS + 2) * SIZE,
-                        MemoryMappedFileAccess.ReadWrite,
-                        MemoryMappedFileOptions.None,
-                        null,
-                        System.IO.HandleInheritability.None);
-
-                    if (identifier != null) {
-                        using (var accessor = file.CreateViewAccessor(offset, SIZE * 2)) {
-                            accessor.Write(0, ref data);
-                            // Zero the following entry
-                            accessor.Write(SIZE, ref empty);
-                        }
-                    } else {
-                        using (var accessor = file.CreateViewAccessor(offset, SIZE)) {
-                            // Zero the first entry
-                            accessor.Write(0, ref empty);
-                        }
-                    }
-                } else {
-                    file = MemoryMappedFile.OpenExisting(MMF_NAME, MemoryMappedFileRights.ReadWrite);
-
-                    if (identifier != null) {
-                        bool succeeded = false;
-                        for (int index = 0; index < MAX_ITEMS; ++index) {
-                            Data existing;
-                            offset = index * SIZE;
-                            using (var accessor = file.CreateViewAccessor(offset, SIZE * 2)) {
-                                accessor.Read(0, out existing);
-                                if (!existing.Initialized) {
-                                    accessor.Write(0, ref data);
-                                    // This wasn't initialized, so zero the following entry
-                                    accessor.Write(SIZE, ref empty);
-                                    succeeded = true;
-                                    break;
-                                } else if (!existing.InUse) {
-                                    accessor.Write(0, ref data);
-                                    // Initialized is true, so the next entry is zeroed already
-                                    succeeded = true;
-                                    break;
-                                } else if (existing.Identifier == identifier) {
-                                    throw new IdentifierInUseException("Identifier is already in use");
-                                }
-                            }
-                        }
-                        if (!succeeded) {
-                            throw new InvalidOperationException("Out of space for entries");
-                        }
-                    }
-                }
-            } catch {
-                mutex.ReleaseMutex();
-                mutex.Dispose();
-                mutex = null;
-                if (file != null) {
-                    file.Dispose();
-                    file = null;
-                }
-                throw;
-            } finally {
-                if (mutex != null) {
-                    mutex.ReleaseMutex();
-                }
-            }
-        }
-
-        static void Uninitialize(string identifier, Mutex mutex, MemoryMappedFile file, long offset) {
-            try {
-                if (!mutex.WaitOne(LOCK_TIMEOUT)) {
-                    throw new InvalidOperationException("Unable to uninitialize inter-process communication");
-                }
-            } catch (AbandonedMutexException) {
-                mutex.Dispose();
-                file.Dispose();
-                return;
-            }
-            try {
-                Data me;
-                if (identifier != null) {
-                    using (var accessor = file.CreateViewAccessor(offset, Marshal.SizeOf(typeof(Data)))) {
-                        accessor.Read(0, out me);
-                        me.InUse = false;
-                        accessor.Write(0, ref me);
-                    }
-                }
-            } finally {
-                mutex.ReleaseMutex();
-                mutex.Dispose();
-                file.Dispose();
-            }
-        }
-
-        /// <summary>
-        /// Closes the listener.
-        /// </summary>
-        public void Dispose() {
-            Dispose(true);
-            GC.SuppressFinalize(this);
-        }
-
-        protected virtual void Dispose(bool disposing) {
-            if (!_disposed) {
-                if (disposing) {
-                    Abort();
-                }
-                _disposed = true;
-                if (disposing) {
-                    _worker.Join(LOCK_TIMEOUT);
-                    _workerStarted.Dispose();
-                    _requestAdded.Dispose();
-                }
-            }
-        }
-
-        /// <summary>
-        /// Class wrapper for the AnalysisProgress struct, allowing instances to
-        /// be used as sentinel values.
-        /// </summary>
-        class Request {
-            public static readonly Request Abort = new Request();
-            public static readonly Request Send = new Request();
-
-            public AnalysisProgress Update;
-        }
-    }
-}
->>>>>>> e9928cba
+}