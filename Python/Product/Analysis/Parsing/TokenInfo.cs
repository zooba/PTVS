<<<<<<< HEAD
/* ****************************************************************************
 *
 * Copyright (c) Microsoft Corporation. 
 *
 * This source code is subject to terms and conditions of the Apache License, Version 2.0. A 
 * copy of the license can be found in the License.html file at the root of this distribution. If 
 * you cannot locate the Apache License, Version 2.0, please send an email to 
 * vspython@microsoft.com. By using this source code in any fashion, you are agreeing to be bound 
 * by the terms of the Apache License, Version 2.0.
 *
 * You must not remove this notice, or any other, from this software.
 *
 * ***************************************************************************/

using System;

namespace Microsoft.PythonTools.Parsing {

    [System.Diagnostics.CodeAnalysis.SuppressMessage("Microsoft.Performance", "CA1815:OverrideEqualsAndOperatorEqualsOnValueTypes")] // TODO: fix
    [Serializable]
    public struct TokenInfo : IEquatable<TokenInfo> {
        private TokenCategory _category;
        private TokenTriggers _trigger;
        private SourceSpan _span;
        
        public TokenCategory Category {
            get { return _category; }
            set { _category = value; }
        }

        public TokenTriggers Trigger {
            get { return _trigger; }
            set { _trigger = value; }
        }

        public SourceSpan SourceSpan {
            get { return _span; }
            set { _span = value; }
        }

        internal TokenInfo(SourceSpan span, TokenCategory category, TokenTriggers trigger) {
            _category = category;
            _trigger = trigger;
            _span = span;
        }

        #region IEquatable<TokenInfo> Members

        public bool Equals(TokenInfo other) {
            return _category == other._category && _trigger == other._trigger && _span == other._span;
        }

        #endregion

        public override string ToString() {
            return String.Format("TokenInfo: {0}, {1}, {2}", _span, _category, _trigger);
        }
    }
}
=======
/* ****************************************************************************
 *
 * Copyright (c) Microsoft Corporation. 
 *
 * This source code is subject to terms and conditions of the Apache License, Version 2.0. A 
 * copy of the license can be found in the License.html file at the root of this distribution. If 
 * you cannot locate the Apache License, Version 2.0, please send an email to 
 * vspython@microsoft.com. By using this source code in any fashion, you are agreeing to be bound 
 * by the terms of the Apache License, Version 2.0.
 *
 * You must not remove this notice, or any other, from this software.
 *
 * ***************************************************************************/

using System;

namespace Microsoft.PythonTools.Parsing {
    [Serializable]
    public struct TokenInfo : IEquatable<TokenInfo> {
        public static readonly TokenInfo Empty = new TokenInfo(null, IndexSpan.Empty);

        public TokenCategory Category;
        public TokenTriggers Trigger;
        public int StartIndex;
        public int EndIndex;

        internal TokenInfo(Token token, IndexSpan span) {
            StartIndex = span.Start;
            EndIndex = span.End;

            GetCategory(token, out Category, out Trigger);
        }

        private static void GetCategory(Token token, out TokenCategory category, out TokenTriggers trigger) {
            category = TokenCategory.None;
            trigger = TokenTriggers.None;

            if (token == null) {
                return;
            }

            switch (token.Kind) {
                case TokenKind.EndOfFile:
                    category = TokenCategory.EndOfStream;
                    break;

                case TokenKind.Comment:
                    category = TokenCategory.Comment;
                    break;

                case TokenKind.Name:
                    if ("True".Equals(token.Value) || "False".Equals(token.Value)) {
                        category = TokenCategory.BuiltinIdentifier;
                    } else {
                        category = TokenCategory.Identifier;
                    }
                    break;

                case TokenKind.Error:
                    if (token is IncompleteStringErrorToken) {
                        category = TokenCategory.IncompleteMultiLineStringLiteral;
                    } else {
                        category = TokenCategory.Error;
                    }
                    break;

                case TokenKind.Constant:
                    if (token == Tokens.NoneToken) {
                        category = TokenCategory.BuiltinIdentifier;
                    } else if (token.Value is string || token.Value is AsciiString) {
                        category = TokenCategory.StringLiteral;
                    } else {
                        category = TokenCategory.NumericLiteral;
                    }
                    break;

                case TokenKind.LeftParenthesis:
                    category = TokenCategory.Grouping;
                    trigger = TokenTriggers.MatchBraces | TokenTriggers.ParameterStart;
                    break;

                case TokenKind.RightParenthesis:
                    category = TokenCategory.Grouping;
                    trigger = TokenTriggers.MatchBraces | TokenTriggers.ParameterEnd;
                    break;

                case TokenKind.LeftBracket:
                case TokenKind.LeftBrace:
                case TokenKind.RightBracket:
                case TokenKind.RightBrace:
                    category = TokenCategory.Grouping;
                    trigger = TokenTriggers.MatchBraces;
                    break;

                case TokenKind.Colon:
                    category = TokenCategory.Delimiter;
                    break;

                case TokenKind.Semicolon:
                    category = TokenCategory.Delimiter;
                    break;

                case TokenKind.Comma:
                    category = TokenCategory.Delimiter;
                    trigger = TokenTriggers.ParameterNext;
                    break;

                case TokenKind.Dot:
                    category = TokenCategory.Operator;
                    trigger = TokenTriggers.MemberSelect;
                    break;

                case TokenKind.NewLine:
                case TokenKind.NLToken:
                    category = TokenCategory.WhiteSpace;
                    break;

                case TokenKind.KeywordTrue:
                case TokenKind.KeywordFalse:
                    category = TokenCategory.Keyword;
                    break;

                case TokenKind.KeywordAsync:
                case TokenKind.KeywordAwait:
                    category = TokenCategory.Identifier;
                    break;

                default:
                    if (token.Kind >= TokenKind.FirstKeyword && token.Kind <= TokenKind.KeywordNonlocal) {
                        category = TokenCategory.Keyword;
                        break;
                    }

                    category = TokenCategory.Operator;
                    break;
            }
        }

        public bool IsValid {
            get {
                return EndIndex != StartIndex;
            }
        }

        public IndexSpan Span {
            get { return IndexSpan.FromPoints(StartIndex, EndIndex); }
        }

        public bool Equals(TokenInfo other) {
            return Category == other.Category && Trigger == other.Trigger &&
                StartIndex == other.StartIndex && EndIndex == other.EndIndex;
        }

        public override bool Equals(object obj) {
            return obj is TokenInfo && Equals((TokenInfo)obj);
        }

        public override int GetHashCode() {
            return StartIndex << 16 | EndIndex;
        }

        public override string ToString() {
            return string.Format("TokenInfo: [{0}, {1}), {2}, {3}", StartIndex, EndIndex, Category, Trigger);
        }
    }
}
>>>>>>> e9928cba
<|MERGE_RESOLUTION|>--- conflicted
+++ resolved
@@ -1,64 +1,3 @@
-<<<<<<< HEAD
-/* ****************************************************************************
- *
- * Copyright (c) Microsoft Corporation. 
- *
- * This source code is subject to terms and conditions of the Apache License, Version 2.0. A 
- * copy of the license can be found in the License.html file at the root of this distribution. If 
- * you cannot locate the Apache License, Version 2.0, please send an email to 
- * vspython@microsoft.com. By using this source code in any fashion, you are agreeing to be bound 
- * by the terms of the Apache License, Version 2.0.
- *
- * You must not remove this notice, or any other, from this software.
- *
- * ***************************************************************************/
-
-using System;
-
-namespace Microsoft.PythonTools.Parsing {
-
-    [System.Diagnostics.CodeAnalysis.SuppressMessage("Microsoft.Performance", "CA1815:OverrideEqualsAndOperatorEqualsOnValueTypes")] // TODO: fix
-    [Serializable]
-    public struct TokenInfo : IEquatable<TokenInfo> {
-        private TokenCategory _category;
-        private TokenTriggers _trigger;
-        private SourceSpan _span;
-        
-        public TokenCategory Category {
-            get { return _category; }
-            set { _category = value; }
-        }
-
-        public TokenTriggers Trigger {
-            get { return _trigger; }
-            set { _trigger = value; }
-        }
-
-        public SourceSpan SourceSpan {
-            get { return _span; }
-            set { _span = value; }
-        }
-
-        internal TokenInfo(SourceSpan span, TokenCategory category, TokenTriggers trigger) {
-            _category = category;
-            _trigger = trigger;
-            _span = span;
-        }
-
-        #region IEquatable<TokenInfo> Members
-
-        public bool Equals(TokenInfo other) {
-            return _category == other._category && _trigger == other._trigger && _span == other._span;
-        }
-
-        #endregion
-
-        public override string ToString() {
-            return String.Format("TokenInfo: {0}, {1}, {2}", _span, _category, _trigger);
-        }
-    }
-}
-=======
 /* ****************************************************************************
  *
  * Copyright (c) Microsoft Corporation. 
@@ -224,5 +163,4 @@
             return string.Format("TokenInfo: [{0}, {1}), {2}, {3}", StartIndex, EndIndex, Category, Trigger);
         }
     }
-}
->>>>>>> e9928cba
+}