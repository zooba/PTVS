<<<<<<< HEAD
/* ****************************************************************************
 *
 * Copyright (c) Microsoft Corporation. 
 *
 * This source code is subject to terms and conditions of the Apache License, Version 2.0. A 
 * copy of the license can be found in the License.html file at the root of this distribution. If 
 * you cannot locate the Apache License, Version 2.0, please send an email to 
 * vspython@microsoft.com. By using this source code in any fashion, you are agreeing to be bound 
 * by the terms of the Apache License, Version 2.0.
 *
 * You must not remove this notice, or any other, from this software.
 *
 * ***************************************************************************/

using System;
using System.Globalization;

namespace Microsoft.PythonTools.Parsing {

    /// <summary>
    /// Stores the location of a span of text in a source file.
    /// </summary>
    [Serializable]
    public struct SourceSpan {
        private readonly SourceLocation _start;
        private readonly SourceLocation _end;

        /// <summary>
        /// Constructs a new span with a specific start and end location.
        /// </summary>
        /// <param name="start">The beginning of the span.</param>
        /// <param name="end">The end of the span.</param>
        public SourceSpan(SourceLocation start, SourceLocation end) {
            ValidateLocations(start, end);
            this._start = start;
            this._end = end;
        }

        private static void ValidateLocations(SourceLocation start, SourceLocation end) {
            if (start.IsValid && end.IsValid) {
                if (start > end) {
                    throw new ArgumentException("Start and End must be well ordered");
                }
            } else {
                if (start.IsValid || end.IsValid) {
                    throw new ArgumentException("Start and End must both be valid or both invalid");
                }
            }
        }

        /// <summary>
        /// The start location of the span.
        /// </summary>
        public SourceLocation Start {
            get { return _start; }
        }

        /// <summary>
        /// The end location of the span. Location of the first character behind the span.
        /// </summary>
        public SourceLocation End {
            get { return _end; }
        }

        /// <summary>
        /// Length of the span (number of characters inside the span).
        /// </summary>
        public int Length {
            get { return _end.Index - _start.Index; }
        }

        /// <summary>
        /// A valid span that represents no location.
        /// </summary>
        public static readonly SourceSpan None = new SourceSpan(SourceLocation.None, SourceLocation.None);

        /// <summary>
        /// An invalid span.
        /// </summary>
        public static readonly SourceSpan Invalid = new SourceSpan(SourceLocation.Invalid, SourceLocation.Invalid);

        /// <summary>
        /// Whether the locations in the span are valid.
        /// </summary>
        public bool IsValid {
            get { return _start.IsValid && _end.IsValid; }
        }

        /// <summary>
        /// Compares two specified Span values to see if they are equal.
        /// </summary>
        /// <param name="left">One span to compare.</param>
        /// <param name="right">The other span to compare.</param>
        /// <returns>True if the spans are the same, False otherwise.</returns>
        public static bool operator ==(SourceSpan left, SourceSpan right) {
            return left._start == right._start && left._end == right._end;
        }

        /// <summary>
        /// Compares two specified Span values to see if they are not equal.
        /// </summary>
        /// <param name="left">One span to compare.</param>
        /// <param name="right">The other span to compare.</param>
        /// <returns>True if the spans are not the same, False otherwise.</returns>
        public static bool operator !=(SourceSpan left, SourceSpan right) {
            return left._start != right._start || left._end != right._end;
        }

        public override bool Equals(object obj) {
            if (!(obj is SourceSpan)) return false;

            SourceSpan other = (SourceSpan)obj;
            return _start == other._start && _end == other._end;
        }

        public override string ToString() {
            return _start.ToString() + " - " + _end.ToString();
        }

        public override int GetHashCode() {
            // 7 bits for each column (0-128), 9 bits for each row (0-512), xor helps if
            // we have a bigger file.
            return (_start.Column) ^ (_end.Column << 7) ^ (_start.Line << 14) ^ (_end.Line << 23);
        }

        internal string ToDebugString() {
            return String.Format(CultureInfo.CurrentCulture, "{0}-{1}", _start.ToDebugString(), _end.ToDebugString());
        }
    }
}
=======
/* ****************************************************************************
 *
 * Copyright (c) Microsoft Corporation. 
 *
 * This source code is subject to terms and conditions of the Apache License, Version 2.0. A 
 * copy of the license can be found in the License.html file at the root of this distribution. If 
 * you cannot locate the Apache License, Version 2.0, please send an email to 
 * vspython@microsoft.com. By using this source code in any fashion, you are agreeing to be bound 
 * by the terms of the Apache License, Version 2.0.
 *
 * You must not remove this notice, or any other, from this software.
 *
 * ***************************************************************************/

using System;
using System.Collections.Generic;
using System.Globalization;

namespace Microsoft.PythonTools.Parsing {

    /// <summary>
    /// Stores the location of a span of text in a source file.
    /// </summary>
    [Serializable]
    public struct SourceSpan {
        private readonly SourceLocation _start;
        private readonly SourceLocation _end;

        /// <summary>
        /// Constructs a new span with a specific start and end location.
        /// </summary>
        /// <param name="start">The beginning of the span.</param>
        /// <param name="end">The end of the span.</param>
        public SourceSpan(SourceLocation start, SourceLocation end) {
            ValidateLocations(start, end);
            this._start = start;
            this._end = end;
        }

        public static SourceSpan FromIndexSpan(Tokenization tokenization, IndexSpan span) {
            return new SourceSpan(
                SourceLocation.FromIndex(tokenization, span.Start),
                SourceLocation.FromIndex(tokenization, span.End)
            );
        }

        internal static SourceSpan FromIndexSpan(IReadOnlyList<int> lineLocations, IndexSpan span) {
            return new SourceSpan(
                SourceLocation.FromIndex(lineLocations, span.Start),
                SourceLocation.FromIndex(lineLocations, span.End)
            );
        }

        private static void ValidateLocations(SourceLocation start, SourceLocation end) {
            if (start.IsValid && end.IsValid) {
                if (start > end) {
                    throw new ArgumentException("Start and End must be well ordered");
                }
            } else {
                if (start.IsValid || end.IsValid) {
                    throw new ArgumentException("Start and End must both be valid or both invalid");
                }
            }
        }

        /// <summary>
        /// The start location of the span.
        /// </summary>
        public SourceLocation Start {
            get { return _start; }
        }

        /// <summary>
        /// The end location of the span. Location of the first character behind the span.
        /// </summary>
        public SourceLocation End {
            get { return _end; }
        }

        /// <summary>
        /// Length of the span (number of characters inside the span).
        /// </summary>
        public int Length {
            get { return _end.Index - _start.Index; }
        }

        /// <summary>
        /// A valid span that represents no location.
        /// </summary>
        public static readonly SourceSpan None = new SourceSpan(SourceLocation.None, SourceLocation.None);

        /// <summary>
        /// An invalid span.
        /// </summary>
        public static readonly SourceSpan Invalid = new SourceSpan(SourceLocation.Invalid, SourceLocation.Invalid);

        /// <summary>
        /// Whether the locations in the span are valid.
        /// </summary>
        public bool IsValid {
            get { return _start.IsValid && _end.IsValid; }
        }

        /// <summary>
        /// Compares two specified Span values to see if they are equal.
        /// </summary>
        /// <param name="left">One span to compare.</param>
        /// <param name="right">The other span to compare.</param>
        /// <returns>True if the spans are the same, False otherwise.</returns>
        public static bool operator ==(SourceSpan left, SourceSpan right) {
            return left._start == right._start && left._end == right._end;
        }

        /// <summary>
        /// Compares two specified Span values to see if they are not equal.
        /// </summary>
        /// <param name="left">One span to compare.</param>
        /// <param name="right">The other span to compare.</param>
        /// <returns>True if the spans are not the same, False otherwise.</returns>
        public static bool operator !=(SourceSpan left, SourceSpan right) {
            return left._start != right._start || left._end != right._end;
        }

        public override bool Equals(object obj) {
            if (!(obj is SourceSpan)) return false;

            SourceSpan other = (SourceSpan)obj;
            return _start == other._start && _end == other._end;
        }

        public override string ToString() {
            return _start.ToString() + " - " + _end.ToString();
        }

        public override int GetHashCode() {
            // 7 bits for each column (0-128), 9 bits for each row (0-512), xor helps if
            // we have a bigger file.
            return (_start.Column) ^ (_end.Column << 7) ^ (_start.Line << 14) ^ (_end.Line << 23);
        }

        internal string ToDebugString() {
            return String.Format(CultureInfo.CurrentCulture, "{0}-{1}", _start.ToDebugString(), _end.ToDebugString());
        }
    }
}
>>>>>>> e9928cba
<|MERGE_RESOLUTION|>--- conflicted
+++ resolved
@@ -1,135 +1,3 @@
-<<<<<<< HEAD
-/* ****************************************************************************
- *
- * Copyright (c) Microsoft Corporation. 
- *
- * This source code is subject to terms and conditions of the Apache License, Version 2.0. A 
- * copy of the license can be found in the License.html file at the root of this distribution. If 
- * you cannot locate the Apache License, Version 2.0, please send an email to 
- * vspython@microsoft.com. By using this source code in any fashion, you are agreeing to be bound 
- * by the terms of the Apache License, Version 2.0.
- *
- * You must not remove this notice, or any other, from this software.
- *
- * ***************************************************************************/
-
-using System;
-using System.Globalization;
-
-namespace Microsoft.PythonTools.Parsing {
-
-    /// <summary>
-    /// Stores the location of a span of text in a source file.
-    /// </summary>
-    [Serializable]
-    public struct SourceSpan {
-        private readonly SourceLocation _start;
-        private readonly SourceLocation _end;
-
-        /// <summary>
-        /// Constructs a new span with a specific start and end location.
-        /// </summary>
-        /// <param name="start">The beginning of the span.</param>
-        /// <param name="end">The end of the span.</param>
-        public SourceSpan(SourceLocation start, SourceLocation end) {
-            ValidateLocations(start, end);
-            this._start = start;
-            this._end = end;
-        }
-
-        private static void ValidateLocations(SourceLocation start, SourceLocation end) {
-            if (start.IsValid && end.IsValid) {
-                if (start > end) {
-                    throw new ArgumentException("Start and End must be well ordered");
-                }
-            } else {
-                if (start.IsValid || end.IsValid) {
-                    throw new ArgumentException("Start and End must both be valid or both invalid");
-                }
-            }
-        }
-
-        /// <summary>
-        /// The start location of the span.
-        /// </summary>
-        public SourceLocation Start {
-            get { return _start; }
-        }
-
-        /// <summary>
-        /// The end location of the span. Location of the first character behind the span.
-        /// </summary>
-        public SourceLocation End {
-            get { return _end; }
-        }
-
-        /// <summary>
-        /// Length of the span (number of characters inside the span).
-        /// </summary>
-        public int Length {
-            get { return _end.Index - _start.Index; }
-        }
-
-        /// <summary>
-        /// A valid span that represents no location.
-        /// </summary>
-        public static readonly SourceSpan None = new SourceSpan(SourceLocation.None, SourceLocation.None);
-
-        /// <summary>
-        /// An invalid span.
-        /// </summary>
-        public static readonly SourceSpan Invalid = new SourceSpan(SourceLocation.Invalid, SourceLocation.Invalid);
-
-        /// <summary>
-        /// Whether the locations in the span are valid.
-        /// </summary>
-        public bool IsValid {
-            get { return _start.IsValid && _end.IsValid; }
-        }
-
-        /// <summary>
-        /// Compares two specified Span values to see if they are equal.
-        /// </summary>
-        /// <param name="left">One span to compare.</param>
-        /// <param name="right">The other span to compare.</param>
-        /// <returns>True if the spans are the same, False otherwise.</returns>
-        public static bool operator ==(SourceSpan left, SourceSpan right) {
-            return left._start == right._start && left._end == right._end;
-        }
-
-        /// <summary>
-        /// Compares two specified Span values to see if they are not equal.
-        /// </summary>
-        /// <param name="left">One span to compare.</param>
-        /// <param name="right">The other span to compare.</param>
-        /// <returns>True if the spans are not the same, False otherwise.</returns>
-        public static bool operator !=(SourceSpan left, SourceSpan right) {
-            return left._start != right._start || left._end != right._end;
-        }
-
-        public override bool Equals(object obj) {
-            if (!(obj is SourceSpan)) return false;
-
-            SourceSpan other = (SourceSpan)obj;
-            return _start == other._start && _end == other._end;
-        }
-
-        public override string ToString() {
-            return _start.ToString() + " - " + _end.ToString();
-        }
-
-        public override int GetHashCode() {
-            // 7 bits for each column (0-128), 9 bits for each row (0-512), xor helps if
-            // we have a bigger file.
-            return (_start.Column) ^ (_end.Column << 7) ^ (_start.Line << 14) ^ (_end.Line << 23);
-        }
-
-        internal string ToDebugString() {
-            return String.Format(CultureInfo.CurrentCulture, "{0}-{1}", _start.ToDebugString(), _end.ToDebugString());
-        }
-    }
-}
-=======
 /* ****************************************************************************
  *
  * Copyright (c) Microsoft Corporation. 
@@ -274,5 +142,4 @@
             return String.Format(CultureInfo.CurrentCulture, "{0}-{1}", _start.ToDebugString(), _end.ToDebugString());
         }
     }
-}
->>>>>>> e9928cba
+}