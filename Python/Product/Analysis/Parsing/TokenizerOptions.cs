--- conflicted
+++ resolved
@@ -1,52 +1,4 @@
-<<<<<<< HEAD
 /* ****************************************************************************
- *
- * Copyright (c) Microsoft Corporation. 
- *
- * This source code is subject to terms and conditions of the Apache License, Version 2.0. A 
- * copy of the license can be found in the License.html file at the root of this distribution. If 
- * you cannot locate the Apache License, Version 2.0, please send an email to 
- * vspython@microsoft.com. By using this source code in any fashion, you are agreeing to be bound 
- * by the terms of the Apache License, Version 2.0.
- *
- * You must not remove this notice, or any other, from this software.
- *
- * ***************************************************************************/
-
-using System;
-
-namespace Microsoft.PythonTools.Parsing {
-    [Flags]
-    public enum TokenizerOptions {
-        None,
-        /// <summary>
-        /// Tokenizer is in verbatim mode and will track extra information including white space proceeding tokens, the exact representation of constant tokens, etc...
-        /// 
-        /// Despite the presence of extra information no tokens will be reported which aren't normally reported.  Instead items which would be reported when 
-        /// VerbatimCommentsAndLineJoins is also specified will be included in the white space tracking strings.
-        /// </summary>
-        Verbatim = 0x01,
-        /// <summary>
-        /// Tokenizer will report comment tokens and explicit line join tokens in addition to the normal tokens it produces.
-        /// </summary>
-        VerbatimCommentsAndLineJoins = 0x02,
-        /// <summary>
-        /// Tokenizer will attempt to recover from groupings which contain invalid characters
-        /// by ending the grouping automatically.  This allows code like:
-        /// 
-        /// x = f(
-        /// 
-        /// def g():
-        ///     pass
-        ///     
-        /// To successfully parse the function defintion even though we have no idea we should
-        /// be looking at indents/dedents after the open grouping starts.
-        /// </summary>
-        GroupingRecovery = 0x04
-    }
-}
-=======
-﻿/* ****************************************************************************
  *
  * Copyright (c) Microsoft Corporation. 
  *
@@ -93,5 +45,4 @@
         /// </summary>
         GroupingRecovery = 0x04
     }
-}
->>>>>>> e9928cba
+}