--- conflicted
+++ resolved
@@ -1,104 +1,3 @@
-<<<<<<< HEAD
-/* ****************************************************************************
- *
- * Copyright (c) Microsoft Corporation. 
- *
- * This source code is subject to terms and conditions of the Apache License, Version 2.0. A 
- * copy of the license can be found in the License.html file at the root of this distribution. If 
- * you cannot locate the Apache License, Version 2.0, please send an email to 
- * vspython@microsoft.com. By using this source code in any fashion, you are agreeing to be bound 
- * by the terms of the Apache License, Version 2.0.
- *
- * You must not remove this notice, or any other, from this software.
- *
- * ***************************************************************************/
-
-using System.Text;
-
-namespace Microsoft.PythonTools.Parsing.Ast {
-    public class ForStatement : Statement {
-        private int _headerIndex;
-        private readonly Expression _left;
-        private Expression _list;
-        private Statement _body;
-        private readonly Statement _else;
-        private readonly bool _isAsync;
-
-        public ForStatement(Expression left, Expression list, Statement body, Statement else_) {
-            _left = left;
-            _list = list;
-            _body = body;
-            _else = else_;
-        }
-
-        public ForStatement(Expression left, Expression list, Statement body, Statement else_, bool isAsync)
-            : this(left, list, body, else_) {
-            _isAsync = isAsync;
-        }
-
-        public int HeaderIndex {
-            set { _headerIndex = value; }
-        }
-
-        public Expression Left {
-            get { return _left; }
-        }
-
-        public Statement Body {
-            get { return _body; }
-            set { _body = value; }
-        }
-
-        public Expression List {
-            get { return _list; }
-            set { _list = value; }
-        }
-
-        public Statement Else {
-            get { return _else; }
-        }
-
-        public bool IsAsync {
-            get { return _isAsync; }
-        }
-
-        public override void Walk(PythonWalker walker) {
-            if (walker.Walk(this)) {
-                if (_left != null) {
-                    _left.Walk(walker);
-                }
-                if (_list != null) {
-                    _list.Walk(walker);
-                }
-                if (_body != null) {
-                    _body.Walk(walker);
-                }
-                if (_else != null) {
-                    _else.Walk(walker);
-                }
-            }
-            walker.PostWalk(this);
-        }
-
-        internal override void AppendCodeStringStmt(StringBuilder res, PythonAst ast, CodeFormattingOptions format) {
-            format.ReflowComment(res, this.GetProceedingWhiteSpace(ast));
-            res.Append("for");
-            _left.AppendCodeString(res, ast, format);
-            if (!this.IsIncompleteNode(ast)) {
-                res.Append(this.GetSecondWhiteSpace(ast));
-                res.Append("in");
-                _list.AppendCodeString(res, ast, format);
-                _body.AppendCodeString(res, ast, format);   // colon is handled by suite statements...
-                if (_else != null) {
-                    format.ReflowComment(res, this.GetThirdWhiteSpace(ast));
-                    res.Append("else");
-                    _else.AppendCodeString(res, ast, format);
-                }
-            }
-        }
-    }
-}
-=======
 /* ****************************************************************************
  *
  * Copyright (c) Microsoft Corporation. 
@@ -197,5 +96,4 @@
             }
         }
     }
-}
->>>>>>> e9928cba
+}