<<<<<<< HEAD
/* ****************************************************************************
 *
 * Copyright (c) Microsoft Corporation. 
 *
 * This source code is subject to terms and conditions of the Apache License, Version 2.0. A 
 * copy of the license can be found in the License.html file at the root of this distribution. If 
 * you cannot locate the Apache License, Version 2.0, please send an email to 
 * vspython@microsoft.com. By using this source code in any fashion, you are agreeing to be bound 
 * by the terms of the Apache License, Version 2.0.
 *
 * You must not remove this notice, or any other, from this software.
 *
 * ***************************************************************************/

using System.Text;

namespace Microsoft.PythonTools.Parsing.Ast {
    public class ComprehensionIf : ComprehensionIterator {
        private readonly Expression _test;
        private int _headerIndex;

        public ComprehensionIf(Expression test) {
            _test = test;
        }

        public Expression Test {
            get { return _test; }
        }

        public override void Walk(PythonWalker walker) {
            if (walker.Walk(this)) {
                if (_test != null) {
                    _test.Walk(walker);
                }
            }
            walker.PostWalk(this);
        }

        internal override void AppendCodeString(StringBuilder res, PythonAst ast, CodeFormattingOptions format) {
            res.Append(this.GetProceedingWhiteSpace(ast));
            res.Append("if");
            _test.AppendCodeString(res, ast, format);
        }

        public int HeaderIndex { get { return _headerIndex; } set { _headerIndex = value; } }
    }
}
=======
/* ****************************************************************************
 *
 * Copyright (c) Microsoft Corporation. 
 *
 * This source code is subject to terms and conditions of the Apache License, Version 2.0. A 
 * copy of the license can be found in the License.html file at the root of this distribution. If 
 * you cannot locate the Apache License, Version 2.0, please send an email to 
 * vspython@microsoft.com. By using this source code in any fashion, you are agreeing to be bound 
 * by the terms of the Apache License, Version 2.0.
 *
 * You must not remove this notice, or any other, from this software.
 *
 * ***************************************************************************/

using System.Text;

namespace Microsoft.PythonTools.Parsing.Ast {
    public class ComprehensionIf : ComprehensionIterator {
        private readonly Expression _test;
        private int _headerIndex;

        public ComprehensionIf(Expression test) {
            _test = test;
        }

        public Expression Test {
            get { return _test; }
        }

        public override void Walk(PythonWalker walker) {
            if (walker.Walk(this)) {
                if (_test != null) {
                    _test.Walk(walker);
                }
            }
            walker.PostWalk(this);
        }

        internal override void AppendCodeString(StringBuilder res, PythonAst ast, CodeFormattingOptions format) {
            res.Append(this.GetPrecedingWhiteSpace(ast));
            res.Append("if");
            _test.AppendCodeString(res, ast, format);
        }

        public int HeaderIndex { get { return _headerIndex; } set { _headerIndex = value; } }
    }
}
>>>>>>> e9928cba
<|MERGE_RESOLUTION|>--- conflicted
+++ resolved
@@ -1,52 +1,3 @@
-<<<<<<< HEAD
-/* ****************************************************************************
- *
- * Copyright (c) Microsoft Corporation. 
- *
- * This source code is subject to terms and conditions of the Apache License, Version 2.0. A 
- * copy of the license can be found in the License.html file at the root of this distribution. If 
- * you cannot locate the Apache License, Version 2.0, please send an email to 
- * vspython@microsoft.com. By using this source code in any fashion, you are agreeing to be bound 
- * by the terms of the Apache License, Version 2.0.
- *
- * You must not remove this notice, or any other, from this software.
- *
- * ***************************************************************************/
-
-using System.Text;
-
-namespace Microsoft.PythonTools.Parsing.Ast {
-    public class ComprehensionIf : ComprehensionIterator {
-        private readonly Expression _test;
-        private int _headerIndex;
-
-        public ComprehensionIf(Expression test) {
-            _test = test;
-        }
-
-        public Expression Test {
-            get { return _test; }
-        }
-
-        public override void Walk(PythonWalker walker) {
-            if (walker.Walk(this)) {
-                if (_test != null) {
-                    _test.Walk(walker);
-                }
-            }
-            walker.PostWalk(this);
-        }
-
-        internal override void AppendCodeString(StringBuilder res, PythonAst ast, CodeFormattingOptions format) {
-            res.Append(this.GetProceedingWhiteSpace(ast));
-            res.Append("if");
-            _test.AppendCodeString(res, ast, format);
-        }
-
-        public int HeaderIndex { get { return _headerIndex; } set { _headerIndex = value; } }
-    }
-}
-=======
 /* ****************************************************************************
  *
  * Copyright (c) Microsoft Corporation. 
@@ -93,5 +44,4 @@
 
         public int HeaderIndex { get { return _headerIndex; } set { _headerIndex = value; } }
     }
-}
->>>>>>> e9928cba
+}