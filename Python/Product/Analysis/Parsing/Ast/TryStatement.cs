--- conflicted
+++ resolved
@@ -1,183 +1,3 @@
-<<<<<<< HEAD
-/* ****************************************************************************
- *
- * Copyright (c) Microsoft Corporation. 
- *
- * This source code is subject to terms and conditions of the Apache License, Version 2.0. A 
- * copy of the license can be found in the License.html file at the root of this distribution. If 
- * you cannot locate the Apache License, Version 2.0, please send an email to 
- * vspython@microsoft.com. By using this source code in any fashion, you are agreeing to be bound 
- * by the terms of the Apache License, Version 2.0.
- *
- * You must not remove this notice, or any other, from this software.
- *
- * ***************************************************************************/
-
-using System.Collections.Generic;
-using System.Text;
-
-namespace Microsoft.PythonTools.Parsing.Ast {
-
-    public class TryStatement : Statement {
-        private int _headerIndex;
-        /// <summary>
-        /// The statements under the try-block.
-        /// </summary>
-        private Statement _body;
-
-        /// <summary>
-        /// Array of except (catch) blocks associated with this try. NULL if there are no except blocks.
-        /// </summary>
-        private readonly TryStatementHandler[] _handlers;
-
-        /// <summary>
-        /// The body of the optional Else block for this try. NULL if there is no Else block.
-        /// </summary>
-        private Statement _else;
-
-        /// <summary>
-        /// The body of the optional finally associated with this try. NULL if there is no finally block.
-        /// </summary>
-        private Statement _finally;
-
-        public TryStatement(Statement body, TryStatementHandler[] handlers, Statement else_, Statement finally_) {
-            _body = body;
-            _handlers = handlers;
-            _else = else_;
-            _finally = finally_;
-        }
-
-        public int HeaderIndex {
-            set { _headerIndex = value; }
-        }
-
-        public Statement Body {
-            get { return _body; }
-        }
-
-        public Statement Else {
-            get { return _else; }
-        }
-
-        public Statement Finally {
-            get { return _finally; }
-        }
-
-        public IList<TryStatementHandler> Handlers {
-            get { return _handlers; }
-        }
-
-        public override void Walk(PythonWalker walker) {
-            if (walker.Walk(this)) {
-                if (_body != null) {
-                    _body.Walk(walker);
-                }
-                if (_handlers != null) {
-                    foreach (TryStatementHandler handler in _handlers) {
-                        handler.Walk(walker);
-                    }
-                }
-                if (_else != null) {
-                    _else.Walk(walker);
-                }
-                if (_finally != null) {
-                    _finally.Walk(walker);
-                }
-            }
-            walker.PostWalk(this);
-        }
-
-        internal override void AppendCodeStringStmt(StringBuilder res, PythonAst ast, CodeFormattingOptions format) {
-            format.ReflowComment(res, this.GetProceedingWhiteSpace(ast));
-            res.Append("try");
-            _body.AppendCodeString(res, ast, format);
-
-            if (_handlers != null) {
-                for (int i = 0; i < _handlers.Length; i++) {
-                    _handlers[i].AppendCodeString(res, ast, format);
-                }
-            }
-
-            if (_else != null) {
-                format.ReflowComment(res, this.GetSecondWhiteSpace(ast));
-                res.Append("else");
-                _else.AppendCodeString(res, ast, format);
-            }
-
-            if (_finally != null) {
-                format.ReflowComment(res, this.GetThirdWhiteSpace(ast));
-                res.Append("finally");
-                _finally.AppendCodeString(res, ast, format);
-            }
-        }
-    }
-
-    // A handler corresponds to the except block.
-    public class TryStatementHandler : Node {
-        private int _headerIndex;
-        private readonly Expression _test, _target;
-        private readonly Statement _body;
-
-        public TryStatementHandler(Expression test, Expression target, Statement body) {
-            _test = test;
-            _target = target;
-            _body = body;
-        }
-
-        public int HeaderIndex {
-            get { return _headerIndex; }
-            set { _headerIndex = value; }
-        }
-
-        public Expression Test {
-            get { return _test; }
-        }
-
-        public Expression Target {
-            get { return _target; }
-        }
-
-        public Statement Body {
-            get { return _body; }
-        }
-
-        public override void Walk(PythonWalker walker) {
-            if (walker.Walk(this)) {
-                if (_test != null) {
-                    _test.Walk(walker);
-                }
-                if (_target != null) {
-                    _target.Walk(walker);
-                }
-                if (_body != null) {
-                    _body.Walk(walker);
-                }
-            }
-            walker.PostWalk(this);
-        }
-
-        internal override void AppendCodeString(StringBuilder res, PythonAst ast, CodeFormattingOptions format) {
-            format.ReflowComment(res, this.GetProceedingWhiteSpace(ast));
-            res.Append("except");
-            if (_test != null) {
-                _test.AppendCodeString(res, ast, format);
-                if (_target != null) {
-                    res.Append(this.GetSecondWhiteSpace(ast));
-                    if (this.IsAltForm(ast)) {
-                        res.Append("as");
-                    } else {
-                        res.Append(",");
-                    }
-
-                    _target.AppendCodeString(res, ast, format);
-                }
-            }
-
-            _body.AppendCodeString(res, ast, format);
-        }
-    }
-}
-=======
 /* ****************************************************************************
  *
  * Copyright (c) Microsoft Corporation. 
@@ -355,5 +175,4 @@
             _body.AppendCodeString(res, ast, format);
         }
     }
-}
->>>>>>> e9928cba
+}