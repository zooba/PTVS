<<<<<<< HEAD
/* ****************************************************************************
 *
 * Copyright (c) Microsoft Corporation. 
 *
 * This source code is subject to terms and conditions of the Apache License, Version 2.0. A 
 * copy of the license can be found in the License.html file at the root of this distribution. If 
 * you cannot locate the Apache License, Version 2.0, please send an email to 
 * vspython@microsoft.com. By using this source code in any fashion, you are agreeing to be bound 
 * by the terms of the Apache License, Version 2.0.
 *
 * You must not remove this notice, or any other, from this software.
 *
 * ***************************************************************************/

using System.Text;

namespace Microsoft.PythonTools.Parsing.Ast {    
    public class RaiseStatement : Statement {
        private readonly Expression _type, _value, _traceback, _cause;

        public RaiseStatement(Expression exceptionType, Expression exceptionValue, Expression traceBack, Expression cause) {
            _type = exceptionType;
            _value = exceptionValue;
            _traceback = traceBack;
            _cause = cause;
        }

        public Expression ExceptType {
            get {
                return _type;
            }
        }

        public Expression Value {
            get { return _value; }
        }

        public Expression Traceback {
            get { return _traceback; }
        }

        public Expression Cause {
            get {
                return _cause;
            }
        }

        public override void Walk(PythonWalker walker) {
            if (walker.Walk(this)) {
                if (_type != null) {
                    _type.Walk(walker);
                }
                if (_value != null) {
                    _value.Walk(walker);
                }
                if (_traceback != null) {
                    _traceback.Walk(walker);
                }
            }
            walker.PostWalk(this);
        }

        internal override void AppendCodeStringStmt(StringBuilder res, PythonAst ast, CodeFormattingOptions format) {
            format.ReflowComment(res, this.GetProceedingWhiteSpace(ast));
            res.Append("raise");
            if (ExceptType != null) {
                ExceptType.AppendCodeString(res, ast, format);
            }
            if (this.IsAltForm(ast)) {
                res.Append(this.GetSecondWhiteSpace(ast));
                res.Append("from");
                Cause.AppendCodeString(res, ast, format);
            } else {
                if (_value != null) {
                    res.Append(this.GetSecondWhiteSpace(ast));
                    res.Append(',');
                    _value.AppendCodeString(res, ast, format);
                    if (_traceback != null) {
                        res.Append(this.GetThirdWhiteSpace(ast));
                        res.Append(',');
                        _traceback.AppendCodeString(res, ast, format);
                    }
                }
            }
        }
    }
}
=======
/* ****************************************************************************
 *
 * Copyright (c) Microsoft Corporation. 
 *
 * This source code is subject to terms and conditions of the Apache License, Version 2.0. A 
 * copy of the license can be found in the License.html file at the root of this distribution. If 
 * you cannot locate the Apache License, Version 2.0, please send an email to 
 * vspython@microsoft.com. By using this source code in any fashion, you are agreeing to be bound 
 * by the terms of the Apache License, Version 2.0.
 *
 * You must not remove this notice, or any other, from this software.
 *
 * ***************************************************************************/

using System.Text;

namespace Microsoft.PythonTools.Parsing.Ast {    
    public class RaiseStatement : Statement {
        private readonly Expression _type, _value, _traceback, _cause;

        public RaiseStatement(Expression exceptionType, Expression exceptionValue, Expression traceBack, Expression cause) {
            _type = exceptionType;
            _value = exceptionValue;
            _traceback = traceBack;
            _cause = cause;
        }

        public Expression ExceptType {
            get {
                return _type;
            }
        }

        public Expression Value {
            get { return _value; }
        }

        public Expression Traceback {
            get { return _traceback; }
        }

        public Expression Cause {
            get {
                return _cause;
            }
        }

        public override void Walk(PythonWalker walker) {
            if (walker.Walk(this)) {
                if (_type != null) {
                    _type.Walk(walker);
                }
                if (_value != null) {
                    _value.Walk(walker);
                }
                if (_traceback != null) {
                    _traceback.Walk(walker);
                }
            }
            walker.PostWalk(this);
        }

        internal override void AppendCodeStringStmt(StringBuilder res, PythonAst ast, CodeFormattingOptions format) {
            res.Append(this.GetPrecedingWhiteSpace(ast));
            res.Append("raise");
            if (ExceptType != null) {
                ExceptType.AppendCodeString(res, ast, format);
            }
            if (this.IsAltForm(ast)) {
                res.Append(this.GetSecondWhiteSpace(ast));
                res.Append("from");
                Cause.AppendCodeString(res, ast, format);
            } else {
                if (_value != null) {
                    res.Append(this.GetSecondWhiteSpace(ast));
                    res.Append(',');
                    _value.AppendCodeString(res, ast, format);
                    if (_traceback != null) {
                        res.Append(this.GetThirdWhiteSpace(ast));
                        res.Append(',');
                        _traceback.AppendCodeString(res, ast, format);
                    }
                }
            }
        }
    }
}
>>>>>>> e9928cba
<|MERGE_RESOLUTION|>--- conflicted
+++ resolved
@@ -1,92 +1,3 @@
-<<<<<<< HEAD
-/* ****************************************************************************
- *
- * Copyright (c) Microsoft Corporation. 
- *
- * This source code is subject to terms and conditions of the Apache License, Version 2.0. A 
- * copy of the license can be found in the License.html file at the root of this distribution. If 
- * you cannot locate the Apache License, Version 2.0, please send an email to 
- * vspython@microsoft.com. By using this source code in any fashion, you are agreeing to be bound 
- * by the terms of the Apache License, Version 2.0.
- *
- * You must not remove this notice, or any other, from this software.
- *
- * ***************************************************************************/
-
-using System.Text;
-
-namespace Microsoft.PythonTools.Parsing.Ast {    
-    public class RaiseStatement : Statement {
-        private readonly Expression _type, _value, _traceback, _cause;
-
-        public RaiseStatement(Expression exceptionType, Expression exceptionValue, Expression traceBack, Expression cause) {
-            _type = exceptionType;
-            _value = exceptionValue;
-            _traceback = traceBack;
-            _cause = cause;
-        }
-
-        public Expression ExceptType {
-            get {
-                return _type;
-            }
-        }
-
-        public Expression Value {
-            get { return _value; }
-        }
-
-        public Expression Traceback {
-            get { return _traceback; }
-        }
-
-        public Expression Cause {
-            get {
-                return _cause;
-            }
-        }
-
-        public override void Walk(PythonWalker walker) {
-            if (walker.Walk(this)) {
-                if (_type != null) {
-                    _type.Walk(walker);
-                }
-                if (_value != null) {
-                    _value.Walk(walker);
-                }
-                if (_traceback != null) {
-                    _traceback.Walk(walker);
-                }
-            }
-            walker.PostWalk(this);
-        }
-
-        internal override void AppendCodeStringStmt(StringBuilder res, PythonAst ast, CodeFormattingOptions format) {
-            format.ReflowComment(res, this.GetProceedingWhiteSpace(ast));
-            res.Append("raise");
-            if (ExceptType != null) {
-                ExceptType.AppendCodeString(res, ast, format);
-            }
-            if (this.IsAltForm(ast)) {
-                res.Append(this.GetSecondWhiteSpace(ast));
-                res.Append("from");
-                Cause.AppendCodeString(res, ast, format);
-            } else {
-                if (_value != null) {
-                    res.Append(this.GetSecondWhiteSpace(ast));
-                    res.Append(',');
-                    _value.AppendCodeString(res, ast, format);
-                    if (_traceback != null) {
-                        res.Append(this.GetThirdWhiteSpace(ast));
-                        res.Append(',');
-                        _traceback.AppendCodeString(res, ast, format);
-                    }
-                }
-            }
-        }
-    }
-}
-=======
 /* ****************************************************************************
  *
  * Copyright (c) Microsoft Corporation. 
@@ -173,5 +84,4 @@
             }
         }
     }
-}
->>>>>>> e9928cba
+}