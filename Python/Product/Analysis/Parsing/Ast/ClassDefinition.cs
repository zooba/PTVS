--- conflicted
+++ resolved
@@ -1,4 +1,3 @@
-<<<<<<< HEAD
 /* ****************************************************************************
  *
  * Copyright (c) Microsoft Corporation. 
@@ -186,7 +185,7 @@
                 Decorators.AppendCodeString(res, ast, format);
             }
 
-            format.ReflowComment(res, this.GetProceedingWhiteSpace(ast));
+            res.Append(this.GetPrecedingWhiteSpace(ast));
             res.Append("class");
             res.Append(this.GetSecondWhiteSpace(ast));
             res.Append(this.GetVerbatimImage(ast) ?? Name);
@@ -247,255 +246,4 @@
             _body.AppendCodeString(res, ast, format);
         }
     }
-}
-=======
-/* ****************************************************************************
- *
- * Copyright (c) Microsoft Corporation. 
- *
- * This source code is subject to terms and conditions of the Apache License, Version 2.0. A 
- * copy of the license can be found in the License.html file at the root of this distribution. If 
- * you cannot locate the Apache License, Version 2.0, please send an email to 
- * vspython@microsoft.com. By using this source code in any fashion, you are agreeing to be bound 
- * by the terms of the Apache License, Version 2.0.
- *
- * You must not remove this notice, or any other, from this software.
- *
- * ***************************************************************************/
-
-using System;
-using System.Collections.Generic;
-using System.Text;
-
-namespace Microsoft.PythonTools.Parsing.Ast {
-    public class ClassDefinition : ScopeStatement {
-        private int _headerIndex;
-        private readonly NameExpression/*!*/ _name;
-        private Statement _body;
-        private readonly Arg[] _bases;
-        private DecoratorStatement _decorators;
-
-        private PythonVariable _variable;           // Variable corresponding to the class name
-        private PythonVariable _modVariable;        // Variable for the the __module__ (module name)
-        private PythonVariable _docVariable;        // Variable for the __doc__ attribute
-        private PythonVariable _modNameVariable;    // Variable for the module's __name__
-        private PythonVariable _classVariable;      // Variable for the classes __class__ cell var on 3.x
-
-        public ClassDefinition(NameExpression/*!*/ name, Arg[] bases, Statement body) {           
-            _name = name;
-            _bases = bases;
-            _body = body;
-        }
-
-        public int HeaderIndex {
-            get { return _headerIndex; }
-            set { _headerIndex = value; }
-        }
-
-        public override string/*!*/ Name {
-            get { return _name.Name ?? ""; }
-        }
-
-        public NameExpression/*!*/ NameExpression {
-            get { return _name; }
-        }
-
-        public IList<Arg> Bases {
-            get { return _bases; }
-        }
-
-        public override Statement Body {
-            get { return _body; }
-        }
-
-        public DecoratorStatement Decorators {
-            get {
-                return _decorators;
-            }
-            internal set {
-                _decorators = value;
-            }
-        }
-
-        /// <summary>
-        /// Gets the variable that this class definition was assigned to.
-        /// </summary>
-        public PythonVariable Variable {
-            get { return _variable; }
-            set { _variable = value; }
-        }
-
-        /// <summary>
-        /// Gets the variable reference for the specific assignment to the variable for this class definition.
-        /// </summary>
-        public PythonReference GetVariableReference(PythonAst ast) {
-            return GetVariableReference(this, ast);
-        }
-
-        internal PythonVariable ClassVariable {
-            get { return _classVariable; }
-            set { _classVariable = value; }
-        }
-
-        internal PythonVariable ModVariable {
-            get { return _modVariable; }
-            set { _modVariable = value; }
-        }
-
-        internal PythonVariable DocVariable {
-            get { return _docVariable; }
-            set { _docVariable = value; }
-        }
-
-        internal PythonVariable ModuleNameVariable {
-            get { return _modNameVariable; }
-            set { _modNameVariable = value; }
-        }
-
-        internal override bool HasLateBoundVariableSets {
-            get {
-                return base.HasLateBoundVariableSets || NeedsLocalsDictionary;
-            }
-            set {
-                base.HasLateBoundVariableSets = value;
-            }
-        }
-        
-        internal override bool NeedsLocalContext {
-            get {
-                return true;
-            }
-        }
-
-        internal override bool ExposesLocalVariable(PythonVariable variable) {
-            return true;
-        }
-
-        internal override bool TryBindOuter(ScopeStatement from, string name, bool allowGlobals, out PythonVariable variable) {
-            if (name == "__class__" && _classVariable != null) {
-                // 3.x has a cell var called __class__ which can be bound by inner scopes
-                variable = _classVariable;
-                return true;
-            }
-
-            return base.TryBindOuter(from, name, allowGlobals, out variable);
-        }
-
-        internal override PythonVariable BindReference(PythonNameBinder binder, string name) {
-            PythonVariable variable;
-
-            // Python semantics: The variables bound local in the class
-            // scope are accessed by name - the dictionary behavior of classes
-            if (TryGetVariable(name, out variable)) {
-                // TODO: This results in doing a dictionary lookup to get/set the local,
-                // when it should probably be an uninitialized check / global lookup for gets
-                // and a direct set
-                if (variable.Kind == VariableKind.Global) {
-                    AddReferencedGlobal(name);
-                } else if (variable.Kind == VariableKind.Local) {
-                    return null;
-                }
-
-                return variable;
-            }
-
-            // Try to bind in outer scopes, if we have an unqualified exec we need to leave the
-            // variables as free for the same reason that locals are accessed by name.
-            for (ScopeStatement parent = Parent; parent != null; parent = parent.Parent) {
-                if (parent.TryBindOuter(this, name, true, out variable)) {
-                    return variable;
-                }
-            }
-
-            return null;
-        }
-
-        public override void Walk(PythonWalker walker) {
-            if (walker.Walk(this)) {
-                if (_decorators != null) {
-                    _decorators.Walk(walker);
-                }
-                if (_bases != null) {
-                    foreach (var b in _bases) {
-                        b.Walk(walker);
-                    }
-                }
-                if (_body != null) {
-                    _body.Walk(walker);
-                }
-            }
-            walker.PostWalk(this);
-        }
-
-        public SourceLocation Header {
-            get { return GlobalParent.IndexToLocation(_headerIndex); }
-        }
-
-        internal override void AppendCodeStringStmt(StringBuilder res, PythonAst ast, CodeFormattingOptions format) {
-            if (Decorators != null) {
-                Decorators.AppendCodeString(res, ast, format);
-            }
-
-            res.Append(this.GetPrecedingWhiteSpace(ast));
-            res.Append("class");
-            res.Append(this.GetSecondWhiteSpace(ast));
-            res.Append(this.GetVerbatimImage(ast) ?? Name);
-
-            if (!this.IsAltForm(ast)) {
-                format.Append(
-                    res,
-                    format.SpaceBeforeClassDeclarationParen,
-                    " ",
-                    "",
-                    this.GetThirdWhiteSpace(ast)
-                );
-
-                res.Append('(');
-            }
-
-            if (Bases.Count != 0) {
-                ListExpression.AppendItems(
-                    res,
-                    ast,
-                    format,
-                    "",
-                    "",
-                    this,
-                    this.Bases.Count,
-                    (i, sb) => {
-                        if(format.SpaceWithinClassDeclarationParens != null && i == 0) {
-                            // need to remove any leading whitespace which was preserved for
-                            // the 1st param, and then force the correct whitespace.
-                            Bases[i].AppendCodeString(sb, ast, format, format.SpaceWithinClassDeclarationParens.Value ? " " : "");
-                        } else {
-                            Bases[i].AppendCodeString(sb, ast, format);
-                        }
-                    }
-                );
-            } else if (!this.IsAltForm(ast)) {
-                if (format.SpaceWithinEmptyBaseClassList != null && format.SpaceWithinEmptyBaseClassList.Value) {
-                    res.Append(' ');
-                }
-            }
-            
-            if (!this.IsAltForm(ast) && !this.IsMissingCloseGrouping(ast)) {
-                if (Bases.Count != 0 || 
-                    format.SpaceWithinEmptyBaseClassList == null ||
-                    !String.IsNullOrWhiteSpace(this.GetFourthWhiteSpace(ast))) {
-                    format.Append(
-                        res,
-                        format.SpaceWithinClassDeclarationParens,
-                        " ",
-                        "",
-                        this.GetFourthWhiteSpace(ast)
-                    );
-                }
-
-                res.Append(')');
-            }
-
-            _body.AppendCodeString(res, ast, format);
-        }
-    }
-}
->>>>>>> e9928cba
+}