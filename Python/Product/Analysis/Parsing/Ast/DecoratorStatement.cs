<<<<<<< HEAD
/* ****************************************************************************
 *
 * Copyright (c) Microsoft Corporation. 
 *
 * This source code is subject to terms and conditions of the Apache License, Version 2.0. A 
 * copy of the license can be found in the License.html file at the root of this distribution. If 
 * you cannot locate the Apache License, Version 2.0, please send an email to 
 * vspython@microsoft.com. By using this source code in any fashion, you are agreeing to be bound 
 * by the terms of the Apache License, Version 2.0.
 *
 * You must not remove this notice, or any other, from this software.
 *
 * ***************************************************************************/

using System;
using System.Collections.Generic;
using System.Text;

namespace Microsoft.PythonTools.Parsing.Ast {

    public class DecoratorStatement : Statement {
        private readonly Expression[] _decorators;

        public DecoratorStatement(Expression[] decorators) {
            _decorators = decorators;
        }

        public IList<Expression> Decorators {
            get { return _decorators; }
        }

        public override void Walk(PythonWalker walker) {
            if (walker.Walk(this)) {
                foreach (var decorator in _decorators) {
                    if (decorator != null) {
                        decorator.Walk(walker);
                    }
                }
            }
            walker.PostWalk(this);
        }

        internal override void AppendCodeStringStmt(StringBuilder res, PythonAst ast, CodeFormattingOptions format) {
            var decorateWhiteSpace = this.GetNamesWhiteSpace(ast);
            if (Decorators != null) {
                for (int i = 0, curWhiteSpace = 0; i < Decorators.Count; i++) {
                    if (decorateWhiteSpace != null) {
                        format.ReflowComment(res, decorateWhiteSpace[curWhiteSpace++]);
                    }
                    res.Append('@');
                    if (Decorators[i] != null) {
                        Decorators[i].AppendCodeString(res, ast, format);
                        if (decorateWhiteSpace != null) {
                            format.ReflowComment(res, decorateWhiteSpace[curWhiteSpace++]);
                        } else {
                            res.Append(Environment.NewLine);
                        }
                    }
                }
            }
        }

        public override string GetLeadingWhiteSpace(PythonAst ast) {
            var decorateWhiteSpace = this.GetNamesWhiteSpace(ast);
            if (decorateWhiteSpace != null && decorateWhiteSpace.Length > 0) {
                return decorateWhiteSpace[0];
            }
            return "";
        }

        public override void SetLeadingWhiteSpace(PythonAst ast, string whiteSpace) {
            var decorateWhiteSpace = this.GetNamesWhiteSpace(ast);
            if (decorateWhiteSpace != null && decorateWhiteSpace.Length > 0) {
                decorateWhiteSpace[0] = whiteSpace;
            }
            
        }
    }
}
=======
/* ****************************************************************************
 *
 * Copyright (c) Microsoft Corporation. 
 *
 * This source code is subject to terms and conditions of the Apache License, Version 2.0. A 
 * copy of the license can be found in the License.html file at the root of this distribution. If 
 * you cannot locate the Apache License, Version 2.0, please send an email to 
 * vspython@microsoft.com. By using this source code in any fashion, you are agreeing to be bound 
 * by the terms of the Apache License, Version 2.0.
 *
 * You must not remove this notice, or any other, from this software.
 *
 * ***************************************************************************/

using System;
using System.Collections.Generic;
using System.Text;

namespace Microsoft.PythonTools.Parsing.Ast {

    public class DecoratorStatement : Statement {
        private readonly Expression[] _decorators;

        public DecoratorStatement(Expression[] decorators) {
            _decorators = decorators;
        }

        public IList<Expression> Decorators {
            get { return _decorators; }
        }

        public override void Walk(PythonWalker walker) {
            if (walker.Walk(this)) {
                foreach (var decorator in _decorators) {
                    if (decorator != null) {
                        decorator.Walk(walker);
                    }
                }
            }
            walker.PostWalk(this);
        }

        internal override void AppendCodeStringStmt(StringBuilder res, PythonAst ast, CodeFormattingOptions format) {
            var decorateWhiteSpace = this.GetNamesWhiteSpace(ast);
            if (Decorators != null) {
                for (int i = 0, curWhiteSpace = 0; i < Decorators.Count; i++) {
                    if (decorateWhiteSpace != null) {
                        res.Append(decorateWhiteSpace[curWhiteSpace++]);
                    }
                    res.Append('@');
                    if (Decorators[i] != null) {
                        Decorators[i].AppendCodeString(res, ast, format);
                        if (decorateWhiteSpace != null) {
                            res.Append(decorateWhiteSpace[curWhiteSpace++]);
                        } else {
                            res.Append(Environment.NewLine);
                        }
                    }
                }
            }
        }

        public override string GetLeadingWhiteSpace(PythonAst ast) {
            var decorateWhiteSpace = this.GetNamesWhiteSpace(ast);
            if (decorateWhiteSpace != null && decorateWhiteSpace.Length > 0) {
                return decorateWhiteSpace[0];
            }
            return "";
        }

        public override void SetLeadingWhiteSpace(PythonAst ast, string whiteSpace) {
            var decorateWhiteSpace = this.GetNamesWhiteSpace(ast);
            if (decorateWhiteSpace != null && decorateWhiteSpace.Length > 0) {
                decorateWhiteSpace[0] = whiteSpace;
            }
            
        }
    }
}
>>>>>>> e9928cba
<|MERGE_RESOLUTION|>--- conflicted
+++ resolved
@@ -1,84 +1,3 @@
-<<<<<<< HEAD
-/* ****************************************************************************
- *
- * Copyright (c) Microsoft Corporation. 
- *
- * This source code is subject to terms and conditions of the Apache License, Version 2.0. A 
- * copy of the license can be found in the License.html file at the root of this distribution. If 
- * you cannot locate the Apache License, Version 2.0, please send an email to 
- * vspython@microsoft.com. By using this source code in any fashion, you are agreeing to be bound 
- * by the terms of the Apache License, Version 2.0.
- *
- * You must not remove this notice, or any other, from this software.
- *
- * ***************************************************************************/
-
-using System;
-using System.Collections.Generic;
-using System.Text;
-
-namespace Microsoft.PythonTools.Parsing.Ast {
-
-    public class DecoratorStatement : Statement {
-        private readonly Expression[] _decorators;
-
-        public DecoratorStatement(Expression[] decorators) {
-            _decorators = decorators;
-        }
-
-        public IList<Expression> Decorators {
-            get { return _decorators; }
-        }
-
-        public override void Walk(PythonWalker walker) {
-            if (walker.Walk(this)) {
-                foreach (var decorator in _decorators) {
-                    if (decorator != null) {
-                        decorator.Walk(walker);
-                    }
-                }
-            }
-            walker.PostWalk(this);
-        }
-
-        internal override void AppendCodeStringStmt(StringBuilder res, PythonAst ast, CodeFormattingOptions format) {
-            var decorateWhiteSpace = this.GetNamesWhiteSpace(ast);
-            if (Decorators != null) {
-                for (int i = 0, curWhiteSpace = 0; i < Decorators.Count; i++) {
-                    if (decorateWhiteSpace != null) {
-                        format.ReflowComment(res, decorateWhiteSpace[curWhiteSpace++]);
-                    }
-                    res.Append('@');
-                    if (Decorators[i] != null) {
-                        Decorators[i].AppendCodeString(res, ast, format);
-                        if (decorateWhiteSpace != null) {
-                            format.ReflowComment(res, decorateWhiteSpace[curWhiteSpace++]);
-                        } else {
-                            res.Append(Environment.NewLine);
-                        }
-                    }
-                }
-            }
-        }
-
-        public override string GetLeadingWhiteSpace(PythonAst ast) {
-            var decorateWhiteSpace = this.GetNamesWhiteSpace(ast);
-            if (decorateWhiteSpace != null && decorateWhiteSpace.Length > 0) {
-                return decorateWhiteSpace[0];
-            }
-            return "";
-        }
-
-        public override void SetLeadingWhiteSpace(PythonAst ast, string whiteSpace) {
-            var decorateWhiteSpace = this.GetNamesWhiteSpace(ast);
-            if (decorateWhiteSpace != null && decorateWhiteSpace.Length > 0) {
-                decorateWhiteSpace[0] = whiteSpace;
-            }
-            
-        }
-    }
-}
-=======
 /* ****************************************************************************
  *
  * Copyright (c) Microsoft Corporation. 
@@ -157,5 +76,4 @@
             
         }
     }
-}
->>>>>>> e9928cba
+}