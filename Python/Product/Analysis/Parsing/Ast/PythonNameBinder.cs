<<<<<<< HEAD
/* ****************************************************************************
 *
 * Copyright (c) Microsoft Corporation. 
 *
 * This source code is subject to terms and conditions of the Apache License, Version 2.0. A 
 * copy of the license can be found in the License.html file at the root of this distribution. If 
 * you cannot locate the Apache License, Version 2.0, please send an email to 
 * vspython@microsoft.com. By using this source code in any fashion, you are agreeing to be bound 
 * by the terms of the Apache License, Version 2.0.
 *
 * You must not remove this notice, or any other, from this software.
 *
 * ***************************************************************************/

using System;
using System.Collections.Generic;
using System.Diagnostics;


/*
 * The name binding:
 *
 * The name binding happens in 2 passes.
 * In the first pass (full recursive walk of the AST) we resolve locals.
 * The second pass uses the "processed" list of all context statements (functions and class
 * bodies) and has each context statement resolve its free variables to determine whether
 * they are globals or references to lexically enclosing scopes.
 *
 * The second pass happens in post-order (the context statement is added into the "processed"
 * list after processing its nested functions/statements). This way, when the function is
 * processing its free variables, it also knows already which of its locals are being lifted
 * to the closure and can report error if such closure variable is being deleted.
 *
 * This is illegal in Python:
 *
 * def f():
 *     x = 10
 *     if (cond): del x        # illegal because x is a closure variable
 *     def g():
 *         print x
 */

namespace Microsoft.PythonTools.Parsing.Ast {
    class DefineBinder : PythonWalkerNonRecursive {
        private PythonNameBinder _binder;
        public DefineBinder(PythonNameBinder binder) {
            _binder = binder;
        }
        public override bool Walk(NameExpression node) {
            if (node.Name != null) {
                _binder.DefineName(node.Name);
            }
            return false;
        }
        public override bool Walk(ParenthesisExpression node) {
            return true;
        }
        public override bool Walk(TupleExpression node) {
            return true;
        }
        public override bool Walk(ListExpression node) {
            return true;
        }
    }

    class ParameterBinder : PythonWalkerNonRecursive {
        private PythonNameBinder _binder;
        public ParameterBinder(PythonNameBinder binder) {
            _binder = binder;
        }

        public override bool Walk(Parameter node) {
            node.AddVariable(_binder._globalScope, _binder._bindRefs, _binder.DefineParameter(node.Name));
            return false;
        }
        public override bool Walk(SublistParameter node) {
            node.AddVariable(_binder._globalScope, _binder._bindRefs, _binder.DefineParameter(node.Name));
            // we walk the node by hand to avoid walking the default values.
            WalkTuple(node.Tuple);
            return false;
        }

        private void WalkTuple(TupleExpression tuple) {
            foreach (Expression innerNode in tuple.Items) {
                NameExpression name = innerNode as NameExpression;
                if (name != null) {
                    _binder.DefineName(name.Name);
                    name.AddVariableReference(_binder._globalScope, _binder._bindRefs, _binder.Reference(name.Name));
                } else if (innerNode is TupleExpression) {                    
                    WalkTuple((TupleExpression)innerNode);
                }
            }
        }
        public override bool Walk(TupleExpression node) {
            return true;
        }
    }

    class DeleteBinder : PythonWalkerNonRecursive {
        private PythonNameBinder _binder;
        public DeleteBinder(PythonNameBinder binder) {
            _binder = binder;
        }
        public override bool Walk(NameExpression node) {
            _binder.DefineDeleted(node.Name);
            return false;
        }
    }

    class PythonNameBinder : PythonWalker {
        internal PythonAst _globalScope;
        internal ScopeStatement _currentScope;
        private readonly PythonAst _ast;
        private readonly PythonLanguageVersion _langVersion;
        private List<ScopeStatement> _scopes = new List<ScopeStatement>();
        private List<int> _finallyCount = new List<int>();
        internal readonly bool _bindRefs;

        #region Recursive binders

        private DefineBinder _define;
        private DeleteBinder _delete;
        private ParameterBinder _parameter;

        #endregion

        private readonly ErrorSink _errorSink;

        private PythonNameBinder(PythonLanguageVersion langVersion, PythonAst ast, ErrorSink context, bool bindReferences) {
            _ast = ast;
            _define = new DefineBinder(this);
            _delete = new DeleteBinder(this);
            _parameter = new ParameterBinder(this);
            _errorSink = context;
            _langVersion = langVersion;
            _bindRefs = bindReferences;
        }

        #region Public surface

        internal static void BindAst(PythonLanguageVersion langVersion, PythonAst ast, ErrorSink context, bool bindReferences) {
            PythonNameBinder binder = new PythonNameBinder(langVersion, ast, context, bindReferences);
            binder.Bind(ast);
        }

        #endregion

        public PythonLanguageVersion LanguageVersion {
            get {
                return _langVersion;
            }
        }

        private void Bind(PythonAst unboundAst) {
            _currentScope = _globalScope = unboundAst;
            _finallyCount.Add(0);

            // Find all scopes and variables
            unboundAst.Walk(this);

            // Bind
            foreach (ScopeStatement scope in _scopes) {
                scope.Bind(this);
            }

            // Finish the globals
            unboundAst.Bind(this);

            // Finish Binding w/ outer most scopes first.
            for (int i = _scopes.Count - 1; i >= 0; i--) {
                _scopes[i].FinishBind(this);
            }

            // Finish the globals
            unboundAst.FinishBind(this);
        }

        private void PushScope(ScopeStatement node) {
            node.Parent = _currentScope;
            _currentScope = node;
            _finallyCount.Add(0);
        }

        private void PopScope() {
            _scopes.Add(_currentScope);
            _currentScope = _currentScope.Parent;
            _finallyCount.RemoveAt(_finallyCount.Count - 1);
        }

        internal PythonReference Reference(string/*!*/ name) {
            return _currentScope.Reference(name);
        }

        internal PythonVariable DefineName(string/*!*/ name) {
            return _currentScope.EnsureVariable(name);
        }

        internal PythonVariable DefineParameter(string/*!*/ name) {
            return _currentScope.DefineParameter(name);
        }

        internal PythonVariable DefineDeleted(string/*!*/ name) {
            PythonVariable variable = _currentScope.EnsureVariable(name);
            variable.Deleted = true;
            return variable;
        }

        internal void ReportSyntaxWarning(string message, Node node) {
            _errorSink.Add(message, _ast._lineLocations, node.StartIndex, node.EndIndex, ErrorCodes.SyntaxError, Severity.Warning);
        }

        internal void ReportSyntaxError(string message, Node node) {
            _errorSink.Add(message, _ast._lineLocations, node.StartIndex, node.EndIndex, ErrorCodes.SyntaxError, Severity.FatalError);
        }

        #region AstBinder Overrides

        // AssignmentStatement
        public override bool Walk(AssignmentStatement node) {
            foreach (Expression e in node.Left) {
                e.Walk(_define);
            }
            return true;
        }

        public override bool Walk(AugmentedAssignStatement node) {
            node.Left.Walk(_define);
            return true;
        }

        public override void PostWalk(CallExpression node) {
            if (node.NeedsLocalsDictionary()) {
                _currentScope.NeedsLocalsDictionary = true;
            }
        }

        // ClassDefinition
        public override bool Walk(ClassDefinition node) {
            if (node.Name != null) {
                node.Variable = DefineName(node.Name);
                node.AddVariableReference(_globalScope, _bindRefs, Reference(node.Name));
            }

            if (node.Bases != null) {
                // Base references are in the outer context
                foreach (var b in node.Bases) b.Expression.Walk(this);
            }

            // process the decorators in the outer context
            if (node.Decorators != null) {
                foreach (Expression dec in node.Decorators.Decorators) {
                    if (dec != null) {
                        dec.Walk(this);
                    }
                }
            }
            
            PushScope(node);

            node.ModuleNameVariable = _globalScope.EnsureGlobalVariable("__name__");

            // define the __doc__ and the __module__
            if (node.Body.Documentation != null) {
                node.DocVariable = DefineName("__doc__");
            }
            node.ModVariable = DefineName("__module__");
            if (_langVersion.Is3x()) {
                node.ClassVariable = DefineName("__class__");
            }

            // Walk the body
            node.Body.Walk(this);
            return false;
        }

        // ClassDefinition
        public override void PostWalk(ClassDefinition node) {
            Debug.Assert(node == _currentScope);
            PopScope();
        }

        // DelStatement
        public override bool Walk(DelStatement node) {
            foreach (Expression e in node.Expressions) {
                e.Walk(_delete);
            }
            return true;
        }

        // ExecStatement
        public override bool Walk(ExecStatement node) {
            if (node.Locals == null && node.Globals == null) {
                Debug.Assert(_currentScope != null);
                _currentScope.ContainsUnqualifiedExec = true;
            }
            return true;
        }

        public override void PostWalk(ExecStatement node) {
            if (node.NeedsLocalsDictionary()) {
                _currentScope.NeedsLocalsDictionary = true;
            }

            if (node.Locals == null) {
                _currentScope.HasLateBoundVariableSets = true;
            }
        }

        // ForEachStatement
        public override bool Walk(ForStatement node) {
            // we only push the loop for the body of the loop
            // so we need to walk the for statement ourselves
            node.Left.Walk(_define);

            if (node.Left != null) {
                node.Left.Walk(this);
            }
            if (node.List != null) {
                node.List.Walk(this);
            }
            
            if (node.Body != null) {
                node.Body.Walk(this);
            }
            
            if (node.Else != null) {
                node.Else.Walk(this);
            }

            return false;
        }

        public override bool Walk(WhileStatement node) {
            // we only push the loop for the body of the loop
            // so we need to walk the while statement ourselves
            if (node.Test != null) {
                node.Test.Walk(this);
            }
            
            if (node.Body != null) {
                node.Body.Walk(this);
            }

            if (node.ElseStatement != null) {
                node.ElseStatement.Walk(this);
            }
            
            return false;
        }

        public override bool Walk(ReturnStatement node) {
            FunctionDefinition funcDef = _currentScope as FunctionDefinition;
            if (funcDef != null) {
                funcDef._hasReturn = true;
            }
            return base.Walk(node);
        }

        // WithStatement
        public override bool Walk(WithStatement node) {
            _currentScope.ContainsExceptionHandling = true;

            for (int i = 0; i < node.Items.Count; i++) {
                if (node.Items[i].Variable != null) {
                    node.Items[i].Variable.Walk(_define);
                }
            }
            return true;
        }

        // FromImportStatement
        public override bool Walk(FromImportStatement node) {
            if (node.Names.Count != 1 || node.Names[0].Name !="*") {
                PythonVariable[] variables = new PythonVariable[node.Names.Count];
                PythonReference[] references = null;
                if (_bindRefs) {
                    references = new PythonReference[node.Names.Count];
                }
                for (int i = 0; i < node.Names.Count; i++) {
                    variables[i] = DefineName(node.AsNames[i] != null ? node.AsNames[i].Name : node.Names[i].Name);
                    if (references != null) {
                        references[i] = Reference(variables[i].Name);
                    }
                }
                node.Variables = variables;
                node.AddVariableReference(_ast, _bindRefs, references);
            } else {
                Debug.Assert(_currentScope != null);
                _currentScope.ContainsImportStar = true;
                _currentScope.NeedsLocalsDictionary = true;
                _currentScope.HasLateBoundVariableSets = true;
            }
            return true;
        }

        // FunctionDefinition
        public override bool Walk(FunctionDefinition node) {
            node._nameVariable = _globalScope.EnsureGlobalVariable("__name__");
            
            // Name is defined in the enclosing context
            if (!node.IsLambda) {
                node.Variable = DefineName(node.Name);
                node.AddVariableReference(_globalScope, _bindRefs, Reference(node.Name));
            }
            
            // process the default arg values and annotations in the outer
            // context
            foreach (Parameter p in node.Parameters) {
                if (p.DefaultValue != null) {
                    p.DefaultValue.Walk(this);
                }
                if (p.Annotation != null) {
                    p.Annotation.Walk(this);
                }
            }
            // process the decorators in the outer context
            if (node.Decorators != null) {
                foreach (Expression dec in node.Decorators.Decorators) {
                    if (dec != null) {
                        dec.Walk(this);
                    }
                }
            }
            // process the return annotation in the outer context
            if (node.ReturnAnnotation != null) {
                node.ReturnAnnotation.Walk(this);
            }

            PushScope(node);

            foreach (Parameter p in node.Parameters) {
                p.Walk(_parameter);
            }

            if (node.Body != null) {
                node.Body.Walk(this);
            }
            return false;
        }

        // FunctionDefinition
        public override void PostWalk(FunctionDefinition node) {
            Debug.Assert(_currentScope == node);
            PopScope();
        }

        // GlobalStatement
        public override bool Walk(GlobalStatement node) {
            foreach (NameExpression nameNode in node.Names) {
                string n = nameNode.Name;
                if (n == null) {
                    continue;
                }

                PythonVariable conflict;
                // Check current scope for conflicting variable
                bool assignedGlobal = false;
                if (_currentScope.TryGetVariable(n, out conflict)) {
                    // conflict?
                    switch (conflict.Kind) {
                        case VariableKind.Global:
                        case VariableKind.Local:
                            assignedGlobal = true;
                            ReportSyntaxWarning(
                                String.Format(
                                    System.Globalization.CultureInfo.InvariantCulture,
                                    "name '{0}' is assigned to before global declaration",
                                    n
                                ),
                                node
                            );
                            break;
                        
                        case VariableKind.Parameter:
                            ReportSyntaxError(
                                String.Format(
                                    System.Globalization.CultureInfo.InvariantCulture,
                                    "Name '{0}' is a function parameter and declared global",
                                    n),
                                node);
                            break;
                    }
                }

                // Check for the name being referenced previously. If it has been, issue warning.
                if (_currentScope.IsReferenced(n) && !assignedGlobal) {
                    ReportSyntaxWarning(
                        String.Format(
                        System.Globalization.CultureInfo.InvariantCulture,
                        "name '{0}' is used prior to global declaration",
                        n),
                    node);
                }


                // Create the variable in the global context and mark it as global
                PythonVariable variable = _globalScope.EnsureGlobalVariable(n);
                variable.Kind = VariableKind.Global;

                if (conflict == null) {
                    // no previously definied variables, add it to the current scope
                    _currentScope.AddVariable(variable);
                }
                
                nameNode.AddVariableReference(_globalScope, _bindRefs, Reference(n));
            }
            return true;
        }

        public override bool Walk(NonlocalStatement node) {
            foreach (NameExpression nameNode in node.Names) {
                string n = nameNode.Name;
                if (n == null) {
                    continue;
                }

                PythonVariable conflict;
                // Check current scope for conflicting variable
                bool assignedLocal = false;
                if (_currentScope.TryGetVariable(n, out conflict)) {
                    // conflict?
                    switch (conflict.Kind) {
                        case VariableKind.Global:
                            ReportSyntaxError(String.Format("name '{0}' is nonlocal and global", n), node);
                            break;
                        case VariableKind.Local:
                            assignedLocal = true;
                            ReportSyntaxWarning(
                                String.Format(
                                    System.Globalization.CultureInfo.InvariantCulture,
                                    "name '{0}' is assigned to before nonlocal declaration",
                                    n
                                ),
                                node
                            );
                            break;
                        case VariableKind.Parameter:
                            ReportSyntaxError(
                                String.Format(
                                    System.Globalization.CultureInfo.InvariantCulture,
                                    "name '{0}' is a parameter and nonlocal",
                                    n),
                                node);
                            break;
                    }
                }

                // Check for the name being referenced previously. If it has been, issue warning.
                if (_currentScope.IsReferenced(n) && !assignedLocal) {
                    ReportSyntaxWarning(
                        String.Format(
                        System.Globalization.CultureInfo.InvariantCulture,
                        "name '{0}' is used prior to nonlocal declaration",
                        n),
                    node);
                }


                if (conflict == null) {
                    // no previously definied variables, add it to the current scope
                    _currentScope.CreateVariable(n, VariableKind.Nonlocal);
                }
                _currentScope.AddNonLocalVariable(nameNode);
                nameNode.AddVariableReference(_globalScope, _bindRefs, Reference(n));
            }
            return true;
        }

        public override bool Walk(NameExpression node) {
            node.AddVariableReference(_globalScope, _bindRefs, Reference(node.Name));
            return true;
        }

        public override bool Walk(PrintStatement node) {
            return base.Walk(node);
        }

        public override bool Walk(IfStatement node) {
            return base.Walk(node);
        }

        public override bool Walk(AssertStatement node) {
            return base.Walk(node);
        }        

        // PythonAst
        public override bool Walk(PythonAst node) {
            return true;
        }

        // PythonAst
        public override void PostWalk(PythonAst node) {
            // Do not add the global suite to the list of processed nodes,
            // the publishing must be done after the class local binding.
            Debug.Assert(_currentScope == node);
            _currentScope = _currentScope.Parent;
            _finallyCount.RemoveAt(_finallyCount.Count - 1);
        }

        // ImportStatement
        public override bool Walk(ImportStatement node) {
            PythonVariable[] variables = new PythonVariable[node.Names.Count];
            PythonReference[] references = null;
            if (_bindRefs) {
                references = new PythonReference[variables.Length];
            }
            for (int i = 0; i < node.Names.Count; i++) {
                string name;
                if(node.AsNames[i] != null) {
                    name = node.AsNames[i].Name;
                } else if (node.Names[i].Names.Count > 0) {
                    name = node.Names[i].Names[0].Name;
                } else {
                    name = null;
                }
                if (name != null) {
                    variables[i] = DefineName(name);
                    if (references != null) {
                        references[i] = Reference(name);
                    }
                }
            }
            node.Variables = variables;
            node.AddVariableReference(_ast, _bindRefs, references);
            return true;
        }

        // TryStatement
        public override bool Walk(TryStatement node) {
            // we manually walk the TryStatement so we can track finally blocks.
            _currentScope.ContainsExceptionHandling = true;

            node.Body.Walk(this);

            if (node.Handlers != null) {
                foreach (TryStatementHandler tsh in node.Handlers) {
                    if (tsh.Target != null) {
                        tsh.Target.Walk(_define);
                    }
                    tsh.Walk(this);
                }
            }

            if (node.Else != null) {
                node.Else.Walk(this);
            }

            if (node.Finally != null) {
                _finallyCount[_finallyCount.Count - 1]++;
                node.Finally.Walk(this);
                _finallyCount[_finallyCount.Count - 1]--;
            }

            return false;
        }

        // ListComprehensionFor
        public override bool Walk(ComprehensionFor node) {
            node.Left.Walk(_define);
            return true;
        }

        #endregion
    }
}
=======
/* ****************************************************************************
 *
 * Copyright (c) Microsoft Corporation. 
 *
 * This source code is subject to terms and conditions of the Apache License, Version 2.0. A 
 * copy of the license can be found in the License.html file at the root of this distribution. If 
 * you cannot locate the Apache License, Version 2.0, please send an email to 
 * vspython@microsoft.com. By using this source code in any fashion, you are agreeing to be bound 
 * by the terms of the Apache License, Version 2.0.
 *
 * You must not remove this notice, or any other, from this software.
 *
 * ***************************************************************************/

using System;
using System.Collections.Generic;
using System.Diagnostics;


/*
 * The name binding:
 *
 * The name binding happens in 2 passes.
 * In the first pass (full recursive walk of the AST) we resolve locals.
 * The second pass uses the "processed" list of all context statements (functions and class
 * bodies) and has each context statement resolve its free variables to determine whether
 * they are globals or references to lexically enclosing scopes.
 *
 * The second pass happens in post-order (the context statement is added into the "processed"
 * list after processing its nested functions/statements). This way, when the function is
 * processing its free variables, it also knows already which of its locals are being lifted
 * to the closure and can report error if such closure variable is being deleted.
 *
 * This is illegal in Python:
 *
 * def f():
 *     x = 10
 *     if (cond): del x        # illegal because x is a closure variable
 *     def g():
 *         print x
 */

namespace Microsoft.PythonTools.Parsing.Ast {
    class DefineBinder : PythonWalkerNonRecursive {
        private PythonNameBinder _binder;
        public DefineBinder(PythonNameBinder binder) {
            _binder = binder;
        }
        public override bool Walk(NameExpression node) {
            if (node.Name != null) {
                _binder.DefineName(node.Name);
            }
            return false;
        }
        public override bool Walk(ParenthesisExpression node) {
            return true;
        }
        public override bool Walk(TupleExpression node) {
            return true;
        }
        public override bool Walk(ListExpression node) {
            return true;
        }
    }

    class ParameterBinder : PythonWalkerNonRecursive {
        private PythonNameBinder _binder;
        public ParameterBinder(PythonNameBinder binder) {
            _binder = binder;
        }

        public override bool Walk(Parameter node) {
            node.AddVariable(_binder._globalScope, _binder._bindRefs, _binder.DefineParameter(node.Name));
            return false;
        }
        public override bool Walk(SublistParameter node) {
            node.AddVariable(_binder._globalScope, _binder._bindRefs, _binder.DefineParameter(node.Name));
            // we walk the node by hand to avoid walking the default values.
            WalkTuple(node.Tuple);
            return false;
        }

        private void WalkTuple(TupleExpression tuple) {
            foreach (Expression innerNode in tuple.Items) {
                NameExpression name = innerNode as NameExpression;
                if (name != null) {
                    _binder.DefineName(name.Name);
                    name.AddVariableReference(_binder._globalScope, _binder._bindRefs, _binder.Reference(name.Name));
                } else if (innerNode is TupleExpression) {                    
                    WalkTuple((TupleExpression)innerNode);
                }
            }
        }
        public override bool Walk(TupleExpression node) {
            return true;
        }
    }

    class DeleteBinder : PythonWalkerNonRecursive {
        private PythonNameBinder _binder;
        public DeleteBinder(PythonNameBinder binder) {
            _binder = binder;
        }
        public override bool Walk(NameExpression node) {
            _binder.DefineDeleted(node.Name);
            return false;
        }
    }

    class PythonNameBinder : PythonWalker {
        internal PythonAst _globalScope;
        internal ScopeStatement _currentScope;
        private readonly PythonAst _ast;
        private readonly PythonLanguageVersion _langVersion;
        private List<ScopeStatement> _scopes = new List<ScopeStatement>();
        private List<int> _finallyCount = new List<int>();
        internal readonly bool _bindRefs;

        #region Recursive binders

        private DefineBinder _define;
        private DeleteBinder _delete;
        private ParameterBinder _parameter;

        #endregion

        private readonly ErrorSink _errorSink;

        private PythonNameBinder(PythonLanguageVersion langVersion, PythonAst ast, ErrorSink context, bool bindReferences) {
            _ast = ast;
            _define = new DefineBinder(this);
            _delete = new DeleteBinder(this);
            _parameter = new ParameterBinder(this);
            _errorSink = context;
            _langVersion = langVersion;
            _bindRefs = bindReferences;
        }

        #region Public surface

        internal static void BindAst(PythonLanguageVersion langVersion, PythonAst ast, ErrorSink context, bool bindReferences) {
            PythonNameBinder binder = new PythonNameBinder(langVersion, ast, context, bindReferences);
            binder.Bind(ast);
        }

        #endregion

        public PythonLanguageVersion LanguageVersion {
            get {
                return _langVersion;
            }
        }

        private void Bind(PythonAst unboundAst) {
            _currentScope = _globalScope = unboundAst;
            _finallyCount.Add(0);

            // Find all scopes and variables
            unboundAst.Walk(this);

            // Bind
            foreach (ScopeStatement scope in _scopes) {
                scope.Bind(this);
            }

            // Finish the globals
            unboundAst.Bind(this);

            // Finish Binding w/ outer most scopes first.
            for (int i = _scopes.Count - 1; i >= 0; i--) {
                _scopes[i].FinishBind(this);
            }

            // Finish the globals
            unboundAst.FinishBind(this);
        }

        private void PushScope(ScopeStatement node) {
            node.Parent = _currentScope;
            _currentScope = node;
            _finallyCount.Add(0);
        }

        private void PopScope() {
            _scopes.Add(_currentScope);
            _currentScope = _currentScope.Parent;
            _finallyCount.RemoveAt(_finallyCount.Count - 1);
        }

        internal PythonReference Reference(string/*!*/ name) {
            return _currentScope.Reference(name);
        }

        internal PythonVariable DefineName(string/*!*/ name) {
            return _currentScope.EnsureVariable(name);
        }

        internal PythonVariable DefineParameter(string/*!*/ name) {
            return _currentScope.DefineParameter(name);
        }

        internal PythonVariable DefineDeleted(string/*!*/ name) {
            PythonVariable variable = _currentScope.EnsureVariable(name);
            variable.Deleted = true;
            return variable;
        }

        internal void ReportSyntaxWarning(string message, Node node) {
            _errorSink.Add(message, IndexSpan.FromPoints(node.StartIndex, node.EndIndex), ErrorCodes.SyntaxError, Severity.Warning);
        }

        internal void ReportSyntaxError(string message, Node node) {
            _errorSink.Add(message, IndexSpan.FromPoints(node.StartIndex, node.EndIndex), ErrorCodes.SyntaxError, Severity.FatalError);
        }

        #region AstBinder Overrides

        // AssignmentStatement
        public override bool Walk(AssignmentStatement node) {
            foreach (Expression e in node.Left) {
                e.Walk(_define);
            }
            return true;
        }

        public override bool Walk(AugmentedAssignStatement node) {
            node.Left.Walk(_define);
            return true;
        }

        public override void PostWalk(CallExpression node) {
            if (node.NeedsLocalsDictionary()) {
                _currentScope.NeedsLocalsDictionary = true;
            }
        }

        // ClassDefinition
        public override bool Walk(ClassDefinition node) {
            if (node.Name != null) {
                node.Variable = DefineName(node.Name);
                node.AddVariableReference(_globalScope, _bindRefs, Reference(node.Name));
            }

            if (node.Bases != null) {
                // Base references are in the outer context
                foreach (var b in node.Bases) b.Expression.Walk(this);
            }

            // process the decorators in the outer context
            if (node.Decorators != null) {
                foreach (Expression dec in node.Decorators.Decorators) {
                    if (dec != null) {
                        dec.Walk(this);
                    }
                }
            }
            
            PushScope(node);

            node.ModuleNameVariable = _globalScope.EnsureGlobalVariable("__name__");

            // define the __doc__ and the __module__
            if (node.Body.Documentation != null) {
                node.DocVariable = DefineName("__doc__");
            }
            node.ModVariable = DefineName("__module__");
            if (_langVersion.Is3x()) {
                node.ClassVariable = DefineName("__class__");
            }

            // Walk the body
            node.Body.Walk(this);
            return false;
        }

        // ClassDefinition
        public override void PostWalk(ClassDefinition node) {
            Debug.Assert(node == _currentScope);
            PopScope();
        }

        // DelStatement
        public override bool Walk(DelStatement node) {
            foreach (Expression e in node.Expressions) {
                e.Walk(_delete);
            }
            return true;
        }

        // ExecStatement
        public override bool Walk(ExecStatement node) {
            if (node.Locals == null && node.Globals == null) {
                Debug.Assert(_currentScope != null);
                _currentScope.ContainsUnqualifiedExec = true;
            }
            return true;
        }

        public override void PostWalk(ExecStatement node) {
            if (node.NeedsLocalsDictionary()) {
                _currentScope.NeedsLocalsDictionary = true;
            }

            if (node.Locals == null) {
                _currentScope.HasLateBoundVariableSets = true;
            }
        }

        // ForEachStatement
        public override bool Walk(ForStatement node) {
            // we only push the loop for the body of the loop
            // so we need to walk the for statement ourselves
            node.Left.Walk(_define);

            if (node.Left != null) {
                node.Left.Walk(this);
            }
            if (node.List != null) {
                node.List.Walk(this);
            }
            
            if (node.Body != null) {
                node.Body.Walk(this);
            }
            
            if (node.Else != null) {
                node.Else.Walk(this);
            }

            return false;
        }

        public override bool Walk(WhileStatement node) {
            // we only push the loop for the body of the loop
            // so we need to walk the while statement ourselves
            if (node.Test != null) {
                node.Test.Walk(this);
            }
            
            if (node.Body != null) {
                node.Body.Walk(this);
            }

            if (node.ElseStatement != null) {
                node.ElseStatement.Walk(this);
            }
            
            return false;
        }

        public override bool Walk(ReturnStatement node) {
            FunctionDefinition funcDef = _currentScope as FunctionDefinition;
            if (funcDef != null) {
                funcDef._hasReturn = true;
            }
            return base.Walk(node);
        }

        // WithStatement
        public override bool Walk(WithStatement node) {
            _currentScope.ContainsExceptionHandling = true;

            for (int i = 0; i < node.Items.Count; i++) {
                if (node.Items[i].Variable != null) {
                    node.Items[i].Variable.Walk(_define);
                }
            }
            return true;
        }

        // FromImportStatement
        public override bool Walk(FromImportStatement node) {
            if (node.Names.Count != 1 || node.Names[0].Name !="*") {
                PythonVariable[] variables = new PythonVariable[node.Names.Count];
                PythonReference[] references = null;
                if (_bindRefs) {
                    references = new PythonReference[node.Names.Count];
                }
                for (int i = 0; i < node.Names.Count; i++) {
                    variables[i] = DefineName(node.AsNames[i] != null ? node.AsNames[i].Name : node.Names[i].Name);
                    if (references != null) {
                        references[i] = Reference(variables[i].Name);
                    }
                }
                node.Variables = variables;
                node.AddVariableReference(_ast, _bindRefs, references);
            } else {
                Debug.Assert(_currentScope != null);
                _currentScope.ContainsImportStar = true;
                _currentScope.NeedsLocalsDictionary = true;
                _currentScope.HasLateBoundVariableSets = true;
            }
            return true;
        }

        // FunctionDefinition
        public override bool Walk(FunctionDefinition node) {
            node._nameVariable = _globalScope.EnsureGlobalVariable("__name__");
            
            // Name is defined in the enclosing context
            if (!node.IsLambda) {
                node.Variable = DefineName(node.Name);
                node.AddVariableReference(_globalScope, _bindRefs, Reference(node.Name));
            }
            
            // process the default arg values and annotations in the outer
            // context
            foreach (Parameter p in node.Parameters) {
                if (p.DefaultValue != null) {
                    p.DefaultValue.Walk(this);
                }
                if (p.Annotation != null) {
                    p.Annotation.Walk(this);
                }
            }
            // process the decorators in the outer context
            if (node.Decorators != null) {
                foreach (Expression dec in node.Decorators.Decorators) {
                    if (dec != null) {
                        dec.Walk(this);
                    }
                }
            }
            // process the return annotation in the outer context
            if (node.ReturnAnnotation != null) {
                node.ReturnAnnotation.Walk(this);
            }

            PushScope(node);

            foreach (Parameter p in node.Parameters) {
                p.Walk(_parameter);
            }

            if (node.Body != null) {
                node.Body.Walk(this);
            }
            return false;
        }

        // FunctionDefinition
        public override void PostWalk(FunctionDefinition node) {
            Debug.Assert(_currentScope == node);
            PopScope();
        }

        // GlobalStatement
        public override bool Walk(GlobalStatement node) {
            foreach (NameExpression nameNode in node.Names) {
                string n = nameNode.Name;
                if (n == null) {
                    continue;
                }

                PythonVariable conflict;
                // Check current scope for conflicting variable
                bool assignedGlobal = false;
                if (_currentScope.TryGetVariable(n, out conflict)) {
                    // conflict?
                    switch (conflict.Kind) {
                        case VariableKind.Global:
                        case VariableKind.Local:
                            assignedGlobal = true;
                            ReportSyntaxWarning(
                                String.Format(
                                    System.Globalization.CultureInfo.InvariantCulture,
                                    "name '{0}' is assigned to before global declaration",
                                    n
                                ),
                                node
                            );
                            break;
                        
                        case VariableKind.Parameter:
                            ReportSyntaxError(
                                String.Format(
                                    System.Globalization.CultureInfo.InvariantCulture,
                                    "Name '{0}' is a function parameter and declared global",
                                    n),
                                node);
                            break;
                    }
                }

                // Check for the name being referenced previously. If it has been, issue warning.
                if (_currentScope.IsReferenced(n) && !assignedGlobal) {
                    ReportSyntaxWarning(
                        String.Format(
                        System.Globalization.CultureInfo.InvariantCulture,
                        "name '{0}' is used prior to global declaration",
                        n),
                    node);
                }


                // Create the variable in the global context and mark it as global
                PythonVariable variable = _globalScope.EnsureGlobalVariable(n);
                variable.Kind = VariableKind.Global;

                if (conflict == null) {
                    // no previously definied variables, add it to the current scope
                    _currentScope.AddVariable(variable);
                }
                
                nameNode.AddVariableReference(_globalScope, _bindRefs, Reference(n));
            }
            return true;
        }

        public override bool Walk(NonlocalStatement node) {
            foreach (NameExpression nameNode in node.Names) {
                string n = nameNode.Name;
                if (n == null) {
                    continue;
                }

                PythonVariable conflict;
                // Check current scope for conflicting variable
                bool assignedLocal = false;
                if (_currentScope.TryGetVariable(n, out conflict)) {
                    // conflict?
                    switch (conflict.Kind) {
                        case VariableKind.Global:
                            ReportSyntaxError(String.Format("name '{0}' is nonlocal and global", n), node);
                            break;
                        case VariableKind.Local:
                            assignedLocal = true;
                            ReportSyntaxWarning(
                                String.Format(
                                    System.Globalization.CultureInfo.InvariantCulture,
                                    "name '{0}' is assigned to before nonlocal declaration",
                                    n
                                ),
                                node
                            );
                            break;
                        case VariableKind.Parameter:
                            ReportSyntaxError(
                                String.Format(
                                    System.Globalization.CultureInfo.InvariantCulture,
                                    "name '{0}' is a parameter and nonlocal",
                                    n),
                                node);
                            break;
                    }
                }

                // Check for the name being referenced previously. If it has been, issue warning.
                if (_currentScope.IsReferenced(n) && !assignedLocal) {
                    ReportSyntaxWarning(
                        String.Format(
                        System.Globalization.CultureInfo.InvariantCulture,
                        "name '{0}' is used prior to nonlocal declaration",
                        n),
                    node);
                }


                if (conflict == null) {
                    // no previously definied variables, add it to the current scope
                    _currentScope.CreateVariable(n, VariableKind.Nonlocal);
                }
                _currentScope.AddNonLocalVariable(nameNode);
                nameNode.AddVariableReference(_globalScope, _bindRefs, Reference(n));
            }
            return true;
        }

        public override bool Walk(NameExpression node) {
            node.AddVariableReference(_globalScope, _bindRefs, Reference(node.Name));
            return true;
        }

        public override bool Walk(PrintStatement node) {
            return base.Walk(node);
        }

        public override bool Walk(IfStatement node) {
            return base.Walk(node);
        }

        public override bool Walk(AssertStatement node) {
            return base.Walk(node);
        }        

        // PythonAst
        public override bool Walk(PythonAst node) {
            return true;
        }

        // PythonAst
        public override void PostWalk(PythonAst node) {
            // Do not add the global suite to the list of processed nodes,
            // the publishing must be done after the class local binding.
            Debug.Assert(_currentScope == node);
            _currentScope = _currentScope.Parent;
            _finallyCount.RemoveAt(_finallyCount.Count - 1);
        }

        // ImportStatement
        public override bool Walk(ImportStatement node) {
            PythonVariable[] variables = new PythonVariable[node.Names.Count];
            PythonReference[] references = null;
            if (_bindRefs) {
                references = new PythonReference[variables.Length];
            }
            for (int i = 0; i < node.Names.Count; i++) {
                string name;
                if(node.AsNames[i] != null) {
                    name = node.AsNames[i].Name;
                } else if (node.Names[i].Names.Count > 0) {
                    name = node.Names[i].Names[0].Name;
                } else {
                    name = null;
                }
                if (name != null) {
                    variables[i] = DefineName(name);
                    if (references != null) {
                        references[i] = Reference(name);
                    }
                }
            }
            node.Variables = variables;
            node.AddVariableReference(_ast, _bindRefs, references);
            return true;
        }

        // TryStatement
        public override bool Walk(TryStatement node) {
            // we manually walk the TryStatement so we can track finally blocks.
            _currentScope.ContainsExceptionHandling = true;

            node.Body.Walk(this);

            if (node.Handlers != null) {
                foreach (TryStatementHandler tsh in node.Handlers) {
                    if (tsh.Target != null) {
                        tsh.Target.Walk(_define);
                    }
                    tsh.Walk(this);
                }
            }

            if (node.Else != null) {
                node.Else.Walk(this);
            }

            if (node.Finally != null) {
                _finallyCount[_finallyCount.Count - 1]++;
                node.Finally.Walk(this);
                _finallyCount[_finallyCount.Count - 1]--;
            }

            return false;
        }

        // ListComprehensionFor
        public override bool Walk(ComprehensionFor node) {
            node.Left.Walk(_define);
            return true;
        }

        #endregion
    }
}
>>>>>>> e9928cba
<|MERGE_RESOLUTION|>--- conflicted
+++ resolved
@@ -1,4 +1,3 @@
-<<<<<<< HEAD
 /* ****************************************************************************
  *
  * Copyright (c) Microsoft Corporation. 
@@ -207,11 +206,11 @@
         }
 
         internal void ReportSyntaxWarning(string message, Node node) {
-            _errorSink.Add(message, _ast._lineLocations, node.StartIndex, node.EndIndex, ErrorCodes.SyntaxError, Severity.Warning);
+            _errorSink.Add(message, IndexSpan.FromPoints(node.StartIndex, node.EndIndex), ErrorCodes.SyntaxError, Severity.Warning);
         }
 
         internal void ReportSyntaxError(string message, Node node) {
-            _errorSink.Add(message, _ast._lineLocations, node.StartIndex, node.EndIndex, ErrorCodes.SyntaxError, Severity.FatalError);
+            _errorSink.Add(message, IndexSpan.FromPoints(node.StartIndex, node.EndIndex), ErrorCodes.SyntaxError, Severity.FatalError);
         }
 
         #region AstBinder Overrides
@@ -663,671 +662,4 @@
 
         #endregion
     }
-}
-=======
-/* ****************************************************************************
- *
- * Copyright (c) Microsoft Corporation. 
- *
- * This source code is subject to terms and conditions of the Apache License, Version 2.0. A 
- * copy of the license can be found in the License.html file at the root of this distribution. If 
- * you cannot locate the Apache License, Version 2.0, please send an email to 
- * vspython@microsoft.com. By using this source code in any fashion, you are agreeing to be bound 
- * by the terms of the Apache License, Version 2.0.
- *
- * You must not remove this notice, or any other, from this software.
- *
- * ***************************************************************************/
-
-using System;
-using System.Collections.Generic;
-using System.Diagnostics;
-
-
-/*
- * The name binding:
- *
- * The name binding happens in 2 passes.
- * In the first pass (full recursive walk of the AST) we resolve locals.
- * The second pass uses the "processed" list of all context statements (functions and class
- * bodies) and has each context statement resolve its free variables to determine whether
- * they are globals or references to lexically enclosing scopes.
- *
- * The second pass happens in post-order (the context statement is added into the "processed"
- * list after processing its nested functions/statements). This way, when the function is
- * processing its free variables, it also knows already which of its locals are being lifted
- * to the closure and can report error if such closure variable is being deleted.
- *
- * This is illegal in Python:
- *
- * def f():
- *     x = 10
- *     if (cond): del x        # illegal because x is a closure variable
- *     def g():
- *         print x
- */
-
-namespace Microsoft.PythonTools.Parsing.Ast {
-    class DefineBinder : PythonWalkerNonRecursive {
-        private PythonNameBinder _binder;
-        public DefineBinder(PythonNameBinder binder) {
-            _binder = binder;
-        }
-        public override bool Walk(NameExpression node) {
-            if (node.Name != null) {
-                _binder.DefineName(node.Name);
-            }
-            return false;
-        }
-        public override bool Walk(ParenthesisExpression node) {
-            return true;
-        }
-        public override bool Walk(TupleExpression node) {
-            return true;
-        }
-        public override bool Walk(ListExpression node) {
-            return true;
-        }
-    }
-
-    class ParameterBinder : PythonWalkerNonRecursive {
-        private PythonNameBinder _binder;
-        public ParameterBinder(PythonNameBinder binder) {
-            _binder = binder;
-        }
-
-        public override bool Walk(Parameter node) {
-            node.AddVariable(_binder._globalScope, _binder._bindRefs, _binder.DefineParameter(node.Name));
-            return false;
-        }
-        public override bool Walk(SublistParameter node) {
-            node.AddVariable(_binder._globalScope, _binder._bindRefs, _binder.DefineParameter(node.Name));
-            // we walk the node by hand to avoid walking the default values.
-            WalkTuple(node.Tuple);
-            return false;
-        }
-
-        private void WalkTuple(TupleExpression tuple) {
-            foreach (Expression innerNode in tuple.Items) {
-                NameExpression name = innerNode as NameExpression;
-                if (name != null) {
-                    _binder.DefineName(name.Name);
-                    name.AddVariableReference(_binder._globalScope, _binder._bindRefs, _binder.Reference(name.Name));
-                } else if (innerNode is TupleExpression) {                    
-                    WalkTuple((TupleExpression)innerNode);
-                }
-            }
-        }
-        public override bool Walk(TupleExpression node) {
-            return true;
-        }
-    }
-
-    class DeleteBinder : PythonWalkerNonRecursive {
-        private PythonNameBinder _binder;
-        public DeleteBinder(PythonNameBinder binder) {
-            _binder = binder;
-        }
-        public override bool Walk(NameExpression node) {
-            _binder.DefineDeleted(node.Name);
-            return false;
-        }
-    }
-
-    class PythonNameBinder : PythonWalker {
-        internal PythonAst _globalScope;
-        internal ScopeStatement _currentScope;
-        private readonly PythonAst _ast;
-        private readonly PythonLanguageVersion _langVersion;
-        private List<ScopeStatement> _scopes = new List<ScopeStatement>();
-        private List<int> _finallyCount = new List<int>();
-        internal readonly bool _bindRefs;
-
-        #region Recursive binders
-
-        private DefineBinder _define;
-        private DeleteBinder _delete;
-        private ParameterBinder _parameter;
-
-        #endregion
-
-        private readonly ErrorSink _errorSink;
-
-        private PythonNameBinder(PythonLanguageVersion langVersion, PythonAst ast, ErrorSink context, bool bindReferences) {
-            _ast = ast;
-            _define = new DefineBinder(this);
-            _delete = new DeleteBinder(this);
-            _parameter = new ParameterBinder(this);
-            _errorSink = context;
-            _langVersion = langVersion;
-            _bindRefs = bindReferences;
-        }
-
-        #region Public surface
-
-        internal static void BindAst(PythonLanguageVersion langVersion, PythonAst ast, ErrorSink context, bool bindReferences) {
-            PythonNameBinder binder = new PythonNameBinder(langVersion, ast, context, bindReferences);
-            binder.Bind(ast);
-        }
-
-        #endregion
-
-        public PythonLanguageVersion LanguageVersion {
-            get {
-                return _langVersion;
-            }
-        }
-
-        private void Bind(PythonAst unboundAst) {
-            _currentScope = _globalScope = unboundAst;
-            _finallyCount.Add(0);
-
-            // Find all scopes and variables
-            unboundAst.Walk(this);
-
-            // Bind
-            foreach (ScopeStatement scope in _scopes) {
-                scope.Bind(this);
-            }
-
-            // Finish the globals
-            unboundAst.Bind(this);
-
-            // Finish Binding w/ outer most scopes first.
-            for (int i = _scopes.Count - 1; i >= 0; i--) {
-                _scopes[i].FinishBind(this);
-            }
-
-            // Finish the globals
-            unboundAst.FinishBind(this);
-        }
-
-        private void PushScope(ScopeStatement node) {
-            node.Parent = _currentScope;
-            _currentScope = node;
-            _finallyCount.Add(0);
-        }
-
-        private void PopScope() {
-            _scopes.Add(_currentScope);
-            _currentScope = _currentScope.Parent;
-            _finallyCount.RemoveAt(_finallyCount.Count - 1);
-        }
-
-        internal PythonReference Reference(string/*!*/ name) {
-            return _currentScope.Reference(name);
-        }
-
-        internal PythonVariable DefineName(string/*!*/ name) {
-            return _currentScope.EnsureVariable(name);
-        }
-
-        internal PythonVariable DefineParameter(string/*!*/ name) {
-            return _currentScope.DefineParameter(name);
-        }
-
-        internal PythonVariable DefineDeleted(string/*!*/ name) {
-            PythonVariable variable = _currentScope.EnsureVariable(name);
-            variable.Deleted = true;
-            return variable;
-        }
-
-        internal void ReportSyntaxWarning(string message, Node node) {
-            _errorSink.Add(message, IndexSpan.FromPoints(node.StartIndex, node.EndIndex), ErrorCodes.SyntaxError, Severity.Warning);
-        }
-
-        internal void ReportSyntaxError(string message, Node node) {
-            _errorSink.Add(message, IndexSpan.FromPoints(node.StartIndex, node.EndIndex), ErrorCodes.SyntaxError, Severity.FatalError);
-        }
-
-        #region AstBinder Overrides
-
-        // AssignmentStatement
-        public override bool Walk(AssignmentStatement node) {
-            foreach (Expression e in node.Left) {
-                e.Walk(_define);
-            }
-            return true;
-        }
-
-        public override bool Walk(AugmentedAssignStatement node) {
-            node.Left.Walk(_define);
-            return true;
-        }
-
-        public override void PostWalk(CallExpression node) {
-            if (node.NeedsLocalsDictionary()) {
-                _currentScope.NeedsLocalsDictionary = true;
-            }
-        }
-
-        // ClassDefinition
-        public override bool Walk(ClassDefinition node) {
-            if (node.Name != null) {
-                node.Variable = DefineName(node.Name);
-                node.AddVariableReference(_globalScope, _bindRefs, Reference(node.Name));
-            }
-
-            if (node.Bases != null) {
-                // Base references are in the outer context
-                foreach (var b in node.Bases) b.Expression.Walk(this);
-            }
-
-            // process the decorators in the outer context
-            if (node.Decorators != null) {
-                foreach (Expression dec in node.Decorators.Decorators) {
-                    if (dec != null) {
-                        dec.Walk(this);
-                    }
-                }
-            }
-            
-            PushScope(node);
-
-            node.ModuleNameVariable = _globalScope.EnsureGlobalVariable("__name__");
-
-            // define the __doc__ and the __module__
-            if (node.Body.Documentation != null) {
-                node.DocVariable = DefineName("__doc__");
-            }
-            node.ModVariable = DefineName("__module__");
-            if (_langVersion.Is3x()) {
-                node.ClassVariable = DefineName("__class__");
-            }
-
-            // Walk the body
-            node.Body.Walk(this);
-            return false;
-        }
-
-        // ClassDefinition
-        public override void PostWalk(ClassDefinition node) {
-            Debug.Assert(node == _currentScope);
-            PopScope();
-        }
-
-        // DelStatement
-        public override bool Walk(DelStatement node) {
-            foreach (Expression e in node.Expressions) {
-                e.Walk(_delete);
-            }
-            return true;
-        }
-
-        // ExecStatement
-        public override bool Walk(ExecStatement node) {
-            if (node.Locals == null && node.Globals == null) {
-                Debug.Assert(_currentScope != null);
-                _currentScope.ContainsUnqualifiedExec = true;
-            }
-            return true;
-        }
-
-        public override void PostWalk(ExecStatement node) {
-            if (node.NeedsLocalsDictionary()) {
-                _currentScope.NeedsLocalsDictionary = true;
-            }
-
-            if (node.Locals == null) {
-                _currentScope.HasLateBoundVariableSets = true;
-            }
-        }
-
-        // ForEachStatement
-        public override bool Walk(ForStatement node) {
-            // we only push the loop for the body of the loop
-            // so we need to walk the for statement ourselves
-            node.Left.Walk(_define);
-
-            if (node.Left != null) {
-                node.Left.Walk(this);
-            }
-            if (node.List != null) {
-                node.List.Walk(this);
-            }
-            
-            if (node.Body != null) {
-                node.Body.Walk(this);
-            }
-            
-            if (node.Else != null) {
-                node.Else.Walk(this);
-            }
-
-            return false;
-        }
-
-        public override bool Walk(WhileStatement node) {
-            // we only push the loop for the body of the loop
-            // so we need to walk the while statement ourselves
-            if (node.Test != null) {
-                node.Test.Walk(this);
-            }
-            
-            if (node.Body != null) {
-                node.Body.Walk(this);
-            }
-
-            if (node.ElseStatement != null) {
-                node.ElseStatement.Walk(this);
-            }
-            
-            return false;
-        }
-
-        public override bool Walk(ReturnStatement node) {
-            FunctionDefinition funcDef = _currentScope as FunctionDefinition;
-            if (funcDef != null) {
-                funcDef._hasReturn = true;
-            }
-            return base.Walk(node);
-        }
-
-        // WithStatement
-        public override bool Walk(WithStatement node) {
-            _currentScope.ContainsExceptionHandling = true;
-
-            for (int i = 0; i < node.Items.Count; i++) {
-                if (node.Items[i].Variable != null) {
-                    node.Items[i].Variable.Walk(_define);
-                }
-            }
-            return true;
-        }
-
-        // FromImportStatement
-        public override bool Walk(FromImportStatement node) {
-            if (node.Names.Count != 1 || node.Names[0].Name !="*") {
-                PythonVariable[] variables = new PythonVariable[node.Names.Count];
-                PythonReference[] references = null;
-                if (_bindRefs) {
-                    references = new PythonReference[node.Names.Count];
-                }
-                for (int i = 0; i < node.Names.Count; i++) {
-                    variables[i] = DefineName(node.AsNames[i] != null ? node.AsNames[i].Name : node.Names[i].Name);
-                    if (references != null) {
-                        references[i] = Reference(variables[i].Name);
-                    }
-                }
-                node.Variables = variables;
-                node.AddVariableReference(_ast, _bindRefs, references);
-            } else {
-                Debug.Assert(_currentScope != null);
-                _currentScope.ContainsImportStar = true;
-                _currentScope.NeedsLocalsDictionary = true;
-                _currentScope.HasLateBoundVariableSets = true;
-            }
-            return true;
-        }
-
-        // FunctionDefinition
-        public override bool Walk(FunctionDefinition node) {
-            node._nameVariable = _globalScope.EnsureGlobalVariable("__name__");
-            
-            // Name is defined in the enclosing context
-            if (!node.IsLambda) {
-                node.Variable = DefineName(node.Name);
-                node.AddVariableReference(_globalScope, _bindRefs, Reference(node.Name));
-            }
-            
-            // process the default arg values and annotations in the outer
-            // context
-            foreach (Parameter p in node.Parameters) {
-                if (p.DefaultValue != null) {
-                    p.DefaultValue.Walk(this);
-                }
-                if (p.Annotation != null) {
-                    p.Annotation.Walk(this);
-                }
-            }
-            // process the decorators in the outer context
-            if (node.Decorators != null) {
-                foreach (Expression dec in node.Decorators.Decorators) {
-                    if (dec != null) {
-                        dec.Walk(this);
-                    }
-                }
-            }
-            // process the return annotation in the outer context
-            if (node.ReturnAnnotation != null) {
-                node.ReturnAnnotation.Walk(this);
-            }
-
-            PushScope(node);
-
-            foreach (Parameter p in node.Parameters) {
-                p.Walk(_parameter);
-            }
-
-            if (node.Body != null) {
-                node.Body.Walk(this);
-            }
-            return false;
-        }
-
-        // FunctionDefinition
-        public override void PostWalk(FunctionDefinition node) {
-            Debug.Assert(_currentScope == node);
-            PopScope();
-        }
-
-        // GlobalStatement
-        public override bool Walk(GlobalStatement node) {
-            foreach (NameExpression nameNode in node.Names) {
-                string n = nameNode.Name;
-                if (n == null) {
-                    continue;
-                }
-
-                PythonVariable conflict;
-                // Check current scope for conflicting variable
-                bool assignedGlobal = false;
-                if (_currentScope.TryGetVariable(n, out conflict)) {
-                    // conflict?
-                    switch (conflict.Kind) {
-                        case VariableKind.Global:
-                        case VariableKind.Local:
-                            assignedGlobal = true;
-                            ReportSyntaxWarning(
-                                String.Format(
-                                    System.Globalization.CultureInfo.InvariantCulture,
-                                    "name '{0}' is assigned to before global declaration",
-                                    n
-                                ),
-                                node
-                            );
-                            break;
-                        
-                        case VariableKind.Parameter:
-                            ReportSyntaxError(
-                                String.Format(
-                                    System.Globalization.CultureInfo.InvariantCulture,
-                                    "Name '{0}' is a function parameter and declared global",
-                                    n),
-                                node);
-                            break;
-                    }
-                }
-
-                // Check for the name being referenced previously. If it has been, issue warning.
-                if (_currentScope.IsReferenced(n) && !assignedGlobal) {
-                    ReportSyntaxWarning(
-                        String.Format(
-                        System.Globalization.CultureInfo.InvariantCulture,
-                        "name '{0}' is used prior to global declaration",
-                        n),
-                    node);
-                }
-
-
-                // Create the variable in the global context and mark it as global
-                PythonVariable variable = _globalScope.EnsureGlobalVariable(n);
-                variable.Kind = VariableKind.Global;
-
-                if (conflict == null) {
-                    // no previously definied variables, add it to the current scope
-                    _currentScope.AddVariable(variable);
-                }
-                
-                nameNode.AddVariableReference(_globalScope, _bindRefs, Reference(n));
-            }
-            return true;
-        }
-
-        public override bool Walk(NonlocalStatement node) {
-            foreach (NameExpression nameNode in node.Names) {
-                string n = nameNode.Name;
-                if (n == null) {
-                    continue;
-                }
-
-                PythonVariable conflict;
-                // Check current scope for conflicting variable
-                bool assignedLocal = false;
-                if (_currentScope.TryGetVariable(n, out conflict)) {
-                    // conflict?
-                    switch (conflict.Kind) {
-                        case VariableKind.Global:
-                            ReportSyntaxError(String.Format("name '{0}' is nonlocal and global", n), node);
-                            break;
-                        case VariableKind.Local:
-                            assignedLocal = true;
-                            ReportSyntaxWarning(
-                                String.Format(
-                                    System.Globalization.CultureInfo.InvariantCulture,
-                                    "name '{0}' is assigned to before nonlocal declaration",
-                                    n
-                                ),
-                                node
-                            );
-                            break;
-                        case VariableKind.Parameter:
-                            ReportSyntaxError(
-                                String.Format(
-                                    System.Globalization.CultureInfo.InvariantCulture,
-                                    "name '{0}' is a parameter and nonlocal",
-                                    n),
-                                node);
-                            break;
-                    }
-                }
-
-                // Check for the name being referenced previously. If it has been, issue warning.
-                if (_currentScope.IsReferenced(n) && !assignedLocal) {
-                    ReportSyntaxWarning(
-                        String.Format(
-                        System.Globalization.CultureInfo.InvariantCulture,
-                        "name '{0}' is used prior to nonlocal declaration",
-                        n),
-                    node);
-                }
-
-
-                if (conflict == null) {
-                    // no previously definied variables, add it to the current scope
-                    _currentScope.CreateVariable(n, VariableKind.Nonlocal);
-                }
-                _currentScope.AddNonLocalVariable(nameNode);
-                nameNode.AddVariableReference(_globalScope, _bindRefs, Reference(n));
-            }
-            return true;
-        }
-
-        public override bool Walk(NameExpression node) {
-            node.AddVariableReference(_globalScope, _bindRefs, Reference(node.Name));
-            return true;
-        }
-
-        public override bool Walk(PrintStatement node) {
-            return base.Walk(node);
-        }
-
-        public override bool Walk(IfStatement node) {
-            return base.Walk(node);
-        }
-
-        public override bool Walk(AssertStatement node) {
-            return base.Walk(node);
-        }        
-
-        // PythonAst
-        public override bool Walk(PythonAst node) {
-            return true;
-        }
-
-        // PythonAst
-        public override void PostWalk(PythonAst node) {
-            // Do not add the global suite to the list of processed nodes,
-            // the publishing must be done after the class local binding.
-            Debug.Assert(_currentScope == node);
-            _currentScope = _currentScope.Parent;
-            _finallyCount.RemoveAt(_finallyCount.Count - 1);
-        }
-
-        // ImportStatement
-        public override bool Walk(ImportStatement node) {
-            PythonVariable[] variables = new PythonVariable[node.Names.Count];
-            PythonReference[] references = null;
-            if (_bindRefs) {
-                references = new PythonReference[variables.Length];
-            }
-            for (int i = 0; i < node.Names.Count; i++) {
-                string name;
-                if(node.AsNames[i] != null) {
-                    name = node.AsNames[i].Name;
-                } else if (node.Names[i].Names.Count > 0) {
-                    name = node.Names[i].Names[0].Name;
-                } else {
-                    name = null;
-                }
-                if (name != null) {
-                    variables[i] = DefineName(name);
-                    if (references != null) {
-                        references[i] = Reference(name);
-                    }
-                }
-            }
-            node.Variables = variables;
-            node.AddVariableReference(_ast, _bindRefs, references);
-            return true;
-        }
-
-        // TryStatement
-        public override bool Walk(TryStatement node) {
-            // we manually walk the TryStatement so we can track finally blocks.
-            _currentScope.ContainsExceptionHandling = true;
-
-            node.Body.Walk(this);
-
-            if (node.Handlers != null) {
-                foreach (TryStatementHandler tsh in node.Handlers) {
-                    if (tsh.Target != null) {
-                        tsh.Target.Walk(_define);
-                    }
-                    tsh.Walk(this);
-                }
-            }
-
-            if (node.Else != null) {
-                node.Else.Walk(this);
-            }
-
-            if (node.Finally != null) {
-                _finallyCount[_finallyCount.Count - 1]++;
-                node.Finally.Walk(this);
-                _finallyCount[_finallyCount.Count - 1]--;
-            }
-
-            return false;
-        }
-
-        // ListComprehensionFor
-        public override bool Walk(ComprehensionFor node) {
-            node.Left.Walk(_define);
-            return true;
-        }
-
-        #endregion
-    }
-}
->>>>>>> e9928cba
+}