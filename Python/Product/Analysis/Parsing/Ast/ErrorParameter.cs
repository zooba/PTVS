--- conflicted
+++ resolved
@@ -1,67 +1,4 @@
-<<<<<<< HEAD
 /* ****************************************************************************
- *
- * Copyright (c) Microsoft Corporation. 
- *
- * This source code is subject to terms and conditions of the Apache License, Version 2.0. A 
- * copy of the license can be found in the License.html file at the root of this distribution. If 
- * you cannot locate the Apache License, Version 2.0, please send an email to 
- * vspython@microsoft.com. By using this source code in any fashion, you are agreeing to be bound 
- * by the terms of the Apache License, Version 2.0.
- *
- * You must not remove this notice, or any other, from this software.
- *
- * ***************************************************************************/
-
-using System.Text;
-
-namespace Microsoft.PythonTools.Parsing.Ast {
-    class ErrorParameter : Parameter {
-        private readonly ErrorExpression _error;
-        
-        public ErrorParameter(ErrorExpression errorValue)
-            : base("", ParameterKind.Normal) {
-                _error = errorValue;
-        }
-
-        public ErrorExpression Error {
-            get {
-                return _error;
-            }
-        }
-
-        internal override void AppendCodeString(StringBuilder res, PythonAst ast, CodeFormattingOptions format, string leadingWhiteSpace) {
-            string kwOnlyText = this.GetExtraVerbatimText(ast);
-            if (kwOnlyText != null) {
-                if (leadingWhiteSpace != null) {
-                    res.Append(leadingWhiteSpace);
-                    res.Append(kwOnlyText.TrimStart());
-                    leadingWhiteSpace = null;
-                } else {
-                    res.Append(kwOnlyText);
-                }
-            }
-            bool isAltForm = this.IsAltForm(ast);
-            if (isAltForm) {
-                res.Append(leadingWhiteSpace ?? this.GetProceedingWhiteSpace(ast));
-                res.Append('(');
-                leadingWhiteSpace = null;
-            }
-            _error.AppendCodeString(res, ast, format, leadingWhiteSpace);
-            if (this.DefaultValue != null) {
-                res.Append(this.GetSecondWhiteSpace(ast));
-                res.Append('=');
-                this.DefaultValue.AppendCodeString(res, ast, format);
-            }
-            if (isAltForm && !this.IsMissingCloseGrouping(ast)) {
-                res.Append(this.GetSecondWhiteSpace(ast));
-                res.Append(')');
-            }
-        }
-    }
-}
-=======
-﻿/* ****************************************************************************
  *
  * Copyright (c) Microsoft Corporation. 
  *
@@ -121,5 +58,4 @@
             }
         }
     }
-}
->>>>>>> e9928cba
+}