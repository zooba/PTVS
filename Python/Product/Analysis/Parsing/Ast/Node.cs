<<<<<<< HEAD
/* ****************************************************************************
 *
 * Copyright (c) Microsoft Corporation. 
 *
 * This source code is subject to terms and conditions of the Apache License, Version 2.0. A 
 * copy of the license can be found in the License.html file at the root of this distribution. If 
 * you cannot locate the Apache License, Version 2.0, please send an email to 
 * vspython@microsoft.com. By using this source code in any fashion, you are agreeing to be bound 
 * by the terms of the Apache License, Version 2.0.
 *
 * You must not remove this notice, or any other, from this software.
 *
 * ***************************************************************************/

using System.Text;

namespace Microsoft.PythonTools.Parsing.Ast {
    public abstract class Node {
        private IndexSpan _span;

        internal Node() {
        }

        #region Public API

        public int EndIndex {
            get {
                return _span.End;
            }
            set {
                _span = new IndexSpan(_span.Start, value - _span.Start);
            }
        }

        public int StartIndex {
            get {
                return _span.Start;
            }
            set {
                _span = new IndexSpan(value, 0);
            }
        }

        public abstract void Walk(PythonWalker walker);

        public virtual string NodeName {
            get {
                return GetType().Name;
            }
        }

        public string ToCodeString(PythonAst ast) {
            return ToCodeString(ast, CodeFormattingOptions.Default);
        }

        public string ToCodeString(PythonAst ast, CodeFormattingOptions format) {
            StringBuilder res = new StringBuilder();
            AppendCodeString(res, ast, format);
            return res.ToString();
        }

        public SourceLocation GetStart(PythonAst parent) {
            return parent.IndexToLocation(StartIndex);            
        }

        public SourceLocation GetEnd(PythonAst parent) {            
            return parent.IndexToLocation(EndIndex);
        }

        public SourceSpan GetSpan(PythonAst parent) {
            return new SourceSpan(GetStart(parent), GetEnd(parent));
        }

        public static void CopyLeadingWhiteSpace(PythonAst parentNode, Node fromNode, Node toNode) {
            parentNode.SetAttribute(toNode, NodeAttributes.PreceedingWhiteSpace, fromNode.GetLeadingWhiteSpace(parentNode));
        }

        /// <summary>
        /// Returns the proceeeding whitespace (newlines and comments) that
        /// shows up before this node.
        /// 
        /// New in 1.1.
        /// </summary>
        public virtual string GetLeadingWhiteSpace(PythonAst ast) {
            return this.GetProceedingWhiteSpaceDefaultNull(ast) ?? "";
        }

        /// <summary>
        /// Sets the proceeding whitespace (newlines and comments) that shows up
        /// before this node.
        /// </summary>
        /// <param name="ast"></param>
        /// <param name="whiteSpace"></param>
        public virtual void SetLeadingWhiteSpace(PythonAst ast, string whiteSpace) {
            ast.SetAttribute(this, NodeAttributes.PreceedingWhiteSpace, whiteSpace);
        }

        /// <summary>
        /// Gets the indentation level for the current statement.  Requires verbose
        /// mode when parsing the trees.
        /// </summary>
        public string GetIndentationLevel(PythonAst parentNode) {
            var leading = GetLeadingWhiteSpace(parentNode);
            // we only want the trailing leading space for the current line...
            for (int i = leading.Length - 1; i >= 0; i--) {
                if (leading[i] == '\r' || leading[i] == '\n') {
                    leading = leading.Substring(i + 1);
                    break;
                }
            }
            return leading;
        }

        #endregion
        
        #region Internal APIs

        /// <summary>
        /// Appends the code representation of the node to the string builder.
        /// </summary>
        internal abstract void AppendCodeString(StringBuilder res, PythonAst ast, CodeFormattingOptions format);

        /// <summary>
        /// Appends the code representation of the node to the string builder, replacing the initial whitespace.
        /// 
        /// If initialWhiteSpace is null then the default whitespace is used.
        /// </summary>
        internal virtual void AppendCodeString(StringBuilder res, PythonAst ast, CodeFormattingOptions format, string leadingWhiteSpace) {
            if (leadingWhiteSpace == null) {
                AppendCodeString(res, ast, format);
                return;
            }
            res.Append(leadingWhiteSpace);
            StringBuilder tmp = new StringBuilder();
            AppendCodeString(tmp, ast, format);
            for (int curChar = 0; curChar < tmp.Length; curChar++) {
                if (!char.IsWhiteSpace(tmp[curChar])) {
                    res.Append(tmp.ToString(curChar, tmp.Length - curChar));
                    break;
                }
            }
        }

        internal void SetLoc(int start, int end) {
            _span = new IndexSpan(start, end >= start ? end - start : start);
        }

        internal void SetLoc(IndexSpan span) {
            _span = span;
        }

        internal IndexSpan IndexSpan {
            get {
                return _span;
            }
            set {
                _span = value;
            }
        }

        internal virtual string GetDocumentation(Statement/*!*/ stmt) {
            return stmt.Documentation;
        }

        internal static PythonReference GetVariableReference(Node node, PythonAst ast) {
            object reference;
            if (ast.TryGetAttribute(node, NodeAttributes.VariableReference, out reference)) {
                return (PythonReference)reference;
            }
            return null;
        }

        internal static PythonReference[] GetVariableReferences(Node node, PythonAst ast) {
            object reference;
            if (ast.TryGetAttribute(node, NodeAttributes.VariableReference, out reference)) {
                return (PythonReference[])reference;
            }
            return null;
        }

        #endregion
    }
}
=======
/* ****************************************************************************
 *
 * Copyright (c) Microsoft Corporation. 
 *
 * This source code is subject to terms and conditions of the Apache License, Version 2.0. A 
 * copy of the license can be found in the License.html file at the root of this distribution. If 
 * you cannot locate the Apache License, Version 2.0, please send an email to 
 * vspython@microsoft.com. By using this source code in any fashion, you are agreeing to be bound 
 * by the terms of the Apache License, Version 2.0.
 *
 * You must not remove this notice, or any other, from this software.
 *
 * ***************************************************************************/

using System.Text;

namespace Microsoft.PythonTools.Parsing.Ast {
    public abstract class Node {
        private IndexSpan _span;

        internal Node() {
        }

        #region Public API

        public int EndIndex {
            get {
                return _span.End;
            }
            set {
                _span = new IndexSpan(_span.Start, value - _span.Start);
            }
        }

        public int StartIndex {
            get {
                return _span.Start;
            }
            set {
                _span = new IndexSpan(value, 0);
            }
        }

        public abstract void Walk(PythonWalker walker);

        public virtual string NodeName {
            get {
                return GetType().Name;
            }
        }

        public string ToCodeString(PythonAst ast) {
            return ToCodeString(ast, CodeFormattingOptions.Default);
        }

        public string ToCodeString(PythonAst ast, CodeFormattingOptions format) {
            StringBuilder res = new StringBuilder();
            AppendCodeString(res, ast, format);
            return res.ToString();
        }

        public SourceLocation GetStart(PythonAst parent) {
            return parent.IndexToLocation(StartIndex);            
        }

        public SourceLocation GetEnd(PythonAst parent) {            
            return parent.IndexToLocation(EndIndex);
        }

        public SourceSpan GetSpan(PythonAst parent) {
            return new SourceSpan(GetStart(parent), GetEnd(parent));
        }

        public static void CopyLeadingWhiteSpace(PythonAst parentNode, Node fromNode, Node toNode) {
            parentNode.SetAttribute(toNode, NodeAttributes.PrecedingWhiteSpace, fromNode.GetLeadingWhiteSpace(parentNode));
        }

        /// <summary>
        /// Returns the proceeeding whitespace (newlines and comments) that
        /// shows up before this node.
        /// 
        /// New in 1.1.
        /// </summary>
        public virtual string GetLeadingWhiteSpace(PythonAst ast) {
            return this.GetPrecedingWhiteSpaceDefaultEmpty(ast);
        }

        /// <summary>
        /// Sets the proceeding whitespace (newlines and comments) that shows up
        /// before this node.
        /// </summary>
        /// <param name="ast"></param>
        /// <param name="whiteSpace"></param>
        public virtual void SetLeadingWhiteSpace(PythonAst ast, string whiteSpace) {
            ast.SetAttribute(this, NodeAttributes.PrecedingWhiteSpace, whiteSpace);
        }

        /// <summary>
        /// Gets the indentation level for the current statement.  Requires verbose
        /// mode when parsing the trees.
        /// </summary>
        public string GetIndentationLevel(PythonAst parentNode) {
            var leading = GetLeadingWhiteSpace(parentNode);
            // we only want the trailing leading space for the current line...
            for (int i = leading.Length - 1; i >= 0; i--) {
                if (leading[i] == '\r' || leading[i] == '\n') {
                    leading = leading.Substring(i + 1);
                    break;
                }
            }
            return leading;
        }

        #endregion
        
        #region Internal APIs

        /// <summary>
        /// Appends the code representation of the node to the string builder.
        /// </summary>
        internal abstract void AppendCodeString(StringBuilder res, PythonAst ast, CodeFormattingOptions format);

        /// <summary>
        /// Appends the code representation of the node to the string builder, replacing the initial whitespace.
        /// 
        /// If initialWhiteSpace is null then the default whitespace is used.
        /// </summary>
        internal virtual void AppendCodeString(StringBuilder res, PythonAst ast, CodeFormattingOptions format, string leadingWhiteSpace) {
            if (leadingWhiteSpace == null) {
                AppendCodeString(res, ast, format);
                return;
            }
            res.Append(leadingWhiteSpace);
            StringBuilder tmp = new StringBuilder();
            AppendCodeString(tmp, ast, format);
            for (int curChar = 0; curChar < tmp.Length; curChar++) {
                if (!char.IsWhiteSpace(tmp[curChar])) {
                    res.Append(tmp.ToString(curChar, tmp.Length - curChar));
                    break;
                }
            }
        }

        internal void SetLoc(int start, int end) {
            _span = new IndexSpan(start, end >= start ? end - start : start);
        }

        internal void SetLoc(IndexSpan span) {
            _span = span;
        }

        internal IndexSpan IndexSpan {
            get {
                return _span;
            }
            set {
                _span = value;
            }
        }

        internal virtual string GetDocumentation(Statement/*!*/ stmt) {
            return stmt.Documentation;
        }

        internal static PythonReference GetVariableReference(Node node, PythonAst ast) {
            object reference;
            if (ast.TryGetAttribute(node, NodeAttributes.VariableReference, out reference)) {
                return (PythonReference)reference;
            }
            return null;
        }

        internal static PythonReference[] GetVariableReferences(Node node, PythonAst ast) {
            object reference;
            if (ast.TryGetAttribute(node, NodeAttributes.VariableReference, out reference)) {
                return (PythonReference[])reference;
            }
            return null;
        }

        #endregion
    }
}
>>>>>>> e9928cba
<|MERGE_RESOLUTION|>--- conflicted
+++ resolved
@@ -1,188 +1,3 @@
-<<<<<<< HEAD
-/* ****************************************************************************
- *
- * Copyright (c) Microsoft Corporation. 
- *
- * This source code is subject to terms and conditions of the Apache License, Version 2.0. A 
- * copy of the license can be found in the License.html file at the root of this distribution. If 
- * you cannot locate the Apache License, Version 2.0, please send an email to 
- * vspython@microsoft.com. By using this source code in any fashion, you are agreeing to be bound 
- * by the terms of the Apache License, Version 2.0.
- *
- * You must not remove this notice, or any other, from this software.
- *
- * ***************************************************************************/
-
-using System.Text;
-
-namespace Microsoft.PythonTools.Parsing.Ast {
-    public abstract class Node {
-        private IndexSpan _span;
-
-        internal Node() {
-        }
-
-        #region Public API
-
-        public int EndIndex {
-            get {
-                return _span.End;
-            }
-            set {
-                _span = new IndexSpan(_span.Start, value - _span.Start);
-            }
-        }
-
-        public int StartIndex {
-            get {
-                return _span.Start;
-            }
-            set {
-                _span = new IndexSpan(value, 0);
-            }
-        }
-
-        public abstract void Walk(PythonWalker walker);
-
-        public virtual string NodeName {
-            get {
-                return GetType().Name;
-            }
-        }
-
-        public string ToCodeString(PythonAst ast) {
-            return ToCodeString(ast, CodeFormattingOptions.Default);
-        }
-
-        public string ToCodeString(PythonAst ast, CodeFormattingOptions format) {
-            StringBuilder res = new StringBuilder();
-            AppendCodeString(res, ast, format);
-            return res.ToString();
-        }
-
-        public SourceLocation GetStart(PythonAst parent) {
-            return parent.IndexToLocation(StartIndex);            
-        }
-
-        public SourceLocation GetEnd(PythonAst parent) {            
-            return parent.IndexToLocation(EndIndex);
-        }
-
-        public SourceSpan GetSpan(PythonAst parent) {
-            return new SourceSpan(GetStart(parent), GetEnd(parent));
-        }
-
-        public static void CopyLeadingWhiteSpace(PythonAst parentNode, Node fromNode, Node toNode) {
-            parentNode.SetAttribute(toNode, NodeAttributes.PreceedingWhiteSpace, fromNode.GetLeadingWhiteSpace(parentNode));
-        }
-
-        /// <summary>
-        /// Returns the proceeeding whitespace (newlines and comments) that
-        /// shows up before this node.
-        /// 
-        /// New in 1.1.
-        /// </summary>
-        public virtual string GetLeadingWhiteSpace(PythonAst ast) {
-            return this.GetProceedingWhiteSpaceDefaultNull(ast) ?? "";
-        }
-
-        /// <summary>
-        /// Sets the proceeding whitespace (newlines and comments) that shows up
-        /// before this node.
-        /// </summary>
-        /// <param name="ast"></param>
-        /// <param name="whiteSpace"></param>
-        public virtual void SetLeadingWhiteSpace(PythonAst ast, string whiteSpace) {
-            ast.SetAttribute(this, NodeAttributes.PreceedingWhiteSpace, whiteSpace);
-        }
-
-        /// <summary>
-        /// Gets the indentation level for the current statement.  Requires verbose
-        /// mode when parsing the trees.
-        /// </summary>
-        public string GetIndentationLevel(PythonAst parentNode) {
-            var leading = GetLeadingWhiteSpace(parentNode);
-            // we only want the trailing leading space for the current line...
-            for (int i = leading.Length - 1; i >= 0; i--) {
-                if (leading[i] == '\r' || leading[i] == '\n') {
-                    leading = leading.Substring(i + 1);
-                    break;
-                }
-            }
-            return leading;
-        }
-
-        #endregion
-        
-        #region Internal APIs
-
-        /// <summary>
-        /// Appends the code representation of the node to the string builder.
-        /// </summary>
-        internal abstract void AppendCodeString(StringBuilder res, PythonAst ast, CodeFormattingOptions format);
-
-        /// <summary>
-        /// Appends the code representation of the node to the string builder, replacing the initial whitespace.
-        /// 
-        /// If initialWhiteSpace is null then the default whitespace is used.
-        /// </summary>
-        internal virtual void AppendCodeString(StringBuilder res, PythonAst ast, CodeFormattingOptions format, string leadingWhiteSpace) {
-            if (leadingWhiteSpace == null) {
-                AppendCodeString(res, ast, format);
-                return;
-            }
-            res.Append(leadingWhiteSpace);
-            StringBuilder tmp = new StringBuilder();
-            AppendCodeString(tmp, ast, format);
-            for (int curChar = 0; curChar < tmp.Length; curChar++) {
-                if (!char.IsWhiteSpace(tmp[curChar])) {
-                    res.Append(tmp.ToString(curChar, tmp.Length - curChar));
-                    break;
-                }
-            }
-        }
-
-        internal void SetLoc(int start, int end) {
-            _span = new IndexSpan(start, end >= start ? end - start : start);
-        }
-
-        internal void SetLoc(IndexSpan span) {
-            _span = span;
-        }
-
-        internal IndexSpan IndexSpan {
-            get {
-                return _span;
-            }
-            set {
-                _span = value;
-            }
-        }
-
-        internal virtual string GetDocumentation(Statement/*!*/ stmt) {
-            return stmt.Documentation;
-        }
-
-        internal static PythonReference GetVariableReference(Node node, PythonAst ast) {
-            object reference;
-            if (ast.TryGetAttribute(node, NodeAttributes.VariableReference, out reference)) {
-                return (PythonReference)reference;
-            }
-            return null;
-        }
-
-        internal static PythonReference[] GetVariableReferences(Node node, PythonAst ast) {
-            object reference;
-            if (ast.TryGetAttribute(node, NodeAttributes.VariableReference, out reference)) {
-                return (PythonReference[])reference;
-            }
-            return null;
-        }
-
-        #endregion
-    }
-}
-=======
 /* ****************************************************************************
  *
  * Copyright (c) Microsoft Corporation. 
@@ -365,5 +180,4 @@
 
         #endregion
     }
-}
->>>>>>> e9928cba
+}