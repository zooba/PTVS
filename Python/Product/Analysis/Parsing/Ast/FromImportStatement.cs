<<<<<<< HEAD
/* ****************************************************************************
 *
 * Copyright (c) Microsoft Corporation. 
 *
 * This source code is subject to terms and conditions of the Apache License, Version 2.0. A 
 * copy of the license can be found in the License.html file at the root of this distribution. If 
 * you cannot locate the Apache License, Version 2.0, please send an email to 
 * vspython@microsoft.com. By using this source code in any fashion, you are agreeing to be bound 
 * by the terms of the Apache License, Version 2.0.
 *
 * You must not remove this notice, or any other, from this software.
 *
 * ***************************************************************************/

using System;
using System.Collections.Generic;
using System.Diagnostics.CodeAnalysis;
using System.Text;

namespace Microsoft.PythonTools.Parsing.Ast {

    public class FromImportStatement : Statement {
        private static readonly string[] _star = new[] { "*" };
        private readonly ModuleName _root;
        private readonly NameExpression[] _names;
        private readonly NameExpression[] _asNames;
        private readonly bool _fromFuture;
        private readonly bool _forceAbsolute;

        private PythonVariable[] _variables;

        public FromImportStatement(ModuleName root, NameExpression/*!*/[] names, NameExpression[] asNames, bool fromFuture, bool forceAbsolute) {
            _root = root;
            _names = names;
            _asNames = asNames;
            _fromFuture = fromFuture;
            _forceAbsolute = forceAbsolute;
        }

        public DottedName Root {
            get { return _root; }
        }

        public bool IsFromFuture {
            get { return _fromFuture; }
        }

        public bool ForceAbsolute {
            get {
                return _forceAbsolute;
            }
        }

        public IList<NameExpression/*!*/> Names {
            get { return _names; }
        }

        public IList<NameExpression> AsNames {
            get { return _asNames; }
        }

        /// <summary>
        /// Gets the variables associated with each imported name.
        /// </summary>
        [SuppressMessage("Microsoft.Performance", "CA1819:PropertiesShouldNotReturnArrays",
            Justification = "breaking change")]
        public PythonVariable[] Variables {
            get { return _variables; }
            set { _variables = value; }
        }

        public PythonReference[] GetReferences(PythonAst ast) {
            return GetVariableReferences(this, ast);
        }

        public override void Walk(PythonWalker walker) {
            if (walker.Walk(this)) {
            }
            walker.PostWalk(this);
        }

        /// <summary>
        /// Returns a new FromImport statement that is identical to this one but has
        /// removed the specified import statement.  Otherwise preserves any attributes
        /// for the statement.
        /// 
        /// New in 1.1.
        /// <param name="ast">The parent AST whose attributes should be updated for the new node.</param>
        /// <param name="index">The index in Names of the import to be removed.</param>
        /// </summary>
        public FromImportStatement RemoveImport(PythonAst ast, int index) {
            if (index < 0 || index >= _names.Length) {
                throw new ArgumentOutOfRangeException("index");
            }
            if (ast == null) {
                throw new ArgumentNullException("ast");
            }

            NameExpression[] names = new NameExpression[_names.Length - 1];
            NameExpression[] asNames = _asNames == null ? null : new NameExpression[_asNames.Length - 1];
            var asNameWhiteSpace = this.GetNamesWhiteSpace(ast);
            List<string> newAsNameWhiteSpace = new List<string>();
            int asIndex = 0;
            for (int i = 0, write = 0; i < _names.Length; i++) {
                bool includingCurrentName = i != index;

                // track the white space, this needs to be kept in sync w/ ToCodeString and how the
                // parser creates the white space.

                if (asNameWhiteSpace != null && asIndex < asNameWhiteSpace.Length) {
                    if (write > 0) {
                        if (includingCurrentName) {
                            newAsNameWhiteSpace.Add(asNameWhiteSpace[asIndex++]);
                        } else {
                            asIndex++;
                        }
                    } else if (i > 0) {
                        asIndex++;
                    }
                }

                if (asNameWhiteSpace != null && asIndex < asNameWhiteSpace.Length) {
                    if (includingCurrentName) {
                        if (newAsNameWhiteSpace.Count == 0) {
                            // no matter what we want the 1st entry to have the whitespace after the import keyword
                            newAsNameWhiteSpace.Add(asNameWhiteSpace[0]);
                            asIndex++;
                        } else {
                            newAsNameWhiteSpace.Add(asNameWhiteSpace[asIndex++]);
                        }
                    } else {
                        asIndex++;
                    }
                }

                if (includingCurrentName) {
                    names[write] = _names[i];

                    if (_asNames != null) {
                        asNames[write] = _asNames[i];
                    }

                    write++;
                }

                if (AsNames != null && AsNames[i] != null) {
                    if (asNameWhiteSpace != null && asIndex < asNameWhiteSpace.Length) {
                        if (i != index) {
                            newAsNameWhiteSpace.Add(asNameWhiteSpace[asIndex++]);
                        } else {
                            asIndex++;
                        }
                    }

                    if (_asNames[i].Name.Length != 0) {
                        if (asNameWhiteSpace != null && asIndex < asNameWhiteSpace.Length) {
                            if (i != index) {
                                newAsNameWhiteSpace.Add(asNameWhiteSpace[asIndex++]);
                            } else {
                                asIndex++;
                            }
                        }
                    } else {
                        asIndex++;
                    }
                }
            }

            if (asNameWhiteSpace != null && asIndex < asNameWhiteSpace.Length) {
                // trailing comma
                newAsNameWhiteSpace.Add(asNameWhiteSpace[asNameWhiteSpace.Length - 1]);
            }

            var res = new FromImportStatement(_root, names, asNames, IsFromFuture, ForceAbsolute);
            ast.CopyAttributes(this, res);
            ast.SetAttribute(res, NodeAttributes.NamesWhiteSpace, newAsNameWhiteSpace.ToArray());

            return res;
        }

        internal override void AppendCodeStringStmt(StringBuilder res, PythonAst ast, CodeFormattingOptions format) {
            format.ReflowComment(res, this.GetProceedingWhiteSpace(ast));
            res.Append("from");
            Root.AppendCodeString(res, ast, format);

            if (!this.IsIncompleteNode(ast)) {
                res.Append(this.GetSecondWhiteSpace(ast));
                res.Append("import");
                if (!this.IsAltForm(ast)) {
                    res.Append(this.GetThirdWhiteSpace(ast));
                    res.Append('(');
                }

                var asNameWhiteSpace = this.GetNamesWhiteSpace(ast);
                int asIndex = 0;
                for (int i = 0; i < _names.Length; i++) {
                    if (i > 0) {
                        if (asNameWhiteSpace != null && asIndex < asNameWhiteSpace.Length) {
                            res.Append(asNameWhiteSpace[asIndex++]);
                        }
                        res.Append(',');
                    }

                    if (asNameWhiteSpace != null && asIndex < asNameWhiteSpace.Length) {
                        res.Append(asNameWhiteSpace[asIndex++]);
                    } else {
                        res.Append(' ');
                    }

                    _names[i].AppendCodeString(res, ast, format);
                    if (AsNames != null && AsNames[i] != null) {
                        if (asNameWhiteSpace != null && asIndex < asNameWhiteSpace.Length) {
                            res.Append(asNameWhiteSpace[asIndex++]);
                        }
                        res.Append("as");
                        if (_asNames[i].Name.Length != 0) {
                            if (asNameWhiteSpace != null && asIndex < asNameWhiteSpace.Length) {
                                res.Append(asNameWhiteSpace[asIndex++]);
                            }
                            _asNames[i].AppendCodeString(res, ast, format);
                        } else {
                            asIndex++;
                        }
                    }
                }

                if (asNameWhiteSpace != null && asIndex < asNameWhiteSpace.Length) {
                    // trailing comma
                    res.Append(asNameWhiteSpace[asNameWhiteSpace.Length - 1]);
                    res.Append(",");
                }

                if (!this.IsAltForm(ast) && !this.IsMissingCloseGrouping(ast)) {
                    res.Append(this.GetFourthWhiteSpace(ast));
                    res.Append(')');
                }
            }
        }
    }
}
=======
/* ****************************************************************************
 *
 * Copyright (c) Microsoft Corporation. 
 *
 * This source code is subject to terms and conditions of the Apache License, Version 2.0. A 
 * copy of the license can be found in the License.html file at the root of this distribution. If 
 * you cannot locate the Apache License, Version 2.0, please send an email to 
 * vspython@microsoft.com. By using this source code in any fashion, you are agreeing to be bound 
 * by the terms of the Apache License, Version 2.0.
 *
 * You must not remove this notice, or any other, from this software.
 *
 * ***************************************************************************/

using System;
using System.Collections.Generic;
using System.Diagnostics.CodeAnalysis;
using System.Text;

namespace Microsoft.PythonTools.Parsing.Ast {

    public class FromImportStatement : Statement {
        private static readonly string[] _star = new[] { "*" };
        private readonly ModuleName _root;
        private readonly NameExpression[] _names;
        private readonly NameExpression[] _asNames;
        private readonly bool _fromFuture;
        private readonly bool _forceAbsolute;

        private PythonVariable[] _variables;

        public FromImportStatement(ModuleName root, NameExpression/*!*/[] names, NameExpression[] asNames, bool fromFuture, bool forceAbsolute) {
            _root = root;
            _names = names;
            _asNames = asNames;
            _fromFuture = fromFuture;
            _forceAbsolute = forceAbsolute;
        }

        public DottedName Root {
            get { return _root; }
        }

        public bool IsFromFuture {
            get { return _fromFuture; }
        }

        public bool ForceAbsolute {
            get {
                return _forceAbsolute;
            }
        }

        public IList<NameExpression/*!*/> Names {
            get { return _names; }
        }

        public IList<NameExpression> AsNames {
            get { return _asNames; }
        }

        /// <summary>
        /// Gets the variables associated with each imported name.
        /// </summary>
        [SuppressMessage("Microsoft.Performance", "CA1819:PropertiesShouldNotReturnArrays",
            Justification = "breaking change")]
        public PythonVariable[] Variables {
            get { return _variables; }
            set { _variables = value; }
        }

        public PythonReference[] GetReferences(PythonAst ast) {
            return GetVariableReferences(this, ast);
        }

        public override void Walk(PythonWalker walker) {
            if (walker.Walk(this)) {
            }
            walker.PostWalk(this);
        }

        /// <summary>
        /// Returns a new FromImport statement that is identical to this one but has
        /// removed the specified import statement.  Otherwise preserves any attributes
        /// for the statement.
        /// 
        /// New in 1.1.
        /// <param name="ast">The parent AST whose attributes should be updated for the new node.</param>
        /// <param name="index">The index in Names of the import to be removed.</param>
        /// </summary>
        public FromImportStatement RemoveImport(PythonAst ast, int index) {
            if (index < 0 || index >= _names.Length) {
                throw new ArgumentOutOfRangeException("index");
            }
            if (ast == null) {
                throw new ArgumentNullException("ast");
            }

            NameExpression[] names = new NameExpression[_names.Length - 1];
            NameExpression[] asNames = _asNames == null ? null : new NameExpression[_asNames.Length - 1];
            var asNameWhiteSpace = this.GetNamesWhiteSpace(ast);
            List<string> newAsNameWhiteSpace = new List<string>();
            int asIndex = 0;
            for (int i = 0, write = 0; i < _names.Length; i++) {
                bool includingCurrentName = i != index;

                // track the white space, this needs to be kept in sync w/ ToCodeString and how the
                // parser creates the white space.

                if (asNameWhiteSpace != null && asIndex < asNameWhiteSpace.Length) {
                    if (write > 0) {
                        if (includingCurrentName) {
                            newAsNameWhiteSpace.Add(asNameWhiteSpace[asIndex++]);
                        } else {
                            asIndex++;
                        }
                    } else if (i > 0) {
                        asIndex++;
                    }
                }

                if (asNameWhiteSpace != null && asIndex < asNameWhiteSpace.Length) {
                    if (includingCurrentName) {
                        if (newAsNameWhiteSpace.Count == 0) {
                            // no matter what we want the 1st entry to have the whitespace after the import keyword
                            newAsNameWhiteSpace.Add(asNameWhiteSpace[0]);
                            asIndex++;
                        } else {
                            newAsNameWhiteSpace.Add(asNameWhiteSpace[asIndex++]);
                        }
                    } else {
                        asIndex++;
                    }
                }

                if (includingCurrentName) {
                    names[write] = _names[i];

                    if (_asNames != null) {
                        asNames[write] = _asNames[i];
                    }

                    write++;
                }

                if (AsNames != null && AsNames[i] != null) {
                    if (asNameWhiteSpace != null && asIndex < asNameWhiteSpace.Length) {
                        if (i != index) {
                            newAsNameWhiteSpace.Add(asNameWhiteSpace[asIndex++]);
                        } else {
                            asIndex++;
                        }
                    }

                    if (_asNames[i].Name.Length != 0) {
                        if (asNameWhiteSpace != null && asIndex < asNameWhiteSpace.Length) {
                            if (i != index) {
                                newAsNameWhiteSpace.Add(asNameWhiteSpace[asIndex++]);
                            } else {
                                asIndex++;
                            }
                        }
                    } else {
                        asIndex++;
                    }
                }
            }

            if (asNameWhiteSpace != null && asIndex < asNameWhiteSpace.Length) {
                // trailing comma
                newAsNameWhiteSpace.Add(asNameWhiteSpace[asNameWhiteSpace.Length - 1]);
            }

            var res = new FromImportStatement(_root, names, asNames, IsFromFuture, ForceAbsolute);
            ast.CopyAttributes(this, res);
            ast.SetAttribute(res, NodeAttributes.NamesWhiteSpace, newAsNameWhiteSpace.ToArray());

            return res;
        }

        internal override void AppendCodeStringStmt(StringBuilder res, PythonAst ast, CodeFormattingOptions format) {
            res.Append(this.GetPrecedingWhiteSpace(ast));
            res.Append("from");
            Root.AppendCodeString(res, ast, format);

            if (!this.IsIncompleteNode(ast)) {
                res.Append(this.GetSecondWhiteSpace(ast));
                res.Append("import");
                if (!this.IsAltForm(ast)) {
                    res.Append(this.GetThirdWhiteSpace(ast));
                    res.Append('(');
                }

                var asNameWhiteSpace = this.GetNamesWhiteSpace(ast);
                int asIndex = 0;
                for (int i = 0; i < _names.Length; i++) {
                    if (i > 0) {
                        if (asNameWhiteSpace != null && asIndex < asNameWhiteSpace.Length) {
                            res.Append(asNameWhiteSpace[asIndex++]);
                        }
                        res.Append(',');
                    }

                    if (asNameWhiteSpace != null && asIndex < asNameWhiteSpace.Length) {
                        res.Append(asNameWhiteSpace[asIndex++]);
                    } else {
                        res.Append(' ');
                    }

                    _names[i].AppendCodeString(res, ast, format);
                    if (AsNames != null && AsNames[i] != null) {
                        if (asNameWhiteSpace != null && asIndex < asNameWhiteSpace.Length) {
                            res.Append(asNameWhiteSpace[asIndex++]);
                        }
                        res.Append("as");
                        if (_asNames[i].Name.Length != 0) {
                            if (asNameWhiteSpace != null && asIndex < asNameWhiteSpace.Length) {
                                res.Append(asNameWhiteSpace[asIndex++]);
                            }
                            _asNames[i].AppendCodeString(res, ast, format);
                        } else {
                            asIndex++;
                        }
                    }
                }

                if (asNameWhiteSpace != null && asIndex < asNameWhiteSpace.Length) {
                    // trailing comma
                    res.Append(asNameWhiteSpace[asNameWhiteSpace.Length - 1]);
                    res.Append(",");
                }

                if (!this.IsAltForm(ast) && !this.IsMissingCloseGrouping(ast)) {
                    res.Append(this.GetFourthWhiteSpace(ast));
                    res.Append(')');
                }
            }
        }
    }
}
>>>>>>> e9928cba
<|MERGE_RESOLUTION|>--- conflicted
+++ resolved
@@ -1,4 +1,3 @@
-<<<<<<< HEAD
 /* ****************************************************************************
  *
  * Copyright (c) Microsoft Corporation. 
@@ -180,7 +179,7 @@
         }
 
         internal override void AppendCodeStringStmt(StringBuilder res, PythonAst ast, CodeFormattingOptions format) {
-            format.ReflowComment(res, this.GetProceedingWhiteSpace(ast));
+            res.Append(this.GetPrecedingWhiteSpace(ast));
             res.Append("from");
             Root.AppendCodeString(res, ast, format);
 
@@ -238,246 +237,4 @@
             }
         }
     }
-}
-=======
-/* ****************************************************************************
- *
- * Copyright (c) Microsoft Corporation. 
- *
- * This source code is subject to terms and conditions of the Apache License, Version 2.0. A 
- * copy of the license can be found in the License.html file at the root of this distribution. If 
- * you cannot locate the Apache License, Version 2.0, please send an email to 
- * vspython@microsoft.com. By using this source code in any fashion, you are agreeing to be bound 
- * by the terms of the Apache License, Version 2.0.
- *
- * You must not remove this notice, or any other, from this software.
- *
- * ***************************************************************************/
-
-using System;
-using System.Collections.Generic;
-using System.Diagnostics.CodeAnalysis;
-using System.Text;
-
-namespace Microsoft.PythonTools.Parsing.Ast {
-
-    public class FromImportStatement : Statement {
-        private static readonly string[] _star = new[] { "*" };
-        private readonly ModuleName _root;
-        private readonly NameExpression[] _names;
-        private readonly NameExpression[] _asNames;
-        private readonly bool _fromFuture;
-        private readonly bool _forceAbsolute;
-
-        private PythonVariable[] _variables;
-
-        public FromImportStatement(ModuleName root, NameExpression/*!*/[] names, NameExpression[] asNames, bool fromFuture, bool forceAbsolute) {
-            _root = root;
-            _names = names;
-            _asNames = asNames;
-            _fromFuture = fromFuture;
-            _forceAbsolute = forceAbsolute;
-        }
-
-        public DottedName Root {
-            get { return _root; }
-        }
-
-        public bool IsFromFuture {
-            get { return _fromFuture; }
-        }
-
-        public bool ForceAbsolute {
-            get {
-                return _forceAbsolute;
-            }
-        }
-
-        public IList<NameExpression/*!*/> Names {
-            get { return _names; }
-        }
-
-        public IList<NameExpression> AsNames {
-            get { return _asNames; }
-        }
-
-        /// <summary>
-        /// Gets the variables associated with each imported name.
-        /// </summary>
-        [SuppressMessage("Microsoft.Performance", "CA1819:PropertiesShouldNotReturnArrays",
-            Justification = "breaking change")]
-        public PythonVariable[] Variables {
-            get { return _variables; }
-            set { _variables = value; }
-        }
-
-        public PythonReference[] GetReferences(PythonAst ast) {
-            return GetVariableReferences(this, ast);
-        }
-
-        public override void Walk(PythonWalker walker) {
-            if (walker.Walk(this)) {
-            }
-            walker.PostWalk(this);
-        }
-
-        /// <summary>
-        /// Returns a new FromImport statement that is identical to this one but has
-        /// removed the specified import statement.  Otherwise preserves any attributes
-        /// for the statement.
-        /// 
-        /// New in 1.1.
-        /// <param name="ast">The parent AST whose attributes should be updated for the new node.</param>
-        /// <param name="index">The index in Names of the import to be removed.</param>
-        /// </summary>
-        public FromImportStatement RemoveImport(PythonAst ast, int index) {
-            if (index < 0 || index >= _names.Length) {
-                throw new ArgumentOutOfRangeException("index");
-            }
-            if (ast == null) {
-                throw new ArgumentNullException("ast");
-            }
-
-            NameExpression[] names = new NameExpression[_names.Length - 1];
-            NameExpression[] asNames = _asNames == null ? null : new NameExpression[_asNames.Length - 1];
-            var asNameWhiteSpace = this.GetNamesWhiteSpace(ast);
-            List<string> newAsNameWhiteSpace = new List<string>();
-            int asIndex = 0;
-            for (int i = 0, write = 0; i < _names.Length; i++) {
-                bool includingCurrentName = i != index;
-
-                // track the white space, this needs to be kept in sync w/ ToCodeString and how the
-                // parser creates the white space.
-
-                if (asNameWhiteSpace != null && asIndex < asNameWhiteSpace.Length) {
-                    if (write > 0) {
-                        if (includingCurrentName) {
-                            newAsNameWhiteSpace.Add(asNameWhiteSpace[asIndex++]);
-                        } else {
-                            asIndex++;
-                        }
-                    } else if (i > 0) {
-                        asIndex++;
-                    }
-                }
-
-                if (asNameWhiteSpace != null && asIndex < asNameWhiteSpace.Length) {
-                    if (includingCurrentName) {
-                        if (newAsNameWhiteSpace.Count == 0) {
-                            // no matter what we want the 1st entry to have the whitespace after the import keyword
-                            newAsNameWhiteSpace.Add(asNameWhiteSpace[0]);
-                            asIndex++;
-                        } else {
-                            newAsNameWhiteSpace.Add(asNameWhiteSpace[asIndex++]);
-                        }
-                    } else {
-                        asIndex++;
-                    }
-                }
-
-                if (includingCurrentName) {
-                    names[write] = _names[i];
-
-                    if (_asNames != null) {
-                        asNames[write] = _asNames[i];
-                    }
-
-                    write++;
-                }
-
-                if (AsNames != null && AsNames[i] != null) {
-                    if (asNameWhiteSpace != null && asIndex < asNameWhiteSpace.Length) {
-                        if (i != index) {
-                            newAsNameWhiteSpace.Add(asNameWhiteSpace[asIndex++]);
-                        } else {
-                            asIndex++;
-                        }
-                    }
-
-                    if (_asNames[i].Name.Length != 0) {
-                        if (asNameWhiteSpace != null && asIndex < asNameWhiteSpace.Length) {
-                            if (i != index) {
-                                newAsNameWhiteSpace.Add(asNameWhiteSpace[asIndex++]);
-                            } else {
-                                asIndex++;
-                            }
-                        }
-                    } else {
-                        asIndex++;
-                    }
-                }
-            }
-
-            if (asNameWhiteSpace != null && asIndex < asNameWhiteSpace.Length) {
-                // trailing comma
-                newAsNameWhiteSpace.Add(asNameWhiteSpace[asNameWhiteSpace.Length - 1]);
-            }
-
-            var res = new FromImportStatement(_root, names, asNames, IsFromFuture, ForceAbsolute);
-            ast.CopyAttributes(this, res);
-            ast.SetAttribute(res, NodeAttributes.NamesWhiteSpace, newAsNameWhiteSpace.ToArray());
-
-            return res;
-        }
-
-        internal override void AppendCodeStringStmt(StringBuilder res, PythonAst ast, CodeFormattingOptions format) {
-            res.Append(this.GetPrecedingWhiteSpace(ast));
-            res.Append("from");
-            Root.AppendCodeString(res, ast, format);
-
-            if (!this.IsIncompleteNode(ast)) {
-                res.Append(this.GetSecondWhiteSpace(ast));
-                res.Append("import");
-                if (!this.IsAltForm(ast)) {
-                    res.Append(this.GetThirdWhiteSpace(ast));
-                    res.Append('(');
-                }
-
-                var asNameWhiteSpace = this.GetNamesWhiteSpace(ast);
-                int asIndex = 0;
-                for (int i = 0; i < _names.Length; i++) {
-                    if (i > 0) {
-                        if (asNameWhiteSpace != null && asIndex < asNameWhiteSpace.Length) {
-                            res.Append(asNameWhiteSpace[asIndex++]);
-                        }
-                        res.Append(',');
-                    }
-
-                    if (asNameWhiteSpace != null && asIndex < asNameWhiteSpace.Length) {
-                        res.Append(asNameWhiteSpace[asIndex++]);
-                    } else {
-                        res.Append(' ');
-                    }
-
-                    _names[i].AppendCodeString(res, ast, format);
-                    if (AsNames != null && AsNames[i] != null) {
-                        if (asNameWhiteSpace != null && asIndex < asNameWhiteSpace.Length) {
-                            res.Append(asNameWhiteSpace[asIndex++]);
-                        }
-                        res.Append("as");
-                        if (_asNames[i].Name.Length != 0) {
-                            if (asNameWhiteSpace != null && asIndex < asNameWhiteSpace.Length) {
-                                res.Append(asNameWhiteSpace[asIndex++]);
-                            }
-                            _asNames[i].AppendCodeString(res, ast, format);
-                        } else {
-                            asIndex++;
-                        }
-                    }
-                }
-
-                if (asNameWhiteSpace != null && asIndex < asNameWhiteSpace.Length) {
-                    // trailing comma
-                    res.Append(asNameWhiteSpace[asNameWhiteSpace.Length - 1]);
-                    res.Append(",");
-                }
-
-                if (!this.IsAltForm(ast) && !this.IsMissingCloseGrouping(ast)) {
-                    res.Append(this.GetFourthWhiteSpace(ast));
-                    res.Append(')');
-                }
-            }
-        }
-    }
-}
->>>>>>> e9928cba
+}