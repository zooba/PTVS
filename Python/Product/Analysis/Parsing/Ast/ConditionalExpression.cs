--- conflicted
+++ resolved
@@ -1,93 +1,3 @@
-<<<<<<< HEAD
-/* ****************************************************************************
- *
- * Copyright (c) Microsoft Corporation. 
- *
- * This source code is subject to terms and conditions of the Apache License, Version 2.0. A 
- * copy of the license can be found in the License.html file at the root of this distribution. If 
- * you cannot locate the Apache License, Version 2.0, please send an email to 
- * vspython@microsoft.com. By using this source code in any fashion, you are agreeing to be bound 
- * by the terms of the Apache License, Version 2.0.
- *
- * You must not remove this notice, or any other, from this software.
- *
- * ***************************************************************************/
-
-using System.Text;
-
-namespace Microsoft.PythonTools.Parsing.Ast {
-    public class ConditionalExpression : Expression {
-        private readonly Expression _testExpr;
-        private readonly Expression _trueExpr;
-        private readonly Expression _falseExpr;
-
-        public ConditionalExpression(Expression testExpression, Expression trueExpression, Expression falseExpression) {
-            this._testExpr = testExpression;
-            this._trueExpr = trueExpression;
-            this._falseExpr = falseExpression;
-        }
-
-        public override string NodeName {
-            get {
-                return "conditional expression";
-            }
-        }
-
-        public Expression FalseExpression {
-            get { return _falseExpr; }
-        }
-
-        public Expression Test {
-            get { return _testExpr; }
-        }
-
-        public Expression TrueExpression {
-            get { return _trueExpr; }
-        }
-
-        public override void Walk(PythonWalker walker) {
-            if (walker.Walk(this)) {
-                if (_testExpr != null) {
-                    _testExpr.Walk(walker);
-                }
-                if (_trueExpr != null) {
-                    _trueExpr.Walk(walker);
-                }
-                if (_falseExpr != null) {
-                    _falseExpr.Walk(walker);
-                }
-            }
-            walker.PostWalk(this);
-        }
-
-        internal override void AppendCodeString(StringBuilder res, PythonAst ast, CodeFormattingOptions format) {
-            _trueExpr.AppendCodeString(res, ast, format);
-            res.Append(this.GetProceedingWhiteSpace(ast));
-            res.Append("if");
-            if (!ast.HasVerbatim) {
-                res.Append(' ');
-            }
-            _testExpr.AppendCodeString(res, ast, format);
-            res.Append(this.GetSecondWhiteSpace(ast));
-            if (!this.IsIncompleteNode(ast)) {
-                res.Append("else");
-                if (!ast.HasVerbatim) {
-                    res.Append(' ');
-                }
-                _falseExpr.AppendCodeString(res, ast, format);
-            }
-        }
-
-        public override string GetLeadingWhiteSpace(PythonAst ast) {
-            return _trueExpr.GetLeadingWhiteSpace(ast);
-        }
-
-        public override void SetLeadingWhiteSpace(PythonAst ast, string whiteSpace) {
-            _trueExpr.SetLeadingWhiteSpace(ast, whiteSpace);
-        }
-    }
-}
-=======
 /* ****************************************************************************
  *
  * Copyright (c) Microsoft Corporation. 
@@ -175,5 +85,4 @@
             _trueExpr.SetLeadingWhiteSpace(ast, whiteSpace);
         }
     }
-}
->>>>>>> e9928cba
+}