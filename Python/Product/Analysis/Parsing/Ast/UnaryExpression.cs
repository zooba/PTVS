--- conflicted
+++ resolved
@@ -1,63 +1,3 @@
-<<<<<<< HEAD
-/* ****************************************************************************
- *
- * Copyright (c) Microsoft Corporation. 
- *
- * This source code is subject to terms and conditions of the Apache License, Version 2.0. A 
- * copy of the license can be found in the License.html file at the root of this distribution. If 
- * you cannot locate the Apache License, Version 2.0, please send an email to 
- * vspython@microsoft.com. By using this source code in any fashion, you are agreeing to be bound 
- * by the terms of the Apache License, Version 2.0.
- *
- * You must not remove this notice, or any other, from this software.
- *
- * ***************************************************************************/
-
-using System.Text;
-
-namespace Microsoft.PythonTools.Parsing.Ast {
-
-    public class UnaryExpression : Expression {
-        private readonly Expression _expression;
-        private readonly PythonOperator _op;
-
-        public UnaryExpression(PythonOperator op, Expression expression) {
-            _op = op;
-            _expression = expression;
-            EndIndex = expression.EndIndex;
-        }
-
-        public Expression Expression {
-            get { return _expression; }
-        }
-
-        public PythonOperator Op {
-            get { return _op; }
-        }
-
-        public override string NodeName {
-            get {
-                return "unary operator";
-            }
-        }
-
-        internal override void AppendCodeString(StringBuilder res, PythonAst ast, CodeFormattingOptions format) {
-            format.ReflowComment(res, this.GetProceedingWhiteSpace(ast));
-            res.Append(_op.ToCodeString());
-            _expression.AppendCodeString(res, ast, format);
-        }
-
-        public override void Walk(PythonWalker walker) {
-            if (walker.Walk(this)) {
-                if (_expression != null) {
-                    _expression.Walk(walker);
-                }
-            }
-            walker.PostWalk(this);
-        }
-    }
-}
-=======
 /* ****************************************************************************
  *
  * Copyright (c) Microsoft Corporation. 
@@ -115,5 +55,4 @@
             walker.PostWalk(this);
         }
     }
-}
->>>>>>> e9928cba
+}