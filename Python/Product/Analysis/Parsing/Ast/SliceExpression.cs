--- conflicted
+++ resolved
@@ -1,110 +1,3 @@
-<<<<<<< HEAD
-/* ****************************************************************************
- *
- * Copyright (c) Microsoft Corporation. 
- *
- * This source code is subject to terms and conditions of the Apache License, Version 2.0. A 
- * copy of the license can be found in the License.html file at the root of this distribution. If 
- * you cannot locate the Apache License, Version 2.0, please send an email to 
- * vspython@microsoft.com. By using this source code in any fashion, you are agreeing to be bound 
- * by the terms of the Apache License, Version 2.0.
- *
- * You must not remove this notice, or any other, from this software.
- *
- * ***************************************************************************/
-
-using System.Text;
-
-namespace Microsoft.PythonTools.Parsing.Ast {
-    public class SliceExpression : Expression {
-        private readonly Expression _sliceStart;
-        private readonly Expression _sliceStop;
-        private readonly Expression _sliceStep;
-        private readonly bool _stepProvided;
-
-        public SliceExpression(Expression start, Expression stop, Expression step, bool stepProvided) {
-            _sliceStart = start;
-            _sliceStop = stop;
-            _sliceStep = step;
-            _stepProvided = stepProvided;
-        }
-
-        public Expression SliceStart {
-            get { return _sliceStart; }
-        }
-
-        public Expression SliceStop {
-            get { return _sliceStop; }
-        }
-
-        public Expression SliceStep {
-            get { return _sliceStep; }
-        }
-
-        /// <summary>
-        /// True if the user provided a step parameter (either providing an explicit parameter
-        /// or providing an empty step parameter) false if only start and stop were provided.
-        /// </summary>
-        public bool StepProvided {
-            get {
-                return _stepProvided;
-            }
-        }
-
-        public override void Walk(PythonWalker walker) {
-            if (walker.Walk(this)) {
-                if (_sliceStart != null) {
-                    _sliceStart.Walk(walker);
-                }
-                if (_sliceStop != null) {
-                    _sliceStop.Walk(walker);
-                }
-                if (_sliceStep != null) {
-                    _sliceStep.Walk(walker);
-                }
-            }
-            walker.PostWalk(this);
-        }
-
-        internal override void AppendCodeString(StringBuilder res, PythonAst ast, CodeFormattingOptions format) {
-            if (_sliceStart != null) {
-                _sliceStart.AppendCodeString(res, ast, format);
-            }
-            if (!this.IsIncompleteNode(ast)) {
-                res.Append(this.GetProceedingWhiteSpace(ast));
-                res.Append(':');
-                if (_sliceStop != null) {
-                    _sliceStop.AppendCodeString(res, ast, format);
-                }
-                if (_stepProvided) {
-                    res.Append(this.GetSecondWhiteSpace(ast));
-                    res.Append(':');
-                    if (_sliceStep != null) {
-                        _sliceStep.AppendCodeString(res, ast, format);
-                    }
-                }
-            }
-        }
-
-
-        public override string GetLeadingWhiteSpace(PythonAst ast) {
-            if (_sliceStart != null) {
-                return _sliceStart.GetLeadingWhiteSpace(ast);
-            }
-            return this.GetProceedingWhiteSpace(ast);
-        }
-
-        public override void SetLeadingWhiteSpace(PythonAst ast, string whiteSpace) {
-            if (_sliceStart != null) {
-                _sliceStart.SetLeadingWhiteSpace(ast, whiteSpace);
-            } else {
-                base.SetLeadingWhiteSpace(ast, whiteSpace);
-            }
-        }
-
-    }
-}
-=======
 /* ****************************************************************************
  *
  * Copyright (c) Microsoft Corporation. 
@@ -209,5 +102,4 @@
         }
 
     }
-}
->>>>>>> e9928cba
+}