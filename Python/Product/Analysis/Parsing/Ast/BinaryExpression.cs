--- conflicted
+++ resolved
@@ -1,153 +1,3 @@
-<<<<<<< HEAD
-/* ****************************************************************************
- *
- * Copyright (c) Microsoft Corporation. 
- *
- * This source code is subject to terms and conditions of the Apache License, Version 2.0. A 
- * copy of the license can be found in the License.html file at the root of this distribution. If 
- * you cannot locate the Apache License, Version 2.0, please send an email to 
- * vspython@microsoft.com. By using this source code in any fashion, you are agreeing to be bound 
- * by the terms of the Apache License, Version 2.0.
- *
- * You must not remove this notice, or any other, from this software.
- *
- * ***************************************************************************/
-
-using System;
-using System.Diagnostics;
-using System.Diagnostics.Contracts;
-using System.Text;
-
-namespace Microsoft.PythonTools.Parsing.Ast {
-
-    public partial class BinaryExpression : Expression {
-        private readonly Expression _left, _right;
-        private readonly PythonOperator _op;
-
-        public BinaryExpression(PythonOperator op, Expression left, Expression right) {
-            Contract.Assert(left != null);
-            Contract.Assert(right != null);
-            if (op == PythonOperator.None) throw new ArgumentException("bad operator");
-
-            _op = op;
-            _left = left;
-            _right = right;
-            StartIndex = left.StartIndex;
-            EndIndex = right.EndIndex;
-        }
-
-        public Expression Left {
-            get { return _left; }
-        }
-
-        public Expression Right {
-            get { return _right; }
-        }
-
-        public PythonOperator Operator {
-            get { return _op; }
-        }
-
-        private bool IsComparison() {
-            switch (_op) {
-                case PythonOperator.LessThan:
-                case PythonOperator.LessThanOrEqual:
-                case PythonOperator.GreaterThan:
-                case PythonOperator.GreaterThanOrEqual:
-                case PythonOperator.Equal:
-                case PythonOperator.NotEqual:
-                case PythonOperator.In:
-                case PythonOperator.NotIn:
-                case PythonOperator.IsNot:
-                case PythonOperator.Is:
-                    return true;
-            }
-            return false;
-        }
-
-        public override string NodeName {
-            get {
-                return "binary operator";
-            }
-        }
-
-        public override void Walk(PythonWalker walker) {
-            if (walker.Walk(this)) {
-                _left.Walk(walker);
-                _right.Walk(walker);
-            }
-            walker.PostWalk(this);
-        }
-
-        internal override void AppendCodeString(StringBuilder res, PythonAst ast, CodeFormattingOptions format) {
-            Expression left = _left;
-            Expression right = _right;
-            string op1, op2;
-
-            if (Operator == PythonOperator.NotIn) {
-                op1 = "not";
-                if (!this.IsIncompleteNode(ast)) {
-                    op2 = "in";
-                } else {
-                    op2 = null;
-                }
-            } else if (Operator == PythonOperator.IsNot) {
-                op1 = "is";
-                op2 = "not";
-            } else if ((op1 = this.GetVerbatimImage(ast)) != null) {
-                // operator image differs from the operator enum, for example <> is always NotEqual which is !=
-                // so we store the verbatim image and use it here.
-                op2 = null;
-            } else {
-                op1 = Operator.ToCodeString();
-                op2 = null;
-            }
-            BinaryToCodeString(res, ast, format, this, _left, _right, op1, op2);
-        }
-
-        internal static void BinaryToCodeString(StringBuilder res, PythonAst ast, CodeFormattingOptions format, Expression node, Expression left, Expression right, string op1, string op2 = null) {
-            left.AppendCodeString(res, ast, format);
-
-            format.Append(
-                res,
-                format.SpacesAroundBinaryOperators,
-                " ",
-                Char.IsLetter(op1[0]) ? " " : "",   // spaces required for is not, not in, etc...
-                node.GetProceedingWhiteSpace(ast)
-            );
-
-            if (op2 == null) {
-                res.Append(op1);
-                right.AppendCodeString(
-                    res,
-                    ast,
-                    format,
-                    format.SpacesAroundBinaryOperators != null ?
-                        format.SpacesAroundBinaryOperators.Value ?
-                            " " :
-                            (Char.IsLetter(op1[0]) ? " " : "") :
-                        null
-                );
-            } else {
-                Debug.Assert(Char.IsLetter(op1[0]));
-
-                res.Append(op1);
-                res.Append(node.GetSecondWhiteSpace(ast));
-                res.Append(op2);
-                right.AppendCodeString(res, ast, format, format.SpacesAroundBinaryOperators != null ? " " : null); // force single space if setting is on or off
-            }
-        }
-
-        public override string GetLeadingWhiteSpace(PythonAst ast) {
-            return _left.GetLeadingWhiteSpace(ast);
-        }
-
-        public override void SetLeadingWhiteSpace(PythonAst ast, string whiteSpace) {
-            _left.SetLeadingWhiteSpace(ast, whiteSpace);
-        }
-    }
-}
-=======
 /* ****************************************************************************
  *
  * Copyright (c) Microsoft Corporation. 
@@ -295,5 +145,4 @@
             _left.SetLeadingWhiteSpace(ast, whiteSpace);
         }
     }
-}
->>>>>>> e9928cba
+}