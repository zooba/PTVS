--- conflicted
+++ resolved
@@ -1,53 +1,3 @@
-<<<<<<< HEAD
-/* ****************************************************************************
- *
- * Copyright (c) Microsoft Corporation. 
- *
- * This source code is subject to terms and conditions of the Apache License, Version 2.0. A 
- * copy of the license can be found in the License.html file at the root of this distribution. If 
- * you cannot locate the Apache License, Version 2.0, please send an email to 
- * vspython@microsoft.com. By using this source code in any fashion, you are agreeing to be bound 
- * by the terms of the Apache License, Version 2.0.
- *
- * You must not remove this notice, or any other, from this software.
- *
- * ***************************************************************************/
-
-using System.Text;
-
-namespace Microsoft.PythonTools.Parsing.Ast {
-    public class BackQuoteExpression : Expression {
-        private readonly Expression _expression;
-
-        public BackQuoteExpression(Expression expression) {
-            _expression = expression;
-        }
-
-        public Expression Expression {
-            get { return _expression; }
-        }
-
-        public override void Walk(PythonWalker walker) {
-            if (walker.Walk(this)) {
-                if (_expression != null) {
-                    _expression.Walk(walker);
-                }
-            }
-            walker.PostWalk(this);
-        }
-
-        internal override void AppendCodeString(StringBuilder res, PythonAst ast, CodeFormattingOptions format) {
-            format.ReflowComment(res, this.GetProceedingWhiteSpace(ast));
-            res.Append('`');
-            _expression.AppendCodeString(res, ast, format);
-            if (!this.IsMissingCloseGrouping(ast)) {
-                res.Append(this.GetSecondWhiteSpace(ast));
-                res.Append('`');
-            }
-        }
-    }
-}
-=======
 /* ****************************************************************************
  *
  * Copyright (c) Microsoft Corporation. 
@@ -95,5 +45,4 @@
             }
         }
     }
-}
->>>>>>> e9928cba
+}