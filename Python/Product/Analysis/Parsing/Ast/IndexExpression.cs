<<<<<<< HEAD
/* ****************************************************************************
 *
 * Copyright (c) Microsoft Corporation. 
 *
 * This source code is subject to terms and conditions of the Apache License, Version 2.0. A 
 * copy of the license can be found in the License.html file at the root of this distribution. If 
 * you cannot locate the Apache License, Version 2.0, please send an email to 
 * vspython@microsoft.com. By using this source code in any fashion, you are agreeing to be bound 
 * by the terms of the Apache License, Version 2.0.
 *
 * You must not remove this notice, or any other, from this software.
 *
 * ***************************************************************************/

using System.Text;

namespace Microsoft.PythonTools.Parsing.Ast {
    public class IndexExpression : Expression {
        private readonly Expression _target;
        private readonly Expression _index;

        public IndexExpression(Expression target, Expression index) {
            _target = target;
            _index = index;
        }

        public Expression Target {
            get { return _target; }
        }

        public Expression Index {
            get { return _index; }
        }

        internal override string CheckAssign() {
            return null;
        }

        internal override string CheckDelete() {
            return null;
        }

        public override void Walk(PythonWalker walker) {
            if (walker.Walk(this)) {
                if (_target != null) {
                    _target.Walk(walker);
                }
                if (_index != null) {
                    _index.Walk(walker);
                }
            }
            walker.PostWalk(this);
        }

        private bool IsSlice {
            get {
                return _index is SliceExpression;
            }
        }

        internal override void AppendCodeString(StringBuilder res, PythonAst ast, CodeFormattingOptions format) {
            Target.AppendCodeString(res, ast, format);
            format.Append(
                res,
                format.SpaceBeforeIndexBracket,
                " ",
                "",
                this.GetProceedingWhiteSpace(ast)
            );

            res.Append('[');
            _index.AppendCodeString(
                res, 
                ast, 
                format, 
                format.SpaceWithinIndexBrackets != null ? format.SpaceWithinIndexBrackets.Value ? " " : "" : null
            );

            if (!this.IsMissingCloseGrouping(ast)) {
                format.Append(
                    res,
                    format.SpaceWithinIndexBrackets,
                    " ",
                    "",
                    this.GetSecondWhiteSpace(ast)
                );
                res.Append(']');
            }
        }

        public override string GetLeadingWhiteSpace(PythonAst ast) {
            return Target.GetLeadingWhiteSpace(ast);
        }

        public override void SetLeadingWhiteSpace(PythonAst ast, string whiteSpace) {
            Target.SetLeadingWhiteSpace(ast, whiteSpace);
        }
    }
}
=======
/* ****************************************************************************
 *
 * Copyright (c) Microsoft Corporation. 
 *
 * This source code is subject to terms and conditions of the Apache License, Version 2.0. A 
 * copy of the license can be found in the License.html file at the root of this distribution. If 
 * you cannot locate the Apache License, Version 2.0, please send an email to 
 * vspython@microsoft.com. By using this source code in any fashion, you are agreeing to be bound 
 * by the terms of the Apache License, Version 2.0.
 *
 * You must not remove this notice, or any other, from this software.
 *
 * ***************************************************************************/

using System.Text;

namespace Microsoft.PythonTools.Parsing.Ast {
    public class IndexExpression : Expression {
        private readonly Expression _target;
        private readonly Expression _index;

        public IndexExpression(Expression target, Expression index) {
            _target = target;
            _index = index;
        }

        public Expression Target {
            get { return _target; }
        }

        public Expression Index {
            get { return _index; }
        }

        internal override string CheckAssign() {
            return null;
        }

        internal override string CheckDelete() {
            return null;
        }

        public override void Walk(PythonWalker walker) {
            if (walker.Walk(this)) {
                if (_target != null) {
                    _target.Walk(walker);
                }
                if (_index != null) {
                    _index.Walk(walker);
                }
            }
            walker.PostWalk(this);
        }

        private bool IsSlice {
            get {
                return _index is SliceExpression;
            }
        }

        internal override void AppendCodeString(StringBuilder res, PythonAst ast, CodeFormattingOptions format) {
            Target.AppendCodeString(res, ast, format);
            format.Append(
                res,
                format.SpaceBeforeIndexBracket,
                " ",
                "",
                this.GetPrecedingWhiteSpace(ast)
            );

            res.Append('[');
            _index.AppendCodeString(
                res, 
                ast, 
                format, 
                format.SpaceWithinIndexBrackets != null ? format.SpaceWithinIndexBrackets.Value ? " " : "" : null
            );

            if (!this.IsMissingCloseGrouping(ast)) {
                format.Append(
                    res,
                    format.SpaceWithinIndexBrackets,
                    " ",
                    "",
                    this.GetSecondWhiteSpace(ast)
                );
                res.Append(']');
            }
        }

        public override string GetLeadingWhiteSpace(PythonAst ast) {
            return Target.GetLeadingWhiteSpace(ast);
        }

        public override void SetLeadingWhiteSpace(PythonAst ast, string whiteSpace) {
            Target.SetLeadingWhiteSpace(ast, whiteSpace);
        }
    }
}
>>>>>>> e9928cba
<|MERGE_RESOLUTION|>--- conflicted
+++ resolved
@@ -1,104 +1,3 @@
-<<<<<<< HEAD
-/* ****************************************************************************
- *
- * Copyright (c) Microsoft Corporation. 
- *
- * This source code is subject to terms and conditions of the Apache License, Version 2.0. A 
- * copy of the license can be found in the License.html file at the root of this distribution. If 
- * you cannot locate the Apache License, Version 2.0, please send an email to 
- * vspython@microsoft.com. By using this source code in any fashion, you are agreeing to be bound 
- * by the terms of the Apache License, Version 2.0.
- *
- * You must not remove this notice, or any other, from this software.
- *
- * ***************************************************************************/
-
-using System.Text;
-
-namespace Microsoft.PythonTools.Parsing.Ast {
-    public class IndexExpression : Expression {
-        private readonly Expression _target;
-        private readonly Expression _index;
-
-        public IndexExpression(Expression target, Expression index) {
-            _target = target;
-            _index = index;
-        }
-
-        public Expression Target {
-            get { return _target; }
-        }
-
-        public Expression Index {
-            get { return _index; }
-        }
-
-        internal override string CheckAssign() {
-            return null;
-        }
-
-        internal override string CheckDelete() {
-            return null;
-        }
-
-        public override void Walk(PythonWalker walker) {
-            if (walker.Walk(this)) {
-                if (_target != null) {
-                    _target.Walk(walker);
-                }
-                if (_index != null) {
-                    _index.Walk(walker);
-                }
-            }
-            walker.PostWalk(this);
-        }
-
-        private bool IsSlice {
-            get {
-                return _index is SliceExpression;
-            }
-        }
-
-        internal override void AppendCodeString(StringBuilder res, PythonAst ast, CodeFormattingOptions format) {
-            Target.AppendCodeString(res, ast, format);
-            format.Append(
-                res,
-                format.SpaceBeforeIndexBracket,
-                " ",
-                "",
-                this.GetProceedingWhiteSpace(ast)
-            );
-
-            res.Append('[');
-            _index.AppendCodeString(
-                res, 
-                ast, 
-                format, 
-                format.SpaceWithinIndexBrackets != null ? format.SpaceWithinIndexBrackets.Value ? " " : "" : null
-            );
-
-            if (!this.IsMissingCloseGrouping(ast)) {
-                format.Append(
-                    res,
-                    format.SpaceWithinIndexBrackets,
-                    " ",
-                    "",
-                    this.GetSecondWhiteSpace(ast)
-                );
-                res.Append(']');
-            }
-        }
-
-        public override string GetLeadingWhiteSpace(PythonAst ast) {
-            return Target.GetLeadingWhiteSpace(ast);
-        }
-
-        public override void SetLeadingWhiteSpace(PythonAst ast, string whiteSpace) {
-            Target.SetLeadingWhiteSpace(ast, whiteSpace);
-        }
-    }
-}
-=======
 /* ****************************************************************************
  *
  * Copyright (c) Microsoft Corporation. 
@@ -197,5 +96,4 @@
             Target.SetLeadingWhiteSpace(ast, whiteSpace);
         }
     }
-}
->>>>>>> e9928cba
+}