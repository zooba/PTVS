--- conflicted
+++ resolved
@@ -1,29 +1,4 @@
-<<<<<<< HEAD
 /* ****************************************************************************
- *
- * Copyright (c) Microsoft Corporation. 
- *
- * This source code is subject to terms and conditions of the Apache License, Version 2.0. A 
- * copy of the license can be found in the License.html file at the root of this distribution. If 
- * you cannot locate the Apache License, Version 2.0, please send an email to 
- * vspython@microsoft.com. By using this source code in any fashion, you are agreeing to be bound 
- * by the terms of the Apache License, Version 2.0.
- *
- * You must not remove this notice, or any other, from this software.
- *
- * ***************************************************************************/
-
-
-namespace Microsoft.PythonTools.Parsing {
-    public class ErrorSink {
-        public static readonly ErrorSink Null = new ErrorSink();
-        
-        public virtual void Add(string message, int[] lineLocations, int startIndex, int endIndex, int errorCode, Severity severity) {
-        }
-    }
-}
-=======
-﻿/* ****************************************************************************
  *
  * Copyright (c) Microsoft Corporation. 
  *
@@ -45,5 +20,4 @@
         public virtual void Add(string message, IndexSpan span, int errorCode, Severity severity) {
         }
     }
-}
->>>>>>> e9928cba
+}