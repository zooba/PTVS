--- conflicted
+++ resolved
@@ -1,209 +1,3 @@
-<<<<<<< HEAD
-/* ****************************************************************************
- *
- * Copyright (c) Microsoft Corporation. 
- *
- * This source code is subject to terms and conditions of the Apache License, Version 2.0. A 
- * copy of the license can be found in the License.html file at the root of this distribution. If 
- * you cannot locate the Apache License, Version 2.0, please send an email to 
- * vspython@microsoft.com. By using this source code in any fashion, you are agreeing to be bound 
- * by the terms of the Apache License, Version 2.0.
- *
- * You must not remove this notice, or any other, from this software.
- *
- * ***************************************************************************/
-
-using System;
-using System.Globalization;
-
-namespace Microsoft.PythonTools.Parsing {
-    /// <summary>
-    /// Represents a location in source code.
-    /// </summary>
-    [Serializable]
-    public struct SourceLocation {
-        // TODO: remove index
-        private readonly int _index;
-
-        private readonly int _line;
-        private readonly int _column;
-
-        /// <summary>
-        /// Creates a new source location.
-        /// </summary>
-        /// <param name="index">The index in the source stream the location represents (0-based).</param>
-        /// <param name="line">The line in the source stream the location represents (1-based).</param>
-        /// <param name="column">The column in the source stream the location represents (1-based).</param>
-        public SourceLocation(int index, int line, int column) {
-            ValidateLocation(index, line, column);
-
-            _index = index;
-            _line = line;
-            _column = column;
-        }
-
-        private static void ValidateLocation(int index, int line, int column) {
-            if (index < 0) {
-                throw ErrorOutOfRange("index", 0);
-            }
-            if (line < 1) {
-                throw ErrorOutOfRange("line", 1);
-            }
-            if (column < 1) {
-                throw ErrorOutOfRange("column", 1);
-            }
-        }
-
-        private static Exception ErrorOutOfRange(object p0, object p1) {
-            return new ArgumentOutOfRangeException(string.Format("{0} must be greater than or equal to {1}", p0, p1));
-        }
-
-        [System.Diagnostics.CodeAnalysis.SuppressMessage("Microsoft.Usage", "CA1801:ReviewUnusedParameters")]
-        private SourceLocation(int index, int line, int column, bool noChecks) {
-            _index = index;
-            _line = line;
-            _column = column;
-        }
-
-        /// <summary>
-        /// The index in the source stream the location represents (0-based).
-        /// </summary>
-        public int Index {
-            get { return _index; }
-        }
-
-        /// <summary>
-        /// The line in the source stream the location represents (1-based).
-        /// </summary>
-        public int Line {
-            get { return _line; }
-        }
-
-        /// <summary>
-        /// The column in the source stream the location represents (1-based).
-        /// </summary>
-        public int Column {
-            get { return _column; }
-        }
-
-        /// <summary>
-        /// Compares two specified location values to see if they are equal.
-        /// </summary>
-        /// <param name="left">One location to compare.</param>
-        /// <param name="right">The other location to compare.</param>
-        /// <returns>True if the locations are the same, False otherwise.</returns>
-        public static bool operator ==(SourceLocation left, SourceLocation right) {
-            return left._index == right._index && left._line == right._line && left._column == right._column;
-        }
-
-        /// <summary>
-        /// Compares two specified location values to see if they are not equal.
-        /// </summary>
-        /// <param name="left">One location to compare.</param>
-        /// <param name="right">The other location to compare.</param>
-        /// <returns>True if the locations are not the same, False otherwise.</returns>
-        public static bool operator !=(SourceLocation left, SourceLocation right) {
-            return left._index != right._index || left._line != right._line || left._column != right._column;
-        }
-
-        /// <summary>
-        /// Compares two specified location values to see if one is before the other.
-        /// </summary>
-        /// <param name="left">One location to compare.</param>
-        /// <param name="right">The other location to compare.</param>
-        /// <returns>True if the first location is before the other location, False otherwise.</returns>
-        public static bool operator <(SourceLocation left, SourceLocation right) {
-            return left._index < right._index;
-        }
-
-        /// <summary>
-        /// Compares two specified location values to see if one is after the other.
-        /// </summary>
-        /// <param name="left">One location to compare.</param>
-        /// <param name="right">The other location to compare.</param>
-        /// <returns>True if the first location is after the other location, False otherwise.</returns>
-        public static bool operator >(SourceLocation left, SourceLocation right) {
-            return left._index > right._index;
-        }
-
-        /// <summary>
-        /// Compares two specified location values to see if one is before or the same as the other.
-        /// </summary>
-        /// <param name="left">One location to compare.</param>
-        /// <param name="right">The other location to compare.</param>
-        /// <returns>True if the first location is before or the same as the other location, False otherwise.</returns>
-        public static bool operator <=(SourceLocation left, SourceLocation right) {
-            return left._index <= right._index;
-        }
-
-        /// <summary>
-        /// Compares two specified location values to see if one is after or the same as the other.
-        /// </summary>
-        /// <param name="left">One location to compare.</param>
-        /// <param name="right">The other location to compare.</param>
-        /// <returns>True if the first location is after or the same as the other location, False otherwise.</returns>
-        public static bool operator >=(SourceLocation left, SourceLocation right) {
-            return left._index >= right._index;
-        }
-
-        /// <summary>
-        /// Compares two specified location values.
-        /// </summary>
-        /// <param name="left">One location to compare.</param>
-        /// <param name="right">The other location to compare.</param>
-        /// <returns>0 if the locations are equal, -1 if the left one is less than the right one, 1 otherwise.</returns>
-        public static int Compare(SourceLocation left, SourceLocation right) {
-            if (left < right) return -1;
-            if (right > left) return 1;
-
-            return 0;
-        }
-
-        /// <summary>
-        /// A location that is valid but represents no location at all.
-        /// </summary>
-        public static readonly SourceLocation None = new SourceLocation(0, 0xfeefee, 0, true);
-
-        /// <summary>
-        /// An invalid location.
-        /// </summary>
-        public static readonly SourceLocation Invalid = new SourceLocation(0, 0, 0, true);
-
-        /// <summary>
-        /// A minimal valid location.
-        /// </summary>
-        public static readonly SourceLocation MinValue = new SourceLocation(0, 1, 1);
-
-        /// <summary>
-        /// Whether the location is a valid location.
-        /// </summary>
-        /// <returns>True if the location is valid, False otherwise.</returns>
-        public bool IsValid {
-            get {
-                return this._line != 0 && this._column != 0;
-            }
-        }
-
-        public override bool Equals(object obj) {
-            if (!(obj is SourceLocation)) return false;
-
-            SourceLocation other = (SourceLocation)obj;
-            return other._index == _index && other._line == _line && other._column == _column;
-        }
-
-        public override int GetHashCode() {
-            return (_line << 16) ^ _column;
-        }
-
-        public override string ToString() {
-            return "(" + _line + "," + _column + ")";
-        }
-
-        internal string ToDebugString() {
-            return String.Format(CultureInfo.CurrentCulture, "({0},{1},{2})", _index, _line, _column);
-        }
-    }
-=======
 /* ****************************************************************************
  *
  * Copyright (c) Microsoft Corporation. 
@@ -451,5 +245,4 @@
             return String.Format(CultureInfo.CurrentCulture, "({0},{1},{2})", _index, _line, _column);
         }
     }
->>>>>>> e9928cba
 }