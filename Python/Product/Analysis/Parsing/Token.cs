<<<<<<< HEAD
/* ****************************************************************************
 *
 * Copyright (c) Microsoft Corporation. 
 *
 * This source code is subject to terms and conditions of the Apache License, Version 2.0. A 
 * copy of the license can be found in the License.html file at the root of this distribution. If 
 * you cannot locate the Apache License, Version 2.0, please send an email to 
 * vspython@microsoft.com. By using this source code in any fashion, you are agreeing to be bound 
 * by the terms of the Apache License, Version 2.0.
 *
 * You must not remove this notice, or any other, from this software.
 *
 * ***************************************************************************/

using System;

namespace Microsoft.PythonTools.Parsing {
    internal struct TokenWithSpan {
        public static readonly TokenWithSpan Empty = new TokenWithSpan();

        private readonly Token _token;
        private readonly IndexSpan _span;

        public TokenWithSpan(Token token, IndexSpan span) {
            _token = token;
            _span = span;
        }

        public IndexSpan Span {
            get { return _span; }
        }

        public Token Token {
            get { return _token; }
        }

    }

    /// <summary>
    /// Summary description for Token.
    /// </summary>
    public abstract class Token {
        private readonly TokenKind _kind;

        internal Token(TokenKind kind) {
            _kind = kind;
        }

        public TokenKind Kind {
            get { return _kind; }
        }

        public virtual object Value {
            get {
                throw new NotSupportedException("no value for this token");
            }
        }

        public override string ToString() {
            return base.ToString() + "(" + _kind + ")";
        }

        /// <summary>
        /// Returns the exact text of the token if it's available.  The text does not
        /// include any leading white space.
        /// </summary>
        public virtual String VerbatimImage {
            get {
                return Image;
            }
        }

        /// <summary>
        /// Returns a user friendly display of the token.
        /// </summary>
        public abstract String Image {
            get;
        }
    }

    internal class ErrorToken : Token {
        private readonly String _message;
        private readonly string _verbatim;

        public ErrorToken(String message, string verbatim)
            : base(TokenKind.Error) {
            _message = message;
            _verbatim = verbatim;
        }

        public String Message {
            get { return _message; }
        }

        public override String Image {
            get { return _message; }
        }

        public override object Value {
            get { return _message; }
        }

        public override string VerbatimImage {
            get {
                return _verbatim;
            }
        }
    }

    internal class IncompleteStringErrorToken : ErrorToken {
        private readonly string _value;

        public IncompleteStringErrorToken(string message, string value)
            : base(message, value) {
            _value = value;
        }

        public override string Image {
            get {
                return _value;
            }
        }

        public override object Value {
            get {
                return _value;
            }
        }
    }

    internal class ConstantValueToken : Token {
        private readonly object _value;

        public ConstantValueToken(object value)
            : base(TokenKind.Constant) {
            _value = value;
        }

        public object Constant {
            get { return this._value; }
        }

        public override object Value {
            get { return _value; }
        }

        public override String Image {
            get {
                return _value == null ? "None" : _value.ToString();
            }
        }
    }

    internal sealed class VerbatimConstantValueToken : ConstantValueToken {
        private readonly string _verbatim;

        public VerbatimConstantValueToken(object value, string verbatim)
            : base(value) {
            _verbatim = verbatim;
        }

        public override string VerbatimImage {
            get {
                return _verbatim;
            }
        }
    }

    class UnicodeStringToken : ConstantValueToken {
        public UnicodeStringToken(object value)
            : base(value) {
        }
    }

    sealed class VerbatimUnicodeStringToken : UnicodeStringToken {
        private readonly string _verbatim;
        
        public VerbatimUnicodeStringToken(object value, string verbatim)
            : base(value) {
                _verbatim = verbatim;
        }

        public override string VerbatimImage {
            get {
                return _verbatim;
            }
        }
    }

    internal sealed class CommentToken : Token {
        private readonly string _comment;

        public CommentToken(string comment)
            : base(TokenKind.Comment) {
            _comment = comment;
        }

        public string Comment {
            get { return _comment; }
        }

        public override string Image {
            get { return _comment; }
        }

        public override object Value {
            get { return _comment; }
        }
    }

    internal class NameToken : Token {
        private readonly string _name;

        public NameToken(string name)
            : base(TokenKind.Name) {
            _name = name;
        }

        public string Name {
            get { return this._name; }
        }

        public override object Value {
            get { return _name; }
        }

        public override String Image {
            get {
                return _name;
            }
        }
    }

    internal sealed class OperatorToken : Token {
        private readonly int _precedence;
        private readonly string _image;

        public OperatorToken(TokenKind kind, string image, int precedence)
            : base(kind) {
            _image = image;
            _precedence = precedence;
        }

        public int Precedence {
            get { return _precedence; }
        }

        public override object Value {
            get { return _image; }
        }

        public override String Image {
            get { return _image; }
        }
    }

    internal class SymbolToken : Token {
        private readonly string _image;

        public SymbolToken(TokenKind kind, String image)
            : base(kind) {
            _image = image;
        }

        public String Symbol {
            get { return _image; }
        }

        public override object Value {
            get { return _image; }
        }

        public override String Image {
            get { return _image; }
        }
    }

    internal sealed class StatementSymbolToken : SymbolToken {
        public StatementSymbolToken(TokenKind kind, String image)
            : base(kind, image) {
        }
    }

    internal class VerbatimToken : SymbolToken {
        private readonly string _verbatimImage;

        public VerbatimToken(TokenKind kind, string verbatimImage, string image)
            : base(kind, image) {
            _verbatimImage = verbatimImage;
        }

        public override string VerbatimImage {
            get {
                return _verbatimImage;
            }
        }
    }

    internal class DentToken : SymbolToken {
        public DentToken(TokenKind kind, String image)
            : base(kind, image) {
        }

        public override string VerbatimImage {
            get {
                // indents are accounted for in whitespace
                return "";
            }
        }
    }
}
=======
/* ****************************************************************************
 *
 * Copyright (c) Microsoft Corporation. 
 *
 * This source code is subject to terms and conditions of the Apache License, Version 2.0. A 
 * copy of the license can be found in the License.html file at the root of this distribution. If 
 * you cannot locate the Apache License, Version 2.0, please send an email to 
 * vspython@microsoft.com. By using this source code in any fashion, you are agreeing to be bound 
 * by the terms of the Apache License, Version 2.0.
 *
 * You must not remove this notice, or any other, from this software.
 *
 * ***************************************************************************/

using System;

namespace Microsoft.PythonTools.Parsing {
    public struct TokenWithSpan {
        public static readonly TokenWithSpan Empty = new TokenWithSpan();

        public Token Token;
        public IndexSpan Span;
        public string LeadingWhitespace;

        public TokenWithSpan(Token token, IndexSpan span, string leadingWhitespace) {
            Token = token;
            Span = span;
            LeadingWhitespace = leadingWhitespace;
        }
    }

    /// <summary>
    /// Summary description for Token.
    /// </summary>
    [Serializable]
    public abstract class Token {
        private readonly TokenKind _kind;

        internal Token(TokenKind kind) {
            _kind = kind;
        }

        public TokenKind Kind {
            get { return _kind; }
        }

        public virtual object Value {
            get {
                throw new NotSupportedException("no value for this token");
            }
        }

        public override string ToString() {
            return base.ToString() + "(" + _kind + ")";
        }

        /// <summary>
        /// Returns the exact text of the token if it's available.  The text does not
        /// include any leading white space.
        /// </summary>
        public virtual String VerbatimImage {
            get {
                return Image;
            }
        }

        /// <summary>
        /// Returns a user friendly display of the token.
        /// </summary>
        public abstract String Image {
            get;
        }
    }

    internal class ErrorToken : Token {
        private readonly String _message;
        private readonly string _verbatim;

        public ErrorToken(String message, string verbatim)
            : base(TokenKind.Error) {
            _message = message;
            _verbatim = verbatim;
        }

        public String Message {
            get { return _message; }
        }

        public override String Image {
            get { return _message; }
        }

        public override object Value {
            get { return _message; }
        }

        public override string VerbatimImage {
            get {
                return _verbatim;
            }
        }
    }

    internal class IncompleteStringErrorToken : ErrorToken {
        private readonly string _value;

        public IncompleteStringErrorToken(string message, string value)
            : base(message, value) {
            _value = value;
        }

        public override string Image {
            get {
                return _value;
            }
        }

        public override object Value {
            get {
                return _value;
            }
        }
    }

    internal class ConstantValueToken : Token {
        private readonly object _value;

        public ConstantValueToken(object value)
            : base(TokenKind.Constant) {
            _value = value;
        }

        public object Constant {
            get { return this._value; }
        }

        public override object Value {
            get { return _value; }
        }

        public override String Image {
            get {
                return _value == null ? "None" : _value.ToString();
            }
        }
    }

    internal sealed class VerbatimConstantValueToken : ConstantValueToken {
        private readonly string _verbatim;

        public VerbatimConstantValueToken(object value, string verbatim)
            : base(value) {
            _verbatim = verbatim;
        }

        public override string VerbatimImage {
            get {
                return _verbatim;
            }
        }
    }

    class UnicodeStringToken : ConstantValueToken {
        public UnicodeStringToken(object value)
            : base(value) {
        }
    }

    sealed class VerbatimUnicodeStringToken : UnicodeStringToken {
        private readonly string _verbatim;
        
        public VerbatimUnicodeStringToken(object value, string verbatim)
            : base(value) {
                _verbatim = verbatim;
        }

        public override string VerbatimImage {
            get {
                return _verbatim;
            }
        }
    }

    internal sealed class CommentToken : VerbatimToken {
        private readonly string _comment;

        public CommentToken(string comment, string newline)
            : base(TokenKind.Comment, comment + newline, comment) {
            _comment = comment;
        }
    }

    internal class NameToken : Token {
        private readonly string _name;

        public NameToken(string name)
            : base(TokenKind.Name) {
            _name = name;
        }

        public string Name {
            get { return this._name; }
        }

        public override object Value {
            get { return _name; }
        }

        public override String Image {
            get {
                return _name;
            }
        }
    }

    internal sealed class OperatorToken : Token {
        private readonly int _precedence;
        private readonly string _image;

        public OperatorToken(TokenKind kind, string image, int precedence)
            : base(kind) {
            _image = image;
            _precedence = precedence;
        }

        public int Precedence {
            get { return _precedence; }
        }

        public override object Value {
            get { return _image; }
        }

        public override String Image {
            get { return _image; }
        }
    }

    internal class SymbolToken : Token {
        private readonly string _image;

        public SymbolToken(TokenKind kind, String image)
            : base(kind) {
            _image = image;
        }

        public String Symbol {
            get { return _image; }
        }

        public override object Value {
            get { return _image; }
        }

        public override String Image {
            get { return _image; }
        }
    }

    internal sealed class StatementSymbolToken : SymbolToken {
        public StatementSymbolToken(TokenKind kind, String image)
            : base(kind, image) {
        }
    }

    internal class VerbatimToken : SymbolToken {
        private readonly string _verbatimImage;

        public VerbatimToken(TokenKind kind, string verbatimImage, string image)
            : base(kind, image) {
            _verbatimImage = verbatimImage;
        }

        public override string VerbatimImage {
            get {
                return _verbatimImage;
            }
        }
    }

    internal class DentToken : SymbolToken {
        public DentToken(TokenKind kind, String image)
            : base(kind, image) {
        }

        public override string VerbatimImage {
            get {
                // indents are accounted for in whitespace
                return "";
            }
        }
    }
}
>>>>>>> e9928cba
<|MERGE_RESOLUTION|>--- conflicted
+++ resolved
@@ -1,4 +1,3 @@
-<<<<<<< HEAD
 /* ****************************************************************************
  *
  * Copyright (c) Microsoft Corporation. 
@@ -16,30 +15,24 @@
 using System;
 
 namespace Microsoft.PythonTools.Parsing {
-    internal struct TokenWithSpan {
+    public struct TokenWithSpan {
         public static readonly TokenWithSpan Empty = new TokenWithSpan();
 
-        private readonly Token _token;
-        private readonly IndexSpan _span;
-
-        public TokenWithSpan(Token token, IndexSpan span) {
-            _token = token;
-            _span = span;
-        }
-
-        public IndexSpan Span {
-            get { return _span; }
-        }
-
-        public Token Token {
-            get { return _token; }
-        }
-
+        public Token Token;
+        public IndexSpan Span;
+        public string LeadingWhitespace;
+
+        public TokenWithSpan(Token token, IndexSpan span, string leadingWhitespace) {
+            Token = token;
+            Span = span;
+            LeadingWhitespace = leadingWhitespace;
+        }
     }
 
     /// <summary>
     /// Summary description for Token.
     /// </summary>
+    [Serializable]
     public abstract class Token {
         private readonly TokenKind _kind;
 
@@ -188,24 +181,12 @@
         }
     }
 
-    internal sealed class CommentToken : Token {
+    internal sealed class CommentToken : VerbatimToken {
         private readonly string _comment;
 
-        public CommentToken(string comment)
-            : base(TokenKind.Comment) {
+        public CommentToken(string comment, string newline)
+            : base(TokenKind.Comment, comment + newline, comment) {
             _comment = comment;
-        }
-
-        public string Comment {
-            get { return _comment; }
-        }
-
-        public override string Image {
-            get { return _comment; }
-        }
-
-        public override object Value {
-            get { return _comment; }
         }
     }
 
@@ -309,299 +290,4 @@
             }
         }
     }
-}
-=======
-/* ****************************************************************************
- *
- * Copyright (c) Microsoft Corporation. 
- *
- * This source code is subject to terms and conditions of the Apache License, Version 2.0. A 
- * copy of the license can be found in the License.html file at the root of this distribution. If 
- * you cannot locate the Apache License, Version 2.0, please send an email to 
- * vspython@microsoft.com. By using this source code in any fashion, you are agreeing to be bound 
- * by the terms of the Apache License, Version 2.0.
- *
- * You must not remove this notice, or any other, from this software.
- *
- * ***************************************************************************/
-
-using System;
-
-namespace Microsoft.PythonTools.Parsing {
-    public struct TokenWithSpan {
-        public static readonly TokenWithSpan Empty = new TokenWithSpan();
-
-        public Token Token;
-        public IndexSpan Span;
-        public string LeadingWhitespace;
-
-        public TokenWithSpan(Token token, IndexSpan span, string leadingWhitespace) {
-            Token = token;
-            Span = span;
-            LeadingWhitespace = leadingWhitespace;
-        }
-    }
-
-    /// <summary>
-    /// Summary description for Token.
-    /// </summary>
-    [Serializable]
-    public abstract class Token {
-        private readonly TokenKind _kind;
-
-        internal Token(TokenKind kind) {
-            _kind = kind;
-        }
-
-        public TokenKind Kind {
-            get { return _kind; }
-        }
-
-        public virtual object Value {
-            get {
-                throw new NotSupportedException("no value for this token");
-            }
-        }
-
-        public override string ToString() {
-            return base.ToString() + "(" + _kind + ")";
-        }
-
-        /// <summary>
-        /// Returns the exact text of the token if it's available.  The text does not
-        /// include any leading white space.
-        /// </summary>
-        public virtual String VerbatimImage {
-            get {
-                return Image;
-            }
-        }
-
-        /// <summary>
-        /// Returns a user friendly display of the token.
-        /// </summary>
-        public abstract String Image {
-            get;
-        }
-    }
-
-    internal class ErrorToken : Token {
-        private readonly String _message;
-        private readonly string _verbatim;
-
-        public ErrorToken(String message, string verbatim)
-            : base(TokenKind.Error) {
-            _message = message;
-            _verbatim = verbatim;
-        }
-
-        public String Message {
-            get { return _message; }
-        }
-
-        public override String Image {
-            get { return _message; }
-        }
-
-        public override object Value {
-            get { return _message; }
-        }
-
-        public override string VerbatimImage {
-            get {
-                return _verbatim;
-            }
-        }
-    }
-
-    internal class IncompleteStringErrorToken : ErrorToken {
-        private readonly string _value;
-
-        public IncompleteStringErrorToken(string message, string value)
-            : base(message, value) {
-            _value = value;
-        }
-
-        public override string Image {
-            get {
-                return _value;
-            }
-        }
-
-        public override object Value {
-            get {
-                return _value;
-            }
-        }
-    }
-
-    internal class ConstantValueToken : Token {
-        private readonly object _value;
-
-        public ConstantValueToken(object value)
-            : base(TokenKind.Constant) {
-            _value = value;
-        }
-
-        public object Constant {
-            get { return this._value; }
-        }
-
-        public override object Value {
-            get { return _value; }
-        }
-
-        public override String Image {
-            get {
-                return _value == null ? "None" : _value.ToString();
-            }
-        }
-    }
-
-    internal sealed class VerbatimConstantValueToken : ConstantValueToken {
-        private readonly string _verbatim;
-
-        public VerbatimConstantValueToken(object value, string verbatim)
-            : base(value) {
-            _verbatim = verbatim;
-        }
-
-        public override string VerbatimImage {
-            get {
-                return _verbatim;
-            }
-        }
-    }
-
-    class UnicodeStringToken : ConstantValueToken {
-        public UnicodeStringToken(object value)
-            : base(value) {
-        }
-    }
-
-    sealed class VerbatimUnicodeStringToken : UnicodeStringToken {
-        private readonly string _verbatim;
-        
-        public VerbatimUnicodeStringToken(object value, string verbatim)
-            : base(value) {
-                _verbatim = verbatim;
-        }
-
-        public override string VerbatimImage {
-            get {
-                return _verbatim;
-            }
-        }
-    }
-
-    internal sealed class CommentToken : VerbatimToken {
-        private readonly string _comment;
-
-        public CommentToken(string comment, string newline)
-            : base(TokenKind.Comment, comment + newline, comment) {
-            _comment = comment;
-        }
-    }
-
-    internal class NameToken : Token {
-        private readonly string _name;
-
-        public NameToken(string name)
-            : base(TokenKind.Name) {
-            _name = name;
-        }
-
-        public string Name {
-            get { return this._name; }
-        }
-
-        public override object Value {
-            get { return _name; }
-        }
-
-        public override String Image {
-            get {
-                return _name;
-            }
-        }
-    }
-
-    internal sealed class OperatorToken : Token {
-        private readonly int _precedence;
-        private readonly string _image;
-
-        public OperatorToken(TokenKind kind, string image, int precedence)
-            : base(kind) {
-            _image = image;
-            _precedence = precedence;
-        }
-
-        public int Precedence {
-            get { return _precedence; }
-        }
-
-        public override object Value {
-            get { return _image; }
-        }
-
-        public override String Image {
-            get { return _image; }
-        }
-    }
-
-    internal class SymbolToken : Token {
-        private readonly string _image;
-
-        public SymbolToken(TokenKind kind, String image)
-            : base(kind) {
-            _image = image;
-        }
-
-        public String Symbol {
-            get { return _image; }
-        }
-
-        public override object Value {
-            get { return _image; }
-        }
-
-        public override String Image {
-            get { return _image; }
-        }
-    }
-
-    internal sealed class StatementSymbolToken : SymbolToken {
-        public StatementSymbolToken(TokenKind kind, String image)
-            : base(kind, image) {
-        }
-    }
-
-    internal class VerbatimToken : SymbolToken {
-        private readonly string _verbatimImage;
-
-        public VerbatimToken(TokenKind kind, string verbatimImage, string image)
-            : base(kind, image) {
-            _verbatimImage = verbatimImage;
-        }
-
-        public override string VerbatimImage {
-            get {
-                return _verbatimImage;
-            }
-        }
-    }
-
-    internal class DentToken : SymbolToken {
-        public DentToken(TokenKind kind, String image)
-            : base(kind, image) {
-        }
-
-        public override string VerbatimImage {
-            get {
-                // indents are accounted for in whitespace
-                return "";
-            }
-        }
-    }
-}
->>>>>>> e9928cba
+}