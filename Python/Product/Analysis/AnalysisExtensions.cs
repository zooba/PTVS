<<<<<<< HEAD
/* ****************************************************************************
 *
 * Copyright (c) Microsoft Corporation. 
 *
 * This source code is subject to terms and conditions of the Apache License, Version 2.0. A 
 * copy of the license can be found in the License.html file at the root of this distribution. If 
 * you cannot locate the Apache License, Version 2.0, please send an email to 
 * vspython@microsoft.com. By using this source code in any fashion, you are agreeing to be bound 
 * by the terms of the Apache License, Version 2.0.
 *
 * You must not remove this notice, or any other, from this software.
 *
 * ***************************************************************************/

using System;
using Microsoft.PythonTools.Parsing;

namespace Microsoft.PythonTools.Interpreter {
    public static class AnalysisExtensions {
        public static IPythonInterpreterFactory GetInterpreterFactory(this IPythonInterpreterFactory[] factories, string id, string versionStr) {
            Guid guid;
            Version version;
            if (Guid.TryParse(id, out guid) && Version.TryParse(versionStr, out version)) {
                return GetInterpreterFactory(factories, guid, version);
            }
            return null;
        }

        public static PythonLanguageVersion GetLanguageVersion(this IPythonInterpreterFactory factory) {
            return factory.Configuration.Version.ToLanguageVersion();
        }

        public static IPythonInterpreterFactory GetInterpreterFactory(this IPythonInterpreterFactory[] factories, Guid id, Version version) {
            foreach (var factory in factories) {
                if (factory.Id == id && factory.Configuration.Version == version) {
                    return factory;
                }
            }
            return null;
        }

        /// <summary>
        /// Removes all trailing white space including new lines, tabs, and form feeds.
        /// </summary>
        /// <param name="self"></param>
        /// <returns></returns>
        public static string TrimDocumentation(this string self) {
            if (self != null) {
                return self.TrimEnd('\n', '\r', ' ', '\f', '\t');
            } 
            return self;
        }
    }
}
=======
﻿/* ****************************************************************************
 *
 * Copyright (c) Microsoft Corporation. 
 *
 * This source code is subject to terms and conditions of the Apache License, Version 2.0. A 
 * copy of the license can be found in the License.html file at the root of this distribution. If 
 * you cannot locate the Apache License, Version 2.0, please send an email to 
 * vspython@microsoft.com. By using this source code in any fashion, you are agreeing to be bound 
 * by the terms of the Apache License, Version 2.0.
 *
 * You must not remove this notice, or any other, from this software.
 *
 * ***************************************************************************/

using System;
using Microsoft.PythonTools.Parsing;

namespace Microsoft.PythonTools.Interpreter {
    public static class AnalysisExtensions {
        public static PythonLanguageVersion GetLanguageVersion(this IPythonInterpreterFactory factory) {
            return factory.Configuration.Version;
        }

        /// <summary>
        /// Removes all trailing white space including new lines, tabs, and form feeds.
        /// </summary>
        /// <param name="self"></param>
        /// <returns></returns>
        public static string TrimDocumentation(this string self) {
            if (self != null) {
                return self.TrimEnd('\n', '\r', ' ', '\f', '\t');
            } 
            return self;
        }
    }
}
>>>>>>> e9928cba
<|MERGE_RESOLUTION|>--- conflicted
+++ resolved
@@ -1,60 +1,4 @@
-<<<<<<< HEAD
 /* ****************************************************************************
- *
- * Copyright (c) Microsoft Corporation. 
- *
- * This source code is subject to terms and conditions of the Apache License, Version 2.0. A 
- * copy of the license can be found in the License.html file at the root of this distribution. If 
- * you cannot locate the Apache License, Version 2.0, please send an email to 
- * vspython@microsoft.com. By using this source code in any fashion, you are agreeing to be bound 
- * by the terms of the Apache License, Version 2.0.
- *
- * You must not remove this notice, or any other, from this software.
- *
- * ***************************************************************************/
-
-using System;
-using Microsoft.PythonTools.Parsing;
-
-namespace Microsoft.PythonTools.Interpreter {
-    public static class AnalysisExtensions {
-        public static IPythonInterpreterFactory GetInterpreterFactory(this IPythonInterpreterFactory[] factories, string id, string versionStr) {
-            Guid guid;
-            Version version;
-            if (Guid.TryParse(id, out guid) && Version.TryParse(versionStr, out version)) {
-                return GetInterpreterFactory(factories, guid, version);
-            }
-            return null;
-        }
-
-        public static PythonLanguageVersion GetLanguageVersion(this IPythonInterpreterFactory factory) {
-            return factory.Configuration.Version.ToLanguageVersion();
-        }
-
-        public static IPythonInterpreterFactory GetInterpreterFactory(this IPythonInterpreterFactory[] factories, Guid id, Version version) {
-            foreach (var factory in factories) {
-                if (factory.Id == id && factory.Configuration.Version == version) {
-                    return factory;
-                }
-            }
-            return null;
-        }
-
-        /// <summary>
-        /// Removes all trailing white space including new lines, tabs, and form feeds.
-        /// </summary>
-        /// <param name="self"></param>
-        /// <returns></returns>
-        public static string TrimDocumentation(this string self) {
-            if (self != null) {
-                return self.TrimEnd('\n', '\r', ' ', '\f', '\t');
-            } 
-            return self;
-        }
-    }
-}
-=======
-﻿/* ****************************************************************************
  *
  * Copyright (c) Microsoft Corporation. 
  *
@@ -89,5 +33,4 @@
             return self;
         }
     }
-}
->>>>>>> e9928cba
+}