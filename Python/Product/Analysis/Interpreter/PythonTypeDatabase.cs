--- conflicted
+++ resolved
@@ -1,4 +1,3 @@
-<<<<<<< HEAD
 /* ****************************************************************************
  *
  * Copyright (c) Microsoft Corporation. 
@@ -25,6 +24,7 @@
 using Microsoft.PythonTools.Analysis;
 using Microsoft.PythonTools.Analysis.Analyzer;
 using Microsoft.PythonTools.Interpreter.Default;
+using Microsoft.PythonTools.Parsing;
 using Microsoft.VisualStudioTools;
 using Microsoft.VisualStudioTools.Project;
 
@@ -106,7 +106,7 @@
         /// <summary>
         /// Gets the Python version associated with this database.
         /// </summary>
-        public Version LanguageVersion {
+        public PythonLanguageVersion LanguageVersion {
             get {
                 return _factory.Configuration.Version;
             }
@@ -317,7 +317,7 @@
                     if (!Guid.TryParse(columns[interpreterGuidIndex], out interpGuid) ||            // corrupt data
                         interpGuid != interpreter.Id ||                         // not our interpreter
                         !Version.TryParse(columns[interpreterVersionIndex], out interpVersion) ||     // corrupt data
-                        interpVersion != interpreter.Configuration.Version ||
+                        interpVersion.ToLanguageVersion() != interpreter.Configuration.Version ||
                         String.Compare(columns[extensionModuleFilenameIndex], extensionModuleFilename, StringComparison.OrdinalIgnoreCase) != 0) {   // not our interpreter
 
                         // nope, but remember the line for when we re-write out the DB.
@@ -388,7 +388,7 @@
         public static async Task<int> GenerateAsync(PythonTypeDatabaseCreationRequest request) {
             var fact = request.Factory;
             var evt = request.OnExit;
-            if (fact == null || !Directory.Exists(fact.Configuration.LibraryPath)) {
+            if (fact == null || !Directory.Exists(fact.Configuration.PrefixPath)) {
                 if (evt != null) {
                     evt(NotSupportedExitCode);
                 }
@@ -414,7 +414,7 @@
                 "/version", fact.Configuration.Version.ToString(),
                 "/python", fact.Configuration.InterpreterPath,
                 request.DetectLibraryPath ? null : "/library",
-                request.DetectLibraryPath ? null : fact.Configuration.LibraryPath,
+                request.DetectLibraryPath ? null : fact.Configuration.SysPath[0],
                 "/outdir", outPath,
                 "/basedb", baseDb,
                 (request.SkipUnchanged ? null : "/all"),  // null will be filtered out; empty strings are quoted
@@ -814,7 +814,7 @@
         /// </returns>
         /// <remarks>Added in 2.2</remarks>
         public static IEnumerable<List<ModulePath>> GetDatabaseExpectedModules(
-            Version languageVersion,
+            PythonLanguageVersion languageVersion,
             IEnumerable<PythonLibraryPath> searchPaths
         ) {
             var requireInitPy = ModulePath.PythonVersionRequiresInitPyFiles(languageVersion);
@@ -856,864 +856,4 @@
 
     }
 
-}
-=======
-﻿/* ****************************************************************************
- *
- * Copyright (c) Microsoft Corporation. 
- *
- * This source code is subject to terms and conditions of the Apache License, Version 2.0. A 
- * copy of the license can be found in the License.html file at the root of this distribution. If 
- * you cannot locate the Apache License, Version 2.0, please send an email to 
- * vspython@microsoft.com. By using this source code in any fashion, you are agreeing to be bound 
- * by the terms of the Apache License, Version 2.0.
- *
- * You must not remove this notice, or any other, from this software.
- *
- * ***************************************************************************/
-
-using System;
-using System.Collections.Generic;
-using System.Diagnostics;
-using System.IO;
-using System.Linq;
-using System.Security;
-using System.Text.RegularExpressions;
-using System.Threading;
-using System.Threading.Tasks;
-using Microsoft.PythonTools.Analysis;
-using Microsoft.PythonTools.Analysis.Analyzer;
-using Microsoft.PythonTools.Interpreter.Default;
-using Microsoft.PythonTools.Parsing;
-using Microsoft.VisualStudioTools;
-using Microsoft.VisualStudioTools.Project;
-
-namespace Microsoft.PythonTools.Interpreter {
-    /// <summary>
-    /// Provides access to an on-disk store of cached intellisense information.
-    /// </summary>
-    public sealed class PythonTypeDatabase : ITypeDatabaseReader {
-        private readonly PythonInterpreterFactoryWithDatabase _factory;
-        private readonly SharedDatabaseState _sharedState;
-
-        /// <summary>
-        /// Gets the version of the analysis format that this class reads.
-        /// </summary>
-        public static readonly int CurrentVersion = 25;
-
-        private static string _completionDatabasePath;
-        private static string _referencesDatabasePath;
-        private static string _baselineDatabasePath;
-
-        public PythonTypeDatabase(
-            PythonInterpreterFactoryWithDatabase factory,
-            IEnumerable<string> databaseDirectories = null,
-            PythonTypeDatabase innerDatabase = null
-        ) {
-            if (innerDatabase != null && factory.Configuration.Version != innerDatabase.LanguageVersion) {
-                throw new InvalidOperationException("Language versions do not match");
-            }
-
-            _factory = factory;
-            if (innerDatabase != null) {
-                _sharedState = new SharedDatabaseState(innerDatabase._sharedState);
-            } else {
-                _sharedState = new SharedDatabaseState(_factory.Configuration.Version);
-            }
-
-            if (databaseDirectories != null) {
-                foreach (var d in databaseDirectories) {
-                    LoadDatabase(d);
-                }
-            }
-
-            _sharedState.ListenForCorruptDatabase(this);
-        }
-
-        private PythonTypeDatabase(
-            PythonInterpreterFactoryWithDatabase factory,
-            string databaseDirectory,
-            bool isDefaultDatabase
-        ) {
-            _factory = factory;
-            _sharedState = new SharedDatabaseState(
-                factory.Configuration.Version,
-                databaseDirectory,
-                defaultDatabase: isDefaultDatabase
-            );
-        }
-
-        public PythonTypeDatabase Clone() {
-            return new PythonTypeDatabase(_factory, null, this);
-        }
-
-        public PythonTypeDatabase CloneWithNewFactory(PythonInterpreterFactoryWithDatabase newFactory) {
-            return new PythonTypeDatabase(newFactory, null, this);
-        }
-
-        public PythonTypeDatabase CloneWithNewBuiltins(IBuiltinPythonModule newBuiltins) {
-            var newDb = new PythonTypeDatabase(_factory, null, this);
-            newDb._sharedState.BuiltinModule = newBuiltins;
-            return newDb;
-        }
-
-        public IPythonInterpreterFactoryWithDatabase InterpreterFactory {
-            get {
-                return _factory;
-            }
-        }
-
-        /// <summary>
-        /// Gets the Python version associated with this database.
-        /// </summary>
-        public PythonLanguageVersion LanguageVersion {
-            get {
-                return _factory.Configuration.Version;
-            }
-        }
-
-        /// <summary>
-        /// Loads modules from the specified path. Except for a builtins module,
-        /// these will override any currently loaded modules.
-        /// </summary>
-        public void LoadDatabase(string databasePath) {
-            _sharedState.LoadDatabase(databasePath);
-        }
-
-        /// <summary>
-        /// Asynchrously loads the specified extension module into the type
-        /// database making the completions available.
-        /// 
-        /// If the module has not already been analyzed it will be analyzed and
-        /// then loaded.
-        /// 
-        /// If the specified module was already loaded it replaces the existing
-        /// module.
-        /// 
-        /// Returns a new Task which can be blocked upon until the analysis of
-        /// the new extension module is available.
-        /// 
-        /// If the extension module cannot be analyzed an exception is reproted.
-        /// </summary>
-        /// <param name="cancellationToken">A cancellation token which can be
-        /// used to cancel the async loading of the module</param>
-        /// <param name="extensionModuleFilename">The filename of the extension
-        /// module to be loaded</param>
-        /// <param name="interpreter">The Python interprefer which will be used
-        /// to analyze the extension module.</param>
-        /// <param name="moduleName">The module name of the extension module.</param>
-        public Task LoadExtensionModuleAsync(string moduleName, string extensionModuleFilename, CancellationToken cancellationToken = default(CancellationToken)) {
-            return Task.Factory.StartNew(
-                new ExtensionModuleLoader(
-                    this,
-                    _factory,
-                    moduleName,
-                    extensionModuleFilename,
-                    cancellationToken
-                ).LoadExtensionModule
-            );
-        }
-
-        public bool UnloadExtensionModule(string moduleName) {
-            IPythonModule dummy;
-            return _sharedState.Modules.TryRemove(moduleName, out dummy);
-        }
-
-        private static Task MakeExceptionTask(Exception e) {
-            var res = new TaskCompletionSource<Task>();
-            res.SetException(e);
-            return res.Task;
-        }
-
-        class ExtensionModuleLoader {
-            private readonly PythonTypeDatabase _typeDb;
-            private readonly IPythonInterpreterFactory _factory;
-            private readonly string _moduleName;
-            private readonly string _extensionFilename;
-            private readonly CancellationToken _cancel;
-
-            const string _extensionModuleInfoFile = "extensions.$list";
-
-            public ExtensionModuleLoader(PythonTypeDatabase typeDb, IPythonInterpreterFactory factory, string moduleName, string extensionFilename, CancellationToken cancel) {
-                _typeDb = typeDb;
-                _factory = factory;
-                _moduleName = moduleName;
-                _extensionFilename = extensionFilename;
-                _cancel = cancel;
-            }
-
-            public void LoadExtensionModule() {
-                List<string> existingModules = new List<string>();
-                string dbFile = null;
-                // open the file locking it - only one person can look at the "database" of per-project analysis.
-                using (var fs = OpenProjectExtensionList()) {
-                    dbFile = FindDbFile(_factory, _extensionFilename, existingModules, dbFile, fs);
-
-                    if (dbFile == null) {
-                        dbFile = GenerateDbFile(_factory, _moduleName, _extensionFilename, existingModules, dbFile, fs);
-                    }
-                }
-
-                _typeDb._sharedState.Modules[_moduleName] = new CPythonModule(_typeDb, _moduleName, dbFile, false);
-            }
-
-            private void PublishModule(object state) {
-            }
-
-            private FileStream OpenProjectExtensionList() {
-                Directory.CreateDirectory(ReferencesDatabasePath);
-
-                for (int i = 0; i < 50 && !_cancel.IsCancellationRequested; i++) {
-                    try {
-                        return new FileStream(Path.Combine(ReferencesDatabasePath, _extensionModuleInfoFile), FileMode.OpenOrCreate, FileAccess.ReadWrite, FileShare.None);
-                    } catch (IOException) {
-                        if (_cancel.CanBeCanceled) {
-                            _cancel.WaitHandle.WaitOne(100);
-                        } else {
-                            System.Threading.Thread.Sleep(100);
-                        }
-                    }
-                }
-
-                throw new CannotAnalyzeExtensionException("Cannot access per-project extension registry.");
-            }
-
-            private string GenerateDbFile(IPythonInterpreterFactory interpreter, string moduleName, string extensionModuleFilename, List<string> existingModules, string dbFile, FileStream fs) {
-                // we need to generate the DB file
-                dbFile = Path.Combine(ReferencesDatabasePath, moduleName + ".$project.idb");
-                int retryCount = 0;
-                while (File.Exists(dbFile)) {
-                    dbFile = Path.Combine(ReferencesDatabasePath, moduleName + "." + ++retryCount + ".$project.idb");
-                }
-
-                using (var output = interpreter.Run(
-                    PythonToolsInstallPath.GetFile("ExtensionScraper.py"),
-                    "scrape",
-                    "-",                                    // do not use __import__
-                    extensionModuleFilename,                // extension module path
-                    Path.ChangeExtension(dbFile, null)      // output file path (minus .idb)
-                    )) {
-                    if (_cancel.CanBeCanceled) {
-                        if (WaitHandle.WaitAny(new[] { _cancel.WaitHandle, output.WaitHandle }) != 1) {
-                            // we were cancelled
-                            return null;
-                        }
-                    } else {
-                        output.Wait();
-                    }
-
-                    if (output.ExitCode == 0) {
-                        // [FileName]|interpGuid|interpVersion|DateTimeStamp|[db_file.idb]
-                        // save the new entry in the DB file
-                        existingModules.Add(
-                            String.Format("{0}|{1}|{2}|{3}|{4}",
-                                extensionModuleFilename,
-                                interpreter.Id,
-                                interpreter.Configuration.Version,
-                                new FileInfo(extensionModuleFilename).LastWriteTime.ToString("O"),
-                                dbFile
-                            )
-                        );
-
-                        fs.Seek(0, SeekOrigin.Begin);
-                        fs.SetLength(0);
-                        using (var sw = new StreamWriter(fs)) {
-                            sw.Write(String.Join(Environment.NewLine, existingModules));
-                            sw.Flush();
-                        }
-                    } else {
-                        throw new CannotAnalyzeExtensionException(string.Join(Environment.NewLine, output.StandardErrorLines));
-                    }
-                }
-
-                return dbFile;
-            }
-
-            const int extensionModuleFilenameIndex = 0;
-            const int interpreterGuidIndex = 1;
-            const int interpreterVersionIndex = 2;
-            const int extensionTimeStamp = 3;
-            const int dbFileIndex = 4;
-
-            /// <summary>
-            /// Finds the appropriate entry in our database file and returns the name of the .idb file to be loaded or null
-            /// if we do not have a generated .idb file.
-            /// </summary>
-            private static string FindDbFile(IPythonInterpreterFactory interpreter, string extensionModuleFilename, List<string> existingModules, string dbFile, FileStream fs) {
-                var reader = new StreamReader(fs);
-
-                string line;
-                while ((line = reader.ReadLine()) != null) {
-                    // [FileName]|interpGuid|interpVersion|DateTimeStamp|[db_file.idb]
-                    string[] columns = line.Split('|');
-                    Guid interpGuid;
-                    Version interpVersion;
-
-                    if (columns.Length != 5) {
-                        // malformed data...
-                        continue;
-                    }
-
-                    if (File.Exists(columns[dbFileIndex])) {
-                        // db file still exists
-                        DateTime lastModified;
-                        if (!File.Exists(columns[extensionModuleFilenameIndex]) ||  // extension has been deleted
-                            !DateTime.TryParseExact(columns[extensionTimeStamp], "O", null, System.Globalization.DateTimeStyles.RoundtripKind, out lastModified) ||
-                            lastModified != new FileInfo(extensionModuleFilename).LastWriteTime) { // extension has been modified
-
-                            // cleanup the stale DB files as we go...
-                            try {
-                                File.Delete(columns[4]);
-                            } catch (IOException) {
-                            }
-                            continue;
-                        }
-                    } else {
-                        continue;
-                    }
-
-                    // check if this is the file we're looking for...
-                    if (!Guid.TryParse(columns[interpreterGuidIndex], out interpGuid) ||            // corrupt data
-                        interpGuid != interpreter.Id ||                         // not our interpreter
-                        !Version.TryParse(columns[interpreterVersionIndex], out interpVersion) ||     // corrupt data
-                        interpVersion.ToLanguageVersion() != interpreter.Configuration.Version ||
-                        String.Compare(columns[extensionModuleFilenameIndex], extensionModuleFilename, StringComparison.OrdinalIgnoreCase) != 0) {   // not our interpreter
-
-                        // nope, but remember the line for when we re-write out the DB.
-                        existingModules.Add(line);
-                        continue;
-                    }
-
-                    // this is our file, but continue reading the other lines for when we write out the DB...
-                    dbFile = columns[dbFileIndex];
-                }
-                return dbFile;
-            }
-        }
-
-        public static PythonTypeDatabase CreateDefaultTypeDatabase(PythonInterpreterFactoryWithDatabase factory) {
-            return new PythonTypeDatabase(factory, BaselineDatabasePath, isDefaultDatabase: true);
-        }
-
-        internal static PythonTypeDatabase CreateDefaultTypeDatabase(Version languageVersion) {
-            return new PythonTypeDatabase(InterpreterFactoryCreator.CreateAnalysisInterpreterFactory(languageVersion),
-                BaselineDatabasePath, isDefaultDatabase: true);
-        }
-
-        public IEnumerable<string> GetModuleNames() {
-            return _sharedState.GetModuleNames();
-        }
-
-        public IPythonModule GetModule(string name) {
-            return _sharedState.GetModule(name);
-        }
-
-        public string DatabaseDirectory {
-            get {
-                return _sharedState.DatabaseDirectory;
-            }
-        }
-
-        public IBuiltinPythonModule BuiltinModule {
-            get {
-                return _sharedState.BuiltinModule;
-            }
-        }
-
-        /// <summary>
-        /// The exit code returned when database generation fails due to an
-        /// invalid argument.
-        /// </summary>
-        public const int InvalidArgumentExitCode = -1;
-
-        /// <summary>
-        /// The exit code returned when database generation fails due to a
-        /// non-specific error.
-        /// </summary>
-        public const int InvalidOperationExitCode = -2;
-
-        /// <summary>
-        /// The exit code returned when a database is already being generated
-        /// for the interpreter factory.
-        /// </summary>
-        public const int AlreadyGeneratingExitCode = -3;
-
-        /// <summary>
-        /// The exit code returned when a database cannot be created for the
-        /// interpreter factory.
-        /// </summary>
-        public const int NotSupportedExitCode = -4;
-
-        public static async Task<int> GenerateAsync(PythonTypeDatabaseCreationRequest request) {
-            var fact = request.Factory;
-            var evt = request.OnExit;
-            if (fact == null || !Directory.Exists(fact.Configuration.PrefixPath)) {
-                if (evt != null) {
-                    evt(NotSupportedExitCode);
-                }
-                return NotSupportedExitCode;
-            }
-            var outPath = request.OutputPath;
-
-            var analyzerPath = PythonToolsInstallPath.GetFile("Microsoft.PythonTools.Analyzer.exe");
-
-            Directory.CreateDirectory(CompletionDatabasePath);
-
-            var baseDb = BaselineDatabasePath;
-            if (request.ExtraInputDatabases.Any()) {
-                baseDb = baseDb + ";" + string.Join(";", request.ExtraInputDatabases);
-            }
-
-            var logPath = Path.Combine(outPath, "AnalysisLog.txt");
-            var glogPath = Path.Combine(CompletionDatabasePath, "AnalysisLog.txt");
-
-            using (var output = ProcessOutput.RunHiddenAndCapture(
-                analyzerPath,
-                "/id", fact.Id.ToString("B"),
-                "/version", fact.Configuration.Version.ToString(),
-                "/python", fact.Configuration.InterpreterPath,
-                request.DetectLibraryPath ? null : "/library",
-                request.DetectLibraryPath ? null : fact.Configuration.SysPath[0],
-                "/outdir", outPath,
-                "/basedb", baseDb,
-                (request.SkipUnchanged ? null : "/all"),  // null will be filtered out; empty strings are quoted
-                "/log", logPath,
-                "/glog", glogPath,
-                "/wait", (request.WaitFor != null ? AnalyzerStatusUpdater.GetIdentifier(request.WaitFor) : "")
-            )) {
-                output.PriorityClass = ProcessPriorityClass.BelowNormal;
-                int exitCode = await output;
-
-                if (exitCode > -10 && exitCode < 0) {
-                    try {
-                        File.AppendAllLines(
-                            glogPath,
-                            new[] { string.Format("FAIL_STDLIB: ({0}) {1}", exitCode, output.Arguments) }
-                                .Concat(output.StandardErrorLines)
-                        );
-                    } catch (IOException) {
-                    } catch (ArgumentException) {
-                    } catch (SecurityException) {
-                    } catch (UnauthorizedAccessException) {
-                    }
-                }
-
-                if (evt != null) {
-                    evt(exitCode);
-                }
-                return exitCode;
-            }
-        }
-
-        /// <summary>
-        /// Invokes Analyzer.exe for the specified factory.
-        /// </summary>
-        [Obsolete("Use GenerateAsync instead")]
-        public static void Generate(PythonTypeDatabaseCreationRequest request) {
-            var onExit = request.OnExit;
-
-            GenerateAsync(request).ContinueWith(t => {
-                var exc = t.Exception;
-                if (exc == null) {
-                    return;
-                }
-
-                try {
-                    var message = string.Format(
-                        "ERROR_STDLIB: {0}\\{1}{2}{3}",
-                        request.Factory.Id,
-                        request.Factory.Configuration.Version,
-                        Environment.NewLine,
-                        (exc.InnerException ?? exc).ToString()
-                    );
-
-                    Debug.WriteLine(message);
-
-                    var glogPath = Path.Combine(CompletionDatabasePath, "AnalysisLog.txt");
-                    File.AppendAllText(glogPath, message);
-                } catch (IOException) {
-                } catch (ArgumentException) {
-                } catch (SecurityException) {
-                } catch (UnauthorizedAccessException) {
-                }
-
-                if (onExit != null) {
-                    onExit(PythonTypeDatabase.InvalidOperationExitCode);
-                }
-            }, TaskContinuationOptions.OnlyOnFaulted);
-        }
-
-        private static bool DatabaseExists(string path) {
-            string versionFile = Path.Combine(path, "database.ver");
-            if (File.Exists(versionFile)) {
-                try {
-                    string allLines = File.ReadAllText(versionFile);
-                    int version;
-                    return Int32.TryParse(allLines, out version) && version == PythonTypeDatabase.CurrentVersion;
-                } catch (IOException) {
-                }
-            }
-            return false;
-        }
-
-        public static string GlobalLogFilename {
-            get {
-                return Path.Combine(CompletionDatabasePath, "AnalysisLog.txt");
-            }
-        }
-
-        internal static string BaselineDatabasePath {
-            get {
-                if (_baselineDatabasePath == null) {
-                    _baselineDatabasePath = Path.GetDirectoryName(
-                        PythonToolsInstallPath.GetFile("CompletionDB\\__builtin__.idb")
-                    );
-                }
-                return _baselineDatabasePath;
-            }
-        }
-
-        public static string CompletionDatabasePath {
-            get {
-                if (_completionDatabasePath == null) {
-                    _completionDatabasePath = Path.Combine(
-                        Environment.GetFolderPath(Environment.SpecialFolder.LocalApplicationData),
-                        "Python Tools",
-                        "CompletionDB",
-#if DEBUG
-                        "Debug",
-#endif
-                        AssemblyVersionInfo.VSVersion
-                    );
-                }
-                return _completionDatabasePath;
-            }
-        }
-
-        private static string ReferencesDatabasePath {
-            get {
-                if (_referencesDatabasePath == null) {
-                    _referencesDatabasePath = Path.Combine(
-                        Environment.GetFolderPath(Environment.SpecialFolder.LocalApplicationData),
-                        "Python Tools",
-                        "ReferencesDB",
-#if DEBUG
-                        "Debug",
-#endif
-                        AssemblyVersionInfo.VSVersion
-                    );
-                }
-                return _referencesDatabasePath;
-            }
-        }
-
-        void ITypeDatabaseReader.LookupType(object type, Action<IPythonType> assign) {
-            _sharedState.LookupType(type, assign);
-        }
-
-        string ITypeDatabaseReader.GetBuiltinTypeName(BuiltinTypeId id) {
-            return _sharedState.GetBuiltinTypeName(id);
-        }
-
-        void ITypeDatabaseReader.ReadMember(string memberName, Dictionary<string, object> memberValue, Action<string, IMember> assign, IMemberContainer container) {
-            _sharedState.ReadMember(memberName, memberValue, assign, container);
-        }
-
-        void ITypeDatabaseReader.OnDatabaseCorrupt() {
-            OnDatabaseCorrupt();
-        }
-
-        public void OnDatabaseCorrupt() {
-            _factory.NotifyCorruptDatabase();
-        }
-
-        internal CPythonConstant GetConstant(IPythonType type) {
-            return _sharedState.GetConstant(type);
-        }
-
-        internal static bool TryGetLocation(Dictionary<string, object> table, ref int line, ref int column) {
-            object value;
-            if (table.TryGetValue("location", out value)) {
-                object[] locationInfo = value as object[];
-                if (locationInfo != null && locationInfo.Length == 2 && locationInfo[0] is int && locationInfo[1] is int) {
-                    line = (int)locationInfo[0];
-                    column = (int)locationInfo[1];
-                    return true;
-                }
-            }
-            return false;
-        }
-
-
-        public bool BeginModuleLoad(IPythonModule module, int millisecondsTimeout) {
-            return _sharedState.BeginModuleLoad(module, millisecondsTimeout);
-        }
-
-        public void EndModuleLoad(IPythonModule module) {
-            _sharedState.EndModuleLoad(module);
-        }
-
-        /// <summary>
-        /// Returns true if the specified database has a version specified that
-        /// matches the current build of PythonTypeDatabase. If false, attempts
-        /// to load the database may fail with an exception.
-        /// </summary>
-        public static bool IsDatabaseVersionCurrent(string databasePath) {
-            if (// Also ensures databasePath won't crash Path.Combine()
-                Directory.Exists(databasePath) &&
-                // Ensures that the database is not currently regenerating
-                !File.Exists(Path.Combine(databasePath, "database.pid"))) {
-                string versionFile = Path.Combine(databasePath, "database.ver");
-                if (File.Exists(versionFile)) {
-                    try {
-                        return int.Parse(File.ReadAllText(versionFile)) == CurrentVersion;
-                    } catch (IOException) {
-                    } catch (UnauthorizedAccessException) {
-                    } catch (SecurityException) {
-                    } catch (InvalidOperationException) {
-                    } catch (ArgumentException) {
-                    } catch (OverflowException) {
-                    } catch (FormatException) {
-                    }
-                }
-            }
-            return false;
-        }
-
-        /// <summary>
-        /// Returns true if the specified database is currently regenerating.
-        /// </summary>
-        public static bool IsDatabaseRegenerating(string databasePath) {
-            return Directory.Exists(databasePath) &&
-                File.Exists(Path.Combine(databasePath, "database.pid"));
-        }
-
-        /// <summary>
-        /// Gets the default set of search paths based on the path to the root
-        /// of the standard library.
-        /// </summary>
-        /// <param name="library">Root of the standard library.</param>
-        /// <returns>A list of search paths for the interpreter.</returns>
-        /// <remarks>New in 2.2</remarks>
-        public static List<PythonLibraryPath> GetDefaultDatabaseSearchPaths(string library) {
-            var result = new List<PythonLibraryPath>();
-            if (!Directory.Exists(library)) {
-                return result;
-            }
-
-            result.Add(new PythonLibraryPath(library, true, null));
-
-            var sitePackages = Path.Combine(library, "site-packages");
-            if (!Directory.Exists(sitePackages)) {
-                return result;
-            }
-
-            result.Add(new PythonLibraryPath(sitePackages, false, null));
-            result.AddRange(ModulePath.ExpandPathFiles(sitePackages)
-                .Select(p => new PythonLibraryPath(p, false, null))
-            );
-
-            return result;
-        }
-
-        /// <summary>
-        /// Gets the set of search paths by running the interpreter.
-        /// </summary>
-        /// <param name="interpreter">Path to the interpreter.</param>
-        /// <returns>A list of search paths for the interpreter.</returns>
-        /// <remarks>Added in 2.2</remarks>
-        public static async Task<List<PythonLibraryPath>> GetUncachedDatabaseSearchPathsAsync(string interpreter) {
-            List<string> lines;
-
-            // sys.path will include the working directory, so we make an empty
-            // path that we can filter out later
-            var tempWorkingDir = Path.Combine(Path.GetTempPath(), Path.GetRandomFileName());
-            Directory.CreateDirectory(tempWorkingDir);
-
-            try {
-                using (var proc = ProcessOutput.Run(
-                    interpreter,
-                    new[] {
-                        "-S",   // don't import site - we do that in code
-                        "-E",   // ignore environment
-                        "-c", "import sys;print('\\n'.join(sys.path));print('-');import site;site.main();print('\\n'.join(sys.path))"
-                    },
-                    tempWorkingDir,
-                    null,
-                    false,
-                    null
-                )) {
-                    if (await proc != 0) {
-                        throw new InvalidOperationException(string.Format(
-                            "Cannot obtain list of paths{0}{1}",
-                            Environment.NewLine,
-                            string.Join(Environment.NewLine, proc.StandardErrorLines))
-                        );
-                    }
-
-                    lines = proc.StandardOutputLines.ToList();
-                }
-            } finally {
-                try {
-                    Directory.Delete(tempWorkingDir, true);
-                } catch (Exception ex) {
-                    if (ex.IsCriticalException()) {
-                        throw;
-                    }
-                }
-            }
-
-            var result = new List<PythonLibraryPath>();
-            var treatPathsAsStandardLibrary = new HashSet<string>(StringComparer.OrdinalIgnoreCase);
-
-            bool builtinLibraries = true;
-            foreach (var p in lines) {
-                if (p == "-") {
-                    if (builtinLibraries) {
-                        // Seen all the builtins
-                        builtinLibraries = false;
-                        continue;
-                    } else {
-                        // Extra hyphen, so stop processing
-                        break;
-                    }
-                }
-
-                if (string.IsNullOrEmpty(p) || p == ".") {
-                    continue;
-                }
-
-                string path;
-                try {
-                    if (!Path.IsPathRooted(p)) {
-                        path = Path.GetFullPath(Path.Combine(Path.GetDirectoryName(interpreter), p));
-                    } else {
-                        path = Path.GetFullPath(p);
-                    }
-                } catch (ArgumentException) {
-                    continue;
-                } catch (PathTooLongException) {
-                    continue;
-                }
-
-                if (string.Equals(p, tempWorkingDir, StringComparison.OrdinalIgnoreCase)) {
-                    continue;
-                }
-
-                if (Directory.Exists(path)) {
-                    if (builtinLibraries) {
-                        // Looking at first section of output, which are
-                        // considered to be the "standard library"
-                        treatPathsAsStandardLibrary.Add(path);
-                    } else {
-                        // Looking at second section of output, which
-                        // includes site-packages and .pth files
-                        result.Add(new PythonLibraryPath(path, treatPathsAsStandardLibrary.Contains(path), null));
-                    }
-                }
-            }
-
-            return result;
-        }
-
-        /// <summary>
-        /// Gets the set of search paths that were last saved for a database.
-        /// </summary>
-        /// <param name="databasePath">Path containing the database.</param>
-        /// <returns>The cached list of search paths.</returns>
-        /// <remarks>Added in 2.2</remarks>
-        public static List<PythonLibraryPath> GetCachedDatabaseSearchPaths(string databasePath) {
-            try {
-                var result = new List<PythonLibraryPath>();
-
-                using (var file = File.OpenText(Path.Combine(databasePath, "database.path"))) {
-                    string line;
-                    while ((line = file.ReadLine()) != null) {
-                        try {
-                            result.Add(PythonLibraryPath.Parse(line));
-                        } catch (FormatException) {
-                            Debug.Fail("Invalid format: " + line);
-                        }
-                    }
-                }
-
-                return result;
-            } catch (IOException) {
-                return null;
-            }
-        }
-
-        /// <summary>
-        /// Saves search paths for a database.
-        /// </summary>
-        /// <param name="databasePath">The path to the database.</param>
-        /// <param name="paths">The list of search paths.</param>
-        /// <remarks>Added in 2.2</remarks>
-        public static void WriteDatabaseSearchPaths(string databasePath, IEnumerable<PythonLibraryPath> paths) {
-            using (var file = new StreamWriter(Path.Combine(databasePath, "database.path"))) {
-                foreach (var path in paths) {
-                    file.WriteLine(path.ToString());
-                }
-            }
-        }
-
-        /// <summary>
-        /// Returns ModulePaths representing the modules that should be analyzed
-        /// for the given search paths.
-        /// </summary>
-        /// <param name="languageVersion">
-        /// The Python language version to assume. This affects whether
-        /// namespace packages are supported or not.
-        /// </param>
-        /// <param name="searchPaths">A sequence of paths to search.</param>
-        /// <returns>
-        /// All the expected modules, grouped based on codependency. When
-        /// analyzing modules, all those in the same list should be analyzed
-        /// together.
-        /// </returns>
-        /// <remarks>Added in 2.2</remarks>
-        public static IEnumerable<List<ModulePath>> GetDatabaseExpectedModules(
-            PythonLanguageVersion languageVersion,
-            IEnumerable<PythonLibraryPath> searchPaths
-        ) {
-            var requireInitPy = ModulePath.PythonVersionRequiresInitPyFiles(languageVersion);
-
-            var stdlibGroup = new List<ModulePath>();
-            var packages = new List<List<ModulePath>> { stdlibGroup };
-
-            foreach (var path in searchPaths ?? Enumerable.Empty<PythonLibraryPath>()) {
-                if (path.IsStandardLibrary) {
-                    stdlibGroup.AddRange(ModulePath.GetModulesInPath(
-                        path.Path,
-                        includeTopLevelFiles: true,
-                        recurse: true,
-                        // Always require __init__.py for stdlib folders
-                        // Otherwise we will probably include libraries multiple
-                        // times, and while Python 3.3+ allows this, it's really
-                        // not a good idea.
-                        requireInitPy: true
-                    ));
-                } else {
-                    packages.Add(ModulePath.GetModulesInPath(
-                        path.Path,
-                        includeTopLevelFiles: true,
-                        recurse: false,
-                        basePackage: path.ModulePrefix
-                    ).ToList());
-                    packages.AddRange(ModulePath.GetModulesInPath(
-                        path.Path,
-                        includeTopLevelFiles: false,
-                        recurse: true,
-                        basePackage: path.ModulePrefix,
-                        requireInitPy: requireInitPy
-                    ).GroupBy(g => g.LibraryPath).Select(g => g.ToList()));
-                }
-            }
-
-            return packages;
-        }
-
-    }
-
-}
->>>>>>> e9928cba
+}