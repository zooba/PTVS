<<<<<<< HEAD
/* ****************************************************************************
 *
 * Copyright (c) Microsoft Corporation. 
 *
 * This source code is subject to terms and conditions of the Apache License, Version 2.0. A 
 * copy of the license can be found in the License.html file at the root of this distribution. If 
 * you cannot locate the Apache License, Version 2.0, please send an email to 
 * vspython@microsoft.com. By using this source code in any fashion, you are agreeing to be bound 
 * by the terms of the Apache License, Version 2.0.
 *
 * You must not remove this notice, or any other, from this software.
 *
 * ***************************************************************************/

using System;
using System.IO;
using System.Reflection;
using Microsoft.PythonTools.Interpreter.Default;

namespace Microsoft.PythonTools.Interpreter {
    /// <summary>
    /// Provides a factory for creating a Python interpreter factory based on an
    /// executable file and cached completion database.
    /// </summary>
    public static class InterpreterFactoryCreator {
        /// <summary>
        /// Creates a new interpreter factory with the specified options. This
        /// interpreter always includes a cached completion database.
        /// </summary>
        public static PythonInterpreterFactoryWithDatabase CreateInterpreterFactory(InterpreterFactoryCreationOptions options) {
            var ver = options.LanguageVersion ?? new Version(2, 7);
            var description = options.Description ?? string.Format("Unknown Python {0}", ver);
            var prefixPath = options.PrefixPath;
            if (string.IsNullOrEmpty(prefixPath) && !string.IsNullOrEmpty(options.InterpreterPath)) {
                prefixPath = Path.GetDirectoryName(options.InterpreterPath);
            }

            return new CPythonInterpreterFactory(
                ver,
                (options.Id == default(Guid)) ? Guid.NewGuid() : options.Id,
                description,
                prefixPath ?? string.Empty,
                options.InterpreterPath ?? string.Empty,
                options.WindowInterpreterPath ?? string.Empty,
                options.LibraryPath ?? string.Empty,
                options.PathEnvironmentVariableName ?? "PYTHONPATH",
                options.Architecture,
                options.WatchLibraryForNewModules
            );
        }

        /// <summary>
        /// Creates a new interpreter factory with the specified database. This
        /// factory is suitable for analysis, but not execution.
        /// </summary>
        public static PythonInterpreterFactoryWithDatabase CreateAnalysisInterpreterFactory(
            Version languageVersion,
            PythonTypeDatabase database) {
            return new AnalysisOnlyInterpreterFactory(languageVersion, database);
        }

        /// <summary>
        /// Creates a new interpreter factory with the specified database path.
        /// This factory is suitable for analysis, but not execution.
        /// </summary>
        public static PythonInterpreterFactoryWithDatabase CreateAnalysisInterpreterFactory(
            Version languageVersion,
            string description,
            params string[] databasePaths) {
            return new AnalysisOnlyInterpreterFactory(languageVersion, databasePaths);
        }

        /// <summary>
        /// Creates a new interpreter factory with the default database. This
        /// factory is suitable for analysis, but not execution.
        /// </summary>
        public static PythonInterpreterFactoryWithDatabase CreateAnalysisInterpreterFactory(
            Version languageVersion,
            string description = null) {
            return new AnalysisOnlyInterpreterFactory(languageVersion, description);
        }
    }
}
=======
﻿/* ****************************************************************************
 *
 * Copyright (c) Microsoft Corporation. 
 *
 * This source code is subject to terms and conditions of the Apache License, Version 2.0. A 
 * copy of the license can be found in the License.html file at the root of this distribution. If 
 * you cannot locate the Apache License, Version 2.0, please send an email to 
 * vspython@microsoft.com. By using this source code in any fashion, you are agreeing to be bound 
 * by the terms of the Apache License, Version 2.0.
 *
 * You must not remove this notice, or any other, from this software.
 *
 * ***************************************************************************/

using System;
using System.IO;
using System.Reflection;
using Microsoft.PythonTools.Interpreter.Default;
using Microsoft.PythonTools.Parsing;

namespace Microsoft.PythonTools.Interpreter {
    /// <summary>
    /// Provides a factory for creating a Python interpreter factory based on an
    /// executable file and cached completion database.
    /// </summary>
    public static class InterpreterFactoryCreator {
        /// <summary>
        /// Creates a new interpreter factory with the specified options. This
        /// interpreter always includes a cached completion database.
        /// </summary>
        public static PythonInterpreterFactoryWithDatabase CreateInterpreterFactory(InterpreterFactoryCreationOptions options) {
            var ver = options.LanguageVersion ?? new Version(2, 7);
            var description = options.Description ?? string.Format("Unknown Python {0}", ver);
            var prefixPath = options.PrefixPath;
            if (string.IsNullOrEmpty(prefixPath) && !string.IsNullOrEmpty(options.InterpreterPath)) {
                prefixPath = Path.GetDirectoryName(options.InterpreterPath);
            }

            var id = (options.Id == default(Guid)) ? Guid.NewGuid() : options.Id;
            return new CPythonInterpreterFactory(
                id,
                description,
                new InterpreterConfiguration(
                    id.ToString(),
                    prefixPath ?? id.ToString(),
                    prefixPath ?? string.Empty,
                    options.InterpreterPath ?? string.Empty,
                    options.WindowInterpreterPath ?? string.Empty,
                    new string[0],
                    options.PathEnvironmentVariableName ?? "PYTHONPATH",
                    options.Architecture,
                    ver.ToLanguageVersion(),
                    InterpreterUIMode.Normal
                ),
                options.WatchLibraryForNewModules
            );
        }

        /// <summary>
        /// Creates a new interpreter factory with the specified database. This
        /// factory is suitable for analysis, but not execution.
        /// </summary>
        public static PythonInterpreterFactoryWithDatabase CreateAnalysisInterpreterFactory(
            Version languageVersion,
            PythonTypeDatabase database) {
            return new AnalysisOnlyInterpreterFactory(languageVersion, database);
        }

        /// <summary>
        /// Creates a new interpreter factory with the specified database path.
        /// This factory is suitable for analysis, but not execution.
        /// </summary>
        public static PythonInterpreterFactoryWithDatabase CreateAnalysisInterpreterFactory(
            Version languageVersion,
            string description,
            params string[] databasePaths) {
            return new AnalysisOnlyInterpreterFactory(languageVersion, databasePaths);
        }

        /// <summary>
        /// Creates a new interpreter factory with the default database. This
        /// factory is suitable for analysis, but not execution.
        /// </summary>
        public static PythonInterpreterFactoryWithDatabase CreateAnalysisInterpreterFactory(
            Version languageVersion,
            string description = null) {
            return new AnalysisOnlyInterpreterFactory(languageVersion, description);
        }
    }
}
>>>>>>> e9928cba
<|MERGE_RESOLUTION|>--- conflicted
+++ resolved
@@ -1,89 +1,4 @@
-<<<<<<< HEAD
 /* ****************************************************************************
- *
- * Copyright (c) Microsoft Corporation. 
- *
- * This source code is subject to terms and conditions of the Apache License, Version 2.0. A 
- * copy of the license can be found in the License.html file at the root of this distribution. If 
- * you cannot locate the Apache License, Version 2.0, please send an email to 
- * vspython@microsoft.com. By using this source code in any fashion, you are agreeing to be bound 
- * by the terms of the Apache License, Version 2.0.
- *
- * You must not remove this notice, or any other, from this software.
- *
- * ***************************************************************************/
-
-using System;
-using System.IO;
-using System.Reflection;
-using Microsoft.PythonTools.Interpreter.Default;
-
-namespace Microsoft.PythonTools.Interpreter {
-    /// <summary>
-    /// Provides a factory for creating a Python interpreter factory based on an
-    /// executable file and cached completion database.
-    /// </summary>
-    public static class InterpreterFactoryCreator {
-        /// <summary>
-        /// Creates a new interpreter factory with the specified options. This
-        /// interpreter always includes a cached completion database.
-        /// </summary>
-        public static PythonInterpreterFactoryWithDatabase CreateInterpreterFactory(InterpreterFactoryCreationOptions options) {
-            var ver = options.LanguageVersion ?? new Version(2, 7);
-            var description = options.Description ?? string.Format("Unknown Python {0}", ver);
-            var prefixPath = options.PrefixPath;
-            if (string.IsNullOrEmpty(prefixPath) && !string.IsNullOrEmpty(options.InterpreterPath)) {
-                prefixPath = Path.GetDirectoryName(options.InterpreterPath);
-            }
-
-            return new CPythonInterpreterFactory(
-                ver,
-                (options.Id == default(Guid)) ? Guid.NewGuid() : options.Id,
-                description,
-                prefixPath ?? string.Empty,
-                options.InterpreterPath ?? string.Empty,
-                options.WindowInterpreterPath ?? string.Empty,
-                options.LibraryPath ?? string.Empty,
-                options.PathEnvironmentVariableName ?? "PYTHONPATH",
-                options.Architecture,
-                options.WatchLibraryForNewModules
-            );
-        }
-
-        /// <summary>
-        /// Creates a new interpreter factory with the specified database. This
-        /// factory is suitable for analysis, but not execution.
-        /// </summary>
-        public static PythonInterpreterFactoryWithDatabase CreateAnalysisInterpreterFactory(
-            Version languageVersion,
-            PythonTypeDatabase database) {
-            return new AnalysisOnlyInterpreterFactory(languageVersion, database);
-        }
-
-        /// <summary>
-        /// Creates a new interpreter factory with the specified database path.
-        /// This factory is suitable for analysis, but not execution.
-        /// </summary>
-        public static PythonInterpreterFactoryWithDatabase CreateAnalysisInterpreterFactory(
-            Version languageVersion,
-            string description,
-            params string[] databasePaths) {
-            return new AnalysisOnlyInterpreterFactory(languageVersion, databasePaths);
-        }
-
-        /// <summary>
-        /// Creates a new interpreter factory with the default database. This
-        /// factory is suitable for analysis, but not execution.
-        /// </summary>
-        public static PythonInterpreterFactoryWithDatabase CreateAnalysisInterpreterFactory(
-            Version languageVersion,
-            string description = null) {
-            return new AnalysisOnlyInterpreterFactory(languageVersion, description);
-        }
-    }
-}
-=======
-﻿/* ****************************************************************************
  *
  * Copyright (c) Microsoft Corporation. 
  *
@@ -172,5 +87,4 @@
             return new AnalysisOnlyInterpreterFactory(languageVersion, description);
         }
     }
-}
->>>>>>> e9928cba
+}