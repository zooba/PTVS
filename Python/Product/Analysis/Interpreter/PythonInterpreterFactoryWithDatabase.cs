--- conflicted
+++ resolved
@@ -1,4 +1,3 @@
-<<<<<<< HEAD
 /* ****************************************************************************
  *
  * Copyright (c) Microsoft Corporation. 
@@ -77,12 +76,12 @@
             // Avoid creating a interpreter with an unsupported version.
             // https://github.com/Microsoft/PTVS/issues/706
             try {
-                var langVer = _config.Version.ToLanguageVersion();
+                var langVer = _config.Version;
             } catch (InvalidOperationException ex) {
                 throw new ArgumentException(ex.Message, ex);
             }
 
-            if (watchLibraryForChanges && Directory.Exists(_config.LibraryPath)) {
+            if (watchLibraryForChanges && Directory.Exists(_config.PrefixPath)) {
                 _refreshIsCurrentTrigger = new Timer(RefreshIsCurrentTimer_Elapsed);
 
                 _libWatcher = CreateLibraryWatcher();
@@ -471,9 +470,9 @@
         /// </summary>
         private IEnumerable<string> RequiredBuiltinModules {
             get {
-                if (Configuration.Version.Major == 2) {
+                if (Configuration.Version.Is2x()) {
                     yield return "__builtin__";
-                } else if (Configuration.Version.Major == 3) {
+                } else if (Configuration.Version.Is3x()) {
                     yield return "builtins";
                 }
             }
@@ -504,7 +503,7 @@
                 return;
             }
 
-            if (Directory.Exists(Configuration.LibraryPath)) {
+            if (Directory.Exists(Configuration.PrefixPath)) {
                 RefreshIsCurrent();
             } else {
                 if (_libWatcher != null) {
@@ -688,821 +687,6 @@
             try {
                 watcher = new FileSystemWatcher {
                     IncludeSubdirectories = true,
-                    Path = _config.LibraryPath,
-                    NotifyFilter = NotifyFilters.FileName | NotifyFilters.DirectoryName | NotifyFilters.LastWrite
-                };
-                watcher.Created += OnChanged;
-                watcher.Deleted += OnChanged;
-                watcher.Changed += OnChanged;
-                watcher.Renamed += OnRenamed;
-                watcher.EnableRaisingEvents = true;
-            } catch (IOException) {
-                // Raced with directory deletion. We normally handle the
-                // library being deleted by disposing the watcher, but this
-                // occurs in response to an event from the watcher. Because
-                // we never got to start watching, we will just dispose
-                // immediately.
-                if (watcher != null) {
-                    watcher.Dispose();
-                }
-            } catch (ArgumentException ex) {
-                if (watcher != null) {
-                    watcher.Dispose();
-                }
-                Debug.WriteLine("Error starting FileSystemWatcher:\r\n{0}", ex);
-            }
-            return watcher;
-        }
-
-        private FileSystemWatcher CreateDatabaseDirectoryWatcher() {
-            FileSystemWatcher watcher = null;
-
-            lock (_verWatcherLock) {
-                var dirName = CommonUtils.GetFileOrDirectoryName(DatabasePath);
-                var dir = Path.GetDirectoryName(DatabasePath);
-
-                while (CommonUtils.IsValidPath(dir) && !Directory.Exists(dir)) {
-                    dirName = CommonUtils.GetFileOrDirectoryName(dir);
-                    dir = Path.GetDirectoryName(dir);
-                }
-
-                if (Directory.Exists(dir)) {
-                    try {
-                        watcher = new FileSystemWatcher {
-                            IncludeSubdirectories = false,
-                            Path = dir,
-                            Filter = dirName,
-                            NotifyFilter = NotifyFilters.FileName | NotifyFilters.DirectoryName
-                        };
-                    } catch (ArgumentException ex) {
-                        Debug.WriteLine("Error starting database directory FileSystemWatcher:\r\n{0}", ex);
-                        return null;
-                    }
-
-                    watcher.Created += OnDatabaseFolderChanged;
-                    watcher.Renamed += OnDatabaseFolderChanged;
-                    watcher.Deleted += OnDatabaseFolderChanged;
-
-                    try {
-                        watcher.EnableRaisingEvents = true;
-                        return watcher;
-                    } catch (IOException) {
-                        // Raced with directory deletion
-                        watcher.Dispose();
-                        watcher = null;
-                    }
-                }
-
-                return null;
-            }
-        }
-
-        private FileSystemWatcher CreateDatabaseVerWatcher() {
-            FileSystemWatcher watcher = null;
-
-            lock (_verWatcherLock) {
-                var dir = DatabasePath;
-                if (Directory.Exists(dir)) {
-                    try {
-                        watcher = new FileSystemWatcher {
-                            IncludeSubdirectories = false,
-                            Path = dir,
-                            Filter = "database.*",
-                            NotifyFilter = NotifyFilters.FileName | NotifyFilters.LastWrite
-                        };
-                    } catch (ArgumentException ex) {
-                        Debug.WriteLine("Error starting database.ver FileSystemWatcher:\r\n{0}", ex);
-                        return null;
-                    }
-
-                    watcher.Deleted += OnDatabaseVerChanged;
-                    watcher.Created += OnDatabaseVerChanged;
-                    watcher.Changed += OnDatabaseVerChanged;
-
-                    try {
-                        watcher.EnableRaisingEvents = true;
-                        return watcher;
-                    } catch (IOException) {
-                        // Raced with directory deletion. Fall through and find
-                        // a parent directory that exists.
-                        watcher.Dispose();
-                        watcher = null;
-                    }
-                }
-
-                return null;
-            }
-        }
-
-        private void OnDatabaseFolderChanged(object sender, FileSystemEventArgs e) {
-            lock (_verWatcherLock) {
-                if (_verWatcher != null) {
-                    _verWatcher.EnableRaisingEvents = false;
-                    _verWatcher.Dispose();
-                }
-                if (_verDirWatcher != null) {
-                    _verDirWatcher.EnableRaisingEvents = false;
-                    _verDirWatcher.Dispose();
-                }
-                _verDirWatcher = CreateDatabaseDirectoryWatcher();
-                _verWatcher = CreateDatabaseVerWatcher();
-                RefreshIsCurrent();
-            }
-        }
-
-        #endregion
-    }
-}
-=======
-﻿/* ****************************************************************************
- *
- * Copyright (c) Microsoft Corporation. 
- *
- * This source code is subject to terms and conditions of the Apache License, Version 2.0. A 
- * copy of the license can be found in the License.html file at the root of this distribution. If 
- * you cannot locate the Apache License, Version 2.0, please send an email to 
- * vspython@microsoft.com. By using this source code in any fashion, you are agreeing to be bound 
- * by the terms of the Apache License, Version 2.0.
- *
- * You must not remove this notice, or any other, from this software.
- *
- * ***************************************************************************/
-
-using System;
-using System.Collections.Generic;
-using System.Diagnostics;
-using System.Diagnostics.CodeAnalysis;
-using System.IO;
-using System.Linq;
-using System.Threading;
-using System.Threading.Tasks;
-using Microsoft.PythonTools.Analysis;
-using Microsoft.PythonTools.Interpreter.Default;
-using Microsoft.PythonTools.Parsing;
-using Microsoft.VisualStudioTools;
-
-namespace Microsoft.PythonTools.Interpreter {
-    /// <summary>
-    /// Base class for interpreter factories that have an executable file
-    /// following CPython command-line conventions, a standard library that is
-    /// stored on disk as .py files, and using <see cref="PythonTypeDatabase"/>
-    /// for the completion database.
-    /// </summary>
-    public class PythonInterpreterFactoryWithDatabase :
-        IPythonInterpreterFactoryWithDatabase2,
-        IDisposable
-    {
-        private readonly string _description;
-        private readonly Guid _id;
-        private readonly InterpreterConfiguration _config;
-        private PythonTypeDatabase _typeDb, _typeDbWithoutPackages;
-        private bool _generating, _isValid, _isCheckingDatabase, _disposed;
-        private string[] _missingModules;
-        private string _isCurrentException;
-        private readonly Timer _refreshIsCurrentTrigger;
-        private FileSystemWatcher _libWatcher;
-        private readonly object _libWatcherLock = new object();
-        private FileSystemWatcher _verWatcher;
-        private FileSystemWatcher _verDirWatcher;
-        private readonly object _verWatcherLock = new object();
-
-        // Only one thread can be updating our current state
-        private readonly SemaphoreSlim _isCurrentSemaphore = new SemaphoreSlim(1);
-
-        // Only four threads can be updating any state. This is to prevent I/O
-        // saturation when multiple threads refresh simultaneously.
-        private static readonly SemaphoreSlim _sharedIsCurrentSemaphore = new SemaphoreSlim(4);
-
-        [SuppressMessage("Microsoft.Usage", "CA2214:DoNotCallOverridableMethodsInConstructors",
-            Justification = "breaking change")]
-        public PythonInterpreterFactoryWithDatabase(
-            Guid id,
-            string description,
-            InterpreterConfiguration config,
-            bool watchLibraryForChanges
-        ) {
-            _description = description;
-            _id = id;
-            _config = config;
-
-            if (_config == null) {
-                throw new ArgumentNullException("config");
-            }
-
-            // Avoid creating a interpreter with an unsupported version.
-            // https://github.com/Microsoft/PTVS/issues/706
-            try {
-                var langVer = _config.Version;
-            } catch (InvalidOperationException ex) {
-                throw new ArgumentException(ex.Message, ex);
-            }
-
-            if (watchLibraryForChanges && Directory.Exists(_config.PrefixPath)) {
-                _refreshIsCurrentTrigger = new Timer(RefreshIsCurrentTimer_Elapsed);
-
-                _libWatcher = CreateLibraryWatcher();
-
-                _isCheckingDatabase = true;
-                _refreshIsCurrentTrigger.Change(1000, Timeout.Infinite);
-
-                _verWatcher = CreateDatabaseVerWatcher();
-                _verDirWatcher = CreateDatabaseDirectoryWatcher();
-            }
-
-            // Assume the database is valid if the directory exists, then switch
-            // to invalid after we've checked.
-            _isValid = Directory.Exists(DatabasePath);
-        }
-
-        public InterpreterConfiguration Configuration {
-            get {
-                return _config;
-            }
-        }
-
-        public virtual string Description {
-            get { return _description; }
-        }
-
-        public Guid Id {
-            get { return _id; }
-        }
-
-        /// <summary>
-        /// Determines whether instances of this factory should assume that
-        /// libraries are laid out exactly as CPython. If false, the interpreter
-        /// will be queried for its search paths.
-        /// </summary>
-        public virtual bool AssumeSimpleLibraryLayout {
-            get {
-                return true;
-            }
-        }
-
-        /// <summary>
-        /// Returns a new interpreter created with the specified factory.
-        /// </summary>
-        /// <remarks>
-        /// This is intended for use by derived classes only. To get an
-        /// interpreter instance, use <see cref="CreateInterpreter"/>.
-        /// </remarks>
-        public virtual IPythonInterpreter MakeInterpreter(PythonInterpreterFactoryWithDatabase factory) {
-            return new CPythonInterpreter(factory);
-        }
-
-        public IPythonInterpreter CreateInterpreter() {
-            return MakeInterpreter(this);
-        }
-
-        /// <summary>
-        /// Returns the database for this factory. This database may be shared
-        /// between callers and should be cloned before making modifications.
-        /// 
-        /// This function never returns null.
-        /// </summary>
-        public PythonTypeDatabase GetCurrentDatabase() {
-            if (_typeDb == null || _typeDb.DatabaseDirectory != DatabasePath) {
-                _typeDb = MakeTypeDatabase(DatabasePath) ??
-                    PythonTypeDatabase.CreateDefaultTypeDatabase(this);
-            }
-
-            return _typeDb;
-        }
-
-        /// <summary>
-        /// Returns the database for this factory, optionally excluding package
-        /// analysis. This database may be shared between callers and should be
-        /// cloned before making modifications.
-        /// 
-        /// This function never returns null.
-        /// </summary>
-        public PythonTypeDatabase GetCurrentDatabase(bool includeSitePackages) {
-            if (includeSitePackages) {
-                return GetCurrentDatabase();
-            }
-
-            if (_typeDbWithoutPackages == null || _typeDbWithoutPackages.DatabaseDirectory != DatabasePath) {
-                _typeDbWithoutPackages = MakeTypeDatabase(DatabasePath, false) ??
-                    PythonTypeDatabase.CreateDefaultTypeDatabase(this);
-            }
-
-            return _typeDbWithoutPackages;
-        }
-
-        /// <summary>
-        /// Returns a new database loaded from the specified path. If null is
-        /// returned, <see cref="GetCurrentDatabase"/> will assume the default
-        /// completion DB is intended.
-        /// </summary>
-        /// <remarks>
-        /// This is intended for overriding in derived classes. To get a
-        /// queryable database instance, use <see cref="GetCurrentDatabase"/> or
-        /// <see cref="CreateInterpreter"/>.
-        /// </remarks>
-        public virtual PythonTypeDatabase MakeTypeDatabase(string databasePath, bool includeSitePackages = true) {
-            if (!_generating && PythonTypeDatabase.IsDatabaseVersionCurrent(databasePath)) {
-                var paths = new List<string>();
-                paths.Add(databasePath);
-                if (includeSitePackages) {
-                    paths.AddRange(Directory.EnumerateDirectories(databasePath));
-                }
-
-                try {
-                    return new PythonTypeDatabase(this, paths);
-                } catch (IOException) {
-                } catch (UnauthorizedAccessException) {
-                }
-            }
-
-            return PythonTypeDatabase.CreateDefaultTypeDatabase(this);
-        }
-
-        private bool WatchingLibrary {
-            get {
-                if (_libWatcher != null) {
-                    lock (_libWatcherLock) {
-                        return _libWatcher != null && _libWatcher.EnableRaisingEvents;
-                    }
-                }
-                return false;
-            }
-            set {
-                if (_libWatcher != null) {
-                    lock (_libWatcherLock) {
-                        if (_libWatcher == null || _libWatcher.EnableRaisingEvents == value) {
-                            return;
-                        }
-                        try {
-                            _libWatcher.EnableRaisingEvents = value;
-                        } catch (IOException) {
-                            // May occur if the library has been deleted while the
-                            // watcher was disabled.
-                            _libWatcher.Dispose();
-                            _libWatcher = null;
-                        } catch (ObjectDisposedException) {
-                            _libWatcher = null;
-                        }
-                    }
-                }
-            }
-        }
-
-        public virtual void GenerateDatabase(GenerateDatabaseOptions options, Action<int> onExit = null) {
-            var req = new PythonTypeDatabaseCreationRequest {
-                Factory = this,
-                OutputPath = DatabasePath,
-                SkipUnchanged = options.HasFlag(GenerateDatabaseOptions.SkipUnchanged),
-                DetectLibraryPath = !AssumeSimpleLibraryLayout
-            };
-
-            GenerateDatabase(req, onExit);
-        }
-
-        protected virtual void GenerateDatabase(PythonTypeDatabaseCreationRequest request, Action<int> onExit = null) {
-            WatchingLibrary = false;
-            _generating = true;
-
-            PythonTypeDatabase.GenerateAsync(request).ContinueWith(t => {
-                int exitCode;
-                try {
-                    exitCode = t.Result;
-                } catch (Exception ex) {
-                    Debug.Fail(ex.ToString());
-                    exitCode = PythonTypeDatabase.InvalidOperationExitCode;
-                }
-
-                if (exitCode != PythonTypeDatabase.AlreadyGeneratingExitCode) {
-                    _generating = false;
-                }
-                if (onExit != null) {
-                    onExit(exitCode);
-                }
-            });
-        }
-
-        /// <summary>
-        /// Called to inform the interpreter that its database cannot be loaded
-        /// and may need to be regenerated.
-        /// </summary>
-        public void NotifyCorruptDatabase() {
-            _isValid = false;
-
-            OnIsCurrentChanged();
-            OnNewDatabaseAvailable();
-        }
-
-        public bool IsGenerating {
-            get {
-                return _generating;
-            }
-        }
-
-        private void OnDatabaseVerChanged(object sender, FileSystemEventArgs e) {
-            if ((!e.Name.Equals("database.ver", StringComparison.OrdinalIgnoreCase) &&
-                !e.Name.Equals("database.pid", StringComparison.OrdinalIgnoreCase)) ||
-                !CommonUtils.IsSubpathOf(DatabasePath, e.FullPath)) {
-                return;
-            }
-
-            RefreshIsCurrent();
-
-            if (IsCurrent) {
-                NotifyNewDatabase();
-            }
-        }
-
-        private void NotifyNewDatabase() {
-            _generating = false;
-            OnIsCurrentChanged();
-
-            WatchingLibrary = true;
-
-            // This also clears the previous database so that we load the new
-            // one next time someone requests it.
-            OnNewDatabaseAvailable();
-        }
-
-        private bool IsValid {
-            get {
-                return _isValid && _missingModules == null && _isCurrentException == null;
-            }
-        }
-
-        public virtual bool IsCurrent {
-            get {
-                return !IsGenerating && IsValid;
-            }
-        }
-
-        public virtual bool IsCheckingDatabase {
-            get {
-                return _isCheckingDatabase;
-            }
-        }
-
-        public virtual string DatabasePath {
-            get {
-                return Path.Combine(
-                    PythonTypeDatabase.CompletionDatabasePath,
-                    Id.ToString(),
-                    Configuration.Version.ToString()
-                );
-            }
-        }
-
-        public string GetAnalysisLogContent(IFormatProvider culture) {
-            var analysisLog = Path.Combine(DatabasePath, "AnalysisLog.txt");
-            if (File.Exists(analysisLog)) {
-                try {
-                    return File.ReadAllText(analysisLog);
-                } catch (Exception e) {
-                    return string.Format(culture, "Error reading: {0}", e);
-                }
-            }
-            return null;
-        }
-
-        /// <summary>
-        /// Called to manually trigger a refresh of <see cref="IsCurrent"/>.
-        /// After completion, <see cref="IsCurrentChanged"/> will always be
-        /// raised, regardless of whether the values were changed.
-        /// </summary>
-        public virtual void RefreshIsCurrent() {
-            try {
-                if (!_isCurrentSemaphore.Wait(0)) {
-                    // Another thread is working on our state, so we will wait for
-                    // them to finish and return, since the value is up to date.
-                    _isCurrentSemaphore.Wait();
-                    _isCurrentSemaphore.Release();
-                    return;
-                }
-            } catch (ObjectDisposedException) {
-                // We've been disposed and the call has come in from
-                // externally, probably a timer.
-                return;
-            }
-            
-            try {
-                _isCheckingDatabase = true;
-                OnIsCurrentChanged();
-
-                // Wait for a slot that will allow us to scan the disk. This
-                // prevents too many threads from updating at once and causing
-                // I/O saturation.
-                _sharedIsCurrentSemaphore.Wait();
-
-                try {
-                    _generating = PythonTypeDatabase.IsDatabaseRegenerating(DatabasePath);
-                    WatchingLibrary = !_generating;
-
-                    if (_generating) {
-                        // Skip the rest of the checks, because we know we're
-                        // not current.
-                    } else if (!PythonTypeDatabase.IsDatabaseVersionCurrent(DatabasePath)) {
-                        _isValid = false;
-                        _missingModules = null;
-                        _isCurrentException = null;
-                    } else {
-                        _isValid = true;
-                        HashSet<string> existingDatabase = null;
-                        string[] missingModules = null;
-
-                        for (int retries = 3; retries > 0; --retries) {
-                            try {
-                                existingDatabase = GetExistingDatabase(DatabasePath);
-                                break;
-                            } catch (UnauthorizedAccessException) {
-                            } catch (IOException) {
-                            }
-                            Thread.Sleep(100);
-                        }
-
-                        if (existingDatabase == null) {
-                            // This will either succeed or throw again. If it throws
-                            // then the error is reported to the user.
-                            existingDatabase = GetExistingDatabase(DatabasePath);
-                        }
-
-                        for (int retries = 3; retries > 0; --retries) {
-                            try {
-                                missingModules = GetMissingModules(existingDatabase);
-                                break;
-                            } catch (UnauthorizedAccessException) {
-                            } catch (IOException) {
-                            }
-                            Thread.Sleep(100);
-                        }
-
-                        if (missingModules == null) {
-                            // This will either succeed or throw again. If it throws
-                            // then the error is reported to the user.
-                            missingModules = GetMissingModules(existingDatabase);
-                        }
-
-                        if (missingModules.Length > 0) {
-                            var oldModules = _missingModules;
-                            if (oldModules == null ||
-                                oldModules.Length != missingModules.Length ||
-                                !oldModules.SequenceEqual(missingModules)) {
-                            }
-                            _missingModules = missingModules;
-                        } else {
-                            _missingModules = null;
-                        }
-                    }
-                    _isCurrentException = null;
-                } finally {
-                    _sharedIsCurrentSemaphore.Release();
-                }
-            } catch (Exception ex) {
-                // Report the exception text as the reason.
-                _isCurrentException = ex.ToString();
-                _missingModules = null;
-            } finally {
-                _isCheckingDatabase = false;
-                try {
-                    _isCurrentSemaphore.Release();
-                } catch (ObjectDisposedException) {
-                    // The semaphore is not locked for disposal as it is only
-                    // used to prevent reentrance into this function. As a
-                    // result, it may have been disposed while we were in here.
-                }
-            }
-
-            OnIsCurrentChanged();
-        }
-
-        private static HashSet<string> GetExistingDatabase(string databasePath) {
-            return new HashSet<string>(
-                Directory.EnumerateFiles(databasePath, "*.idb", SearchOption.AllDirectories)
-                    .Select(f => Path.GetFileNameWithoutExtension(f)),
-                StringComparer.InvariantCultureIgnoreCase
-            );
-        }
-
-        /// <summary>
-        /// Returns a sequence of module names that are required for a database.
-        /// If any of these are missing, the database will be marked as invalid.
-        /// </summary>
-        private IEnumerable<string> RequiredBuiltinModules {
-            get {
-                if (Configuration.Version.Is2x()) {
-                    yield return "__builtin__";
-                } else if (Configuration.Version.Is3x()) {
-                    yield return "builtins";
-                }
-            }
-        }
-
-        private string[] GetMissingModules(HashSet<string> existingDatabase) {
-            var searchPaths = PythonTypeDatabase.GetCachedDatabaseSearchPaths(DatabasePath);
-
-            if (searchPaths == null) {
-                // No cached search paths means our database is out of date.
-                return existingDatabase
-                    .Except(RequiredBuiltinModules)
-                    .OrderBy(name => name, StringComparer.InvariantCultureIgnoreCase)
-                    .ToArray();
-            }
-            
-            return PythonTypeDatabase.GetDatabaseExpectedModules(_config.Version, searchPaths)
-                .SelectMany()
-                .Select(mp => mp.ModuleName)
-                .Concat(RequiredBuiltinModules)
-                .Where(m => !existingDatabase.Contains(m))
-                .OrderBy(name => name, StringComparer.InvariantCultureIgnoreCase)
-                .ToArray();
-        }
-
-        private void RefreshIsCurrentTimer_Elapsed(object state) {
-            if (_disposed) {
-                return;
-            }
-
-            if (Directory.Exists(Configuration.PrefixPath)) {
-                RefreshIsCurrent();
-            } else {
-                if (_libWatcher != null) {
-                    lock (_libWatcherLock) {
-                        if (_libWatcher != null) {
-                            _libWatcher.Dispose();
-                            _libWatcher = null;
-                        }
-                    }
-                }
-                OnIsCurrentChanged();
-            }
-        }
-
-        private void OnRenamed(object sender, RenamedEventArgs e) {
-            _refreshIsCurrentTrigger.Change(1000, Timeout.Infinite);
-        }
-
-        private void OnChanged(object sender, FileSystemEventArgs e) {
-            _refreshIsCurrentTrigger.Change(1000, Timeout.Infinite);
-        }
-
-        public event EventHandler IsCurrentChanged;
-
-        public event EventHandler NewDatabaseAvailable;
-
-        protected void OnIsCurrentChanged() {
-            var evt = IsCurrentChanged;
-            if (evt != null) {
-                evt(this, EventArgs.Empty);
-            }
-        }
-
-        /// <summary>
-        /// Clears any cached type databases and raises the
-        /// <see cref="NewDatabaseAvailable"/> event.
-        /// </summary>
-        protected void OnNewDatabaseAvailable() {
-            _typeDb = null;
-            _typeDbWithoutPackages = null;
-
-            var evt = NewDatabaseAvailable;
-            if (evt != null) {
-                evt(this, EventArgs.Empty);
-            }
-        }
-
-        static string GetPackageName(string fullName) {
-            int firstDot = fullName.IndexOf('.');
-            return (firstDot > 0) ? fullName.Remove(firstDot) : fullName;
-        }
-
-        public virtual string GetFriendlyIsCurrentReason(IFormatProvider culture) {
-            var missingModules = _missingModules;
-            if (_isCurrentException != null) {
-                return "An error occurred. Click Copy to get full details.";
-            } else if (_generating) {
-                return "Currently regenerating";
-            } else if (_libWatcher == null) {
-                return "Interpreter has no library";
-            } else if (!Directory.Exists(DatabasePath)) {
-                return "Database has never been generated";
-            } else if (!_isValid) {
-                return "Database is corrupt or an old version";
-            } else if (missingModules != null) {
-                if (missingModules.Length < 100) {
-                    return string.Format(culture,
-                        "The following modules have not been analyzed:{0}    {1}",
-                        Environment.NewLine,
-                        string.Join(Environment.NewLine + "    ", missingModules)
-                    );
-                } else {
-                    var packages = new List<string>(
-                        from m in missingModules
-                        group m by GetPackageName(m) into groupedByPackage
-                        where groupedByPackage.Count() > 1
-                        orderby groupedByPackage.Key
-                        select groupedByPackage.Key
-                    );
-
-                    if (packages.Count > 0 && packages.Count < 100) {
-                        return string.Format(culture,
-                            "{0} modules have not been analyzed.{2}Packages include:{2}    {1}",
-                            missingModules.Length,
-                            string.Join(Environment.NewLine + "    ", packages),
-                            Environment.NewLine
-                        );
-                    } else {
-                        return string.Format(culture,
-                            "{0} modules have not been analyzed.",
-                            missingModules.Length
-                        );
-                    }
-                }
-            }
-
-            return "Up to date";
-        }
-
-        public virtual string GetIsCurrentReason(IFormatProvider culture) {
-            var missingModules = _missingModules;
-            var reason = "Database at " + DatabasePath;
-            if (_isCurrentException != null) {
-                return reason + " raised an exception while refreshing:" + Environment.NewLine + _isCurrentException;
-            } else if (_generating) {
-                return reason + " is regenerating";
-            } else if (_libWatcher == null) {
-                return "Interpreter has no library";
-            } else if (!Directory.Exists(DatabasePath)) {
-                return reason + " does not exist";
-            } else if (!_isValid) {
-                return reason + " is corrupt or an old version";
-            } else if (missingModules != null) {
-                return reason + " does not contain the following modules:" + Environment.NewLine +
-                    string.Join(Environment.NewLine, missingModules);
-            }
-
-            return reason + " is up to date";
-        }
-
-        public IEnumerable<string> GetUpToDateModules() {
-            if (!Directory.Exists(DatabasePath)) {
-                return Enumerable.Empty<string>();
-            }
-
-            // Currently we assume that if the file exists, it's up to date.
-            // PyLibAnalyzer will perform timestamp checks if the user manually
-            // refreshes.
-            return Directory.EnumerateFiles(DatabasePath, "*.idb", SearchOption.AllDirectories)
-                .Select(f => Path.GetFileNameWithoutExtension(f));
-        }
-
-        #region IDisposable Members
-
-        protected virtual void Dispose(bool disposing) {
-            if (!_disposed) {
-                _disposed = true;
-                if (_verWatcher != null || _verDirWatcher != null) {
-                    lock (_verWatcherLock) {
-                        if (_verWatcher != null) {
-                            _verWatcher.EnableRaisingEvents = false;
-                            _verWatcher.Dispose();
-                            _verWatcher = null;
-                        }
-                        if (_verDirWatcher != null) {
-                            _verDirWatcher.EnableRaisingEvents = false;
-                            _verDirWatcher.Dispose();
-                            _verDirWatcher = null;
-                        }
-                    }
-                }
-
-                if (_libWatcher != null) {
-                    lock (_libWatcherLock) {
-                        if (_libWatcher != null) {
-                            _libWatcher.EnableRaisingEvents = false;
-                            _libWatcher.Dispose();
-                            _libWatcher = null;
-                        }
-                    }
-                }
-                if (_refreshIsCurrentTrigger != null) {
-                    _refreshIsCurrentTrigger.Dispose();
-                }
-
-                _isCurrentSemaphore.Dispose();
-            }
-        }
-
-        public void Dispose() {
-            Dispose(true);
-            GC.SuppressFinalize(this);
-        }
-
-        #endregion
-
-        #region Directory watchers
-
-        private FileSystemWatcher CreateLibraryWatcher() {
-            FileSystemWatcher watcher = null;
-            try {
-                watcher = new FileSystemWatcher {
-                    IncludeSubdirectories = true,
                     Path = _config.PrefixPath,
                     NotifyFilter = NotifyFilters.FileName | NotifyFilters.DirectoryName | NotifyFilters.LastWrite
                 };
@@ -1627,5 +811,4 @@
 
         #endregion
     }
-}
->>>>>>> e9928cba
+}