<<<<<<< HEAD
/* ****************************************************************************
 *
 * Copyright (c) Microsoft Corporation. 
 *
 * This source code is subject to terms and conditions of the Apache License, Version 2.0. A 
 * copy of the license can be found in the License.html file at the root of this distribution. If 
 * you cannot locate the Apache License, Version 2.0, please send an email to 
 * vspython@microsoft.com. By using this source code in any fashion, you are agreeing to be bound 
 * by the terms of the Apache License, Version 2.0.
 *
 * You must not remove this notice, or any other, from this software.
 *
 * ***************************************************************************/

using System;
using System.IO;
using System.Reflection;
using Microsoft.VisualStudioTools;

namespace Microsoft.PythonTools.Interpreter.Default {
    class CPythonInterpreterFactory : PythonInterpreterFactoryWithDatabase {
        public CPythonInterpreterFactory(
            Version version,
            Guid id,
            string description,
            string prefixPath,
            string pythonPath,
            string pythonwPath,
            string libPath,
            string pathEnvVar,
            ProcessorArchitecture arch,
            bool watchForNewModules)
            : base(
                id,
                description,
                new InterpreterConfiguration(
                    prefixPath,
                    pythonPath,
                    pythonwPath,
                    libPath,
                    pathEnvVar,
                    arch,
                    version),
                watchForNewModules) { }

        public override bool AssumeSimpleLibraryLayout {
            get {
                return false;
            }
        }
    }
}
=======
﻿/* ****************************************************************************
 *
 * Copyright (c) Microsoft Corporation. 
 *
 * This source code is subject to terms and conditions of the Apache License, Version 2.0. A 
 * copy of the license can be found in the License.html file at the root of this distribution. If 
 * you cannot locate the Apache License, Version 2.0, please send an email to 
 * vspython@microsoft.com. By using this source code in any fashion, you are agreeing to be bound 
 * by the terms of the Apache License, Version 2.0.
 *
 * You must not remove this notice, or any other, from this software.
 *
 * ***************************************************************************/

using System;
using System.IO;
using System.Reflection;
using Microsoft.VisualStudioTools;

namespace Microsoft.PythonTools.Interpreter.Default {
    class CPythonInterpreterFactory : PythonInterpreterFactoryWithDatabase {
        public CPythonInterpreterFactory(
            Guid id,
            string description,
            InterpreterConfiguration config,
            bool watchForNewModules)
            : base(id, description, config, watchForNewModules) { }

        public override bool AssumeSimpleLibraryLayout {
            get {
                return false;
            }
        }
    }
}
>>>>>>> e9928cba
<|MERGE_RESOLUTION|>--- conflicted
+++ resolved
@@ -1,58 +1,4 @@
-<<<<<<< HEAD
 /* ****************************************************************************
- *
- * Copyright (c) Microsoft Corporation. 
- *
- * This source code is subject to terms and conditions of the Apache License, Version 2.0. A 
- * copy of the license can be found in the License.html file at the root of this distribution. If 
- * you cannot locate the Apache License, Version 2.0, please send an email to 
- * vspython@microsoft.com. By using this source code in any fashion, you are agreeing to be bound 
- * by the terms of the Apache License, Version 2.0.
- *
- * You must not remove this notice, or any other, from this software.
- *
- * ***************************************************************************/
-
-using System;
-using System.IO;
-using System.Reflection;
-using Microsoft.VisualStudioTools;
-
-namespace Microsoft.PythonTools.Interpreter.Default {
-    class CPythonInterpreterFactory : PythonInterpreterFactoryWithDatabase {
-        public CPythonInterpreterFactory(
-            Version version,
-            Guid id,
-            string description,
-            string prefixPath,
-            string pythonPath,
-            string pythonwPath,
-            string libPath,
-            string pathEnvVar,
-            ProcessorArchitecture arch,
-            bool watchForNewModules)
-            : base(
-                id,
-                description,
-                new InterpreterConfiguration(
-                    prefixPath,
-                    pythonPath,
-                    pythonwPath,
-                    libPath,
-                    pathEnvVar,
-                    arch,
-                    version),
-                watchForNewModules) { }
-
-        public override bool AssumeSimpleLibraryLayout {
-            get {
-                return false;
-            }
-        }
-    }
-}
-=======
-﻿/* ****************************************************************************
  *
  * Copyright (c) Microsoft Corporation. 
  *
@@ -86,5 +32,4 @@
             }
         }
     }
-}
->>>>>>> e9928cba
+}