--- conflicted
+++ resolved
@@ -522,11 +522,7 @@
                         // importing on the current thread or the module is not
                         // really being imported.
                         try {
-<<<<<<< HEAD
-                            module = await smod.WaitForImportAsync(name, cancellationToken);
-=======
                             module = await smod.WaitForImportAsync(cancellationToken);
->>>>>>> 30595351
                         } catch (OperationCanceledException) {
                             _log?.Log(TraceLevel.Warning, "ImportTimeout", name);
                             return TryImportModuleResult.Timeout;
