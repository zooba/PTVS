--- conflicted
+++ resolved
@@ -464,13 +464,6 @@
             }
             if (expr is TupleExpression tex) {
                 var types = tex.Items
-<<<<<<< HEAD
-                    .Where(t => t is NameExpression)
-                    .OfType<NameExpression>()
-                    .Select(ne => (GetInScope(ne.Name) as AstPythonConstant)?.Type)
-                    .Where(x => x != null)
-                    .ToArray();
-=======
                     .Select(x => {
                         IPythonType t = null;
                         if (x is NameExpression ne) {
@@ -478,7 +471,6 @@
                         }
                         return t ?? Interpreter.GetBuiltinType(BuiltinTypeId.Unknown);
                     }).ToArray();
->>>>>>> eeca5cce
                 return types.Length > 0 ? new AstPythonTuple(tex.NodeName, types) : Interpreter.GetBuiltinType(BuiltinTypeId.Tuple);
             }
             if (expr is SetExpression || expr is SetComprehension) {
@@ -509,10 +501,7 @@
         }
 
         public void SetInScope(string name, IMember value, bool mergeWithExisting = true) {
-<<<<<<< HEAD
-=======
             Debug.Assert(_scopes.Count > 0);
->>>>>>> eeca5cce
             if (value == null && _scopes.Count == 0) {
                 return;
             }
