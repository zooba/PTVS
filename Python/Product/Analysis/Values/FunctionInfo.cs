--- conflicted
+++ resolved
@@ -49,15 +49,6 @@
 
             _doc = node.Body?.Documentation?.TrimDocumentation();
 
-<<<<<<< HEAD
-=======
-            object value;
-            if (!ProjectEntry.Properties.TryGetValue(AnalysisLimits.CallDepthKey, out value) ||
-                (_callDepthLimit = (value as int?) ?? -1) < 0) {
-                _callDepthLimit = declUnit.State.Limits.CallDepth;
-            }
-
->>>>>>> 41b1ce5c
             _analysisUnit = new FunctionAnalysisUnit(this, declUnit, declScope, _projectEntry);
         }
 
