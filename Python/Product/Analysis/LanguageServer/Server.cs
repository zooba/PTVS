--- conflicted
+++ resolved
@@ -52,10 +52,6 @@
                 }
 
                 var currentTcs = Interlocked.Exchange(ref _tcs, new TaskCompletionSource<bool>());
-<<<<<<< HEAD
-                var task = Task.Run(() => _analyzer.ReloadModulesAsync(cancel), cancel);
-=======
->>>>>>> 9c9e9ac6
                 try {
                     _analyzer.ReloadModulesAsync(cancel).WaitAndUnwrapExceptions();
                     currentTcs.TrySetResult(true);
@@ -130,14 +126,9 @@
         #region Client message handling
         public override async Task<InitializeResult> Initialize(InitializeParams @params) {
             ThrowIfDisposed();
-<<<<<<< HEAD
-            await DoInitializeAsync(@params, CancellationToken);
-
-=======
             using (AllowRequestCancellation()) {
                 await DoInitializeAsync(@params, CancellationToken);
             }
->>>>>>> 9c9e9ac6
             return new InitializeResult {
                 capabilities = new ServerCapabilities {
                     textDocumentSync = new TextDocumentSyncOptions {
