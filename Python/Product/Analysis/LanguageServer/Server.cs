--- conflicted
+++ resolved
@@ -75,13 +75,8 @@
         private readonly EditorFiles _editorFiles;
 
         internal PythonAnalyzer _analyzer;
-<<<<<<< HEAD
         internal ClientCapabilities _clientCaps;
         private LanguageServerSettings _settings;
-=======
-        private ClientCapabilities _clientCaps;
-        private LanguageServerSettings _settings = new LanguageServerSettings();
->>>>>>> 9ad1c4cb
 
         private bool _traceLogging;
         private ReloadModulesQueueItem _reloadModulesQueueItem;
@@ -225,9 +220,6 @@
             if (doc != null) {
                 // No need to keep in-memory buffers now
                 doc.ResetDocument(-1, null);
-
-                _openFiles.Remove(@params.textDocument.uri);
-
                 // Pick up any changes on disk that we didn't know about
                 EnqueueItem(doc, AnalysisPriority.Low);
             }
@@ -245,7 +237,6 @@
                 return;
             }
 
-<<<<<<< HEAD
             var reanalyze = true;
             if (@params.settings != null) {
                 if (@params.settings is LanguageServerSettings settings) {
@@ -254,17 +245,6 @@
                     LogMessage(MessageType.Error, "change configuration notification sent unsupported settings");
                     return;
                 }
-=======
-            if (@params.settings == null) {
-                return;
-            }
-
-            if (@params.settings is LanguageServerSettings settings) {
-                _settings = settings;
-            } else {
-                LogMessage(MessageType.Error, "change configuration notification sent unsupported settings");
-                return;
->>>>>>> 9ad1c4cb
             }
 
             if (reanalyze) {
@@ -593,7 +573,6 @@
                 disposeWhenEnqueued?.Dispose();
                 disposeWhenEnqueued = null;
                 if (vc != null) {
-<<<<<<< HEAD
                     var editorFile = _editorFiles.GetDocument(doc.DocumentUri);
                     editorFile.UpdateDiagnostics(vc, doc.DocumentUri);
                     foreach (var kv in vc.GetAllParts(doc.DocumentUri)) {
@@ -602,21 +581,6 @@
                             diagnostics = editorFile.IsOpen ? kv.Value.Diagnostics : Array.Empty<Diagnostic>(),
                             _version = kv.Value.Version
                         });
-=======
-                    var reported = _openFiles.GetDocument(doc.DocumentUri).LastReportedDiagnostics;
-                    lock (reported) {
-                        foreach (var kv in vc.GetAllParts(doc.DocumentUri)) {
-                            var part = _projectFiles.GetPart(kv.Key);
-                            if (!reported.TryGetValue(part, out var lastVersion) || lastVersion.Version < kv.Value.Version) {
-                                reported[part] = kv.Value;
-                                PublishDiagnostics(new PublishDiagnosticsEventArgs {
-                                    uri = kv.Key,
-                                    diagnostics = kv.Value.Diagnostics,
-                                    _version = kv.Value.Version
-                                });
-                            }
-                        }
->>>>>>> 9ad1c4cb
                     }
                 }
             } catch (BadSourceException) {
@@ -648,43 +612,22 @@
             }
 
             var diags = _analyzer.GetDiagnostics(pythonProjectEntry);
-            var severity = _settings?.diagnostics?.unresolvedImports ?? DiagnosticSeverity.Warning;
+            var severity = _settings.analysis.unresolvedImports ?? DiagnosticSeverity.Warning;
             if (parse != null && severity.Show()) {
                 var walker = new ImportStatementWalker(parse.Tree, pythonProjectEntry, _analyzer, severity);
                 parse.Tree.Walk(walker);
                 diags = diags.Concat(walker.Diagnostics).ToArray();
             }
 
-<<<<<<< HEAD
-                if (entry is IDocument doc) {
-                    var editorFile = _editorFiles.GetDocument(doc.DocumentUri);
-                    if (editorFile.GetLastBufferVersion(out var lastVersion)) {
-                        diags = diags.Concat(lastVersion.Diagnostics).ToArray();
-                    }
-                }
-
-                PublishDiagnostics(new PublishDiagnosticsEventArgs {
-                    diagnostics = _settings.analysisOptions.openFilesOnly ? Array.Empty<Diagnostic>() : diags,
-                    uri = entry.DocumentUri,
-                    _version = version
-                });
-=======
-            if (!diags.Any()) {
-                return;
-            }
-
             if (pythonProjectEntry is IDocument doc) {
-                var reported = _openFiles.GetDocument(doc.DocumentUri).LastReportedDiagnostics;
-                lock (reported) {
-                    if (reported.TryGetValue(0, out var lastVersion)) {
-                        diags = diags.Concat(lastVersion.Diagnostics).ToArray();
-                    }
-                }
->>>>>>> 9ad1c4cb
+                var editorFile = _editorFiles.GetDocument(doc.DocumentUri);
+                if (editorFile.GetLastBufferVersion(out var lastVersion)) {
+                    diags = diags.Concat(lastVersion.Diagnostics).ToArray();
+                }
             }
 
             PublishDiagnostics(new PublishDiagnosticsEventArgs {
-                diagnostics = diags,
+                diagnostics = _settings.analysisOptions.openFilesOnly ? Array.Empty<Diagnostic>() : diags,
                 uri = pythonProjectEntry.DocumentUri,
                 _version = version
             });
@@ -693,11 +636,7 @@
         private PythonAst GetParseTree(IPythonProjectEntry entry, Uri documentUri, CancellationToken token, out BufferVersion bufferVersion) {
             PythonAst tree = null;
             bufferVersion = null;
-<<<<<<< HEAD
             var parse = entry.WaitForCurrentParse(Timeout.Infinite, token);
-=======
-            var parse = entry.WaitForCurrentParse(_clientCaps?.python?.completionsTimeout ?? Timeout.Infinite, token);
->>>>>>> 9ad1c4cb
             if (parse != null) {
                 tree = parse.Tree;
                 if (parse.Cookie is VersionCookie vc) {
