--- conflicted
+++ resolved
@@ -22,6 +22,7 @@
 using System.IO;
 using System.Linq;
 using System.Reflection;
+using System.Text;
 using System.Threading;
 using System.Threading.Tasks;
 using Microsoft.PythonTools.Analysis.Infrastructure;
@@ -489,12 +490,8 @@
                 activeSignature = activeSignature,
                 activeParameter = activeParameter
             };
-<<<<<<< HEAD
             _displayTextBuilder.BuildMarkdownSignature(sh);
             return sh;
-=======
-            return Task.FromResult(sh);
->>>>>>> 6426aa00
         }
 
         public override async Task<Reference[]> FindReferences(ReferencesParams @params) {
@@ -790,8 +787,6 @@
             }
         }
 
-<<<<<<< HEAD
-=======
         private string MakeHoverText(IEnumerable<AnalysisValue> values, string originalExpression, bool limitLines = true) {
             string firstLongDescription = null;
             var multiline = false;
@@ -886,7 +881,6 @@
             return prettyPrinted.ToString().Trim();
         }
 
->>>>>>> 6426aa00
         private static string GetFullTypeName(AnalysisValue value) {
             if (value is IHasQualifiedName qualName) {
                 return qualName.FullyQualifiedName;
