--- conflicted
+++ resolved
@@ -180,11 +180,7 @@
                 _interpreterFactory.NotifyImportNamesChanged();
                 _modules.ReInit();
 
-<<<<<<< HEAD
-                await LoadKnownTypesAsync(token).ConfigureAwait(false);
-=======
-                await LoadKnownTypesAsync();
->>>>>>> 77059a67
+                await LoadKnownTypesAsync(token);
 
                 _interpreter.Initialize(this);
 
