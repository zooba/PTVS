--- conflicted
+++ resolved
@@ -1,4 +1,3 @@
-<<<<<<< HEAD
 /* ****************************************************************************
  *
  * Copyright (c) Microsoft Corporation. 
@@ -113,12 +112,6 @@
             return new PythonAnalyzer(factory, interpreter, null);
         }
 
-        [Obsolete("Use CreateAsync instead")]
-        public PythonAnalyzer(IPythonInterpreterFactory factory, IPythonInterpreter interpreter = null)
-            : this(factory, interpreter, null) {
-            ReloadModulesAsync().WaitAndUnwrapExceptions();
-        }
-
         internal PythonAnalyzer(IPythonInterpreterFactory factory, IPythonInterpreter pythonInterpreter, string builtinName) {
             _interpreterFactory = factory;
             _langVersion = factory.GetLanguageVersion();
@@ -1035,1037 +1028,4 @@
 
         #endregion
     }
-}
-=======
-﻿/* ****************************************************************************
- *
- * Copyright (c) Microsoft Corporation. 
- *
- * This source code is subject to terms and conditions of the Apache License, Version 2.0. A 
- * copy of the license can be found in the License.html file at the root of this distribution. If 
- * you cannot locate the Apache License, Version 2.0, please send an email to 
- * vspython@microsoft.com. By using this source code in any fashion, you are agreeing to be bound 
- * by the terms of the Apache License, Version 2.0.
- *
- * You must not remove this notice, or any other, from this software.
- *
- * ***************************************************************************/
-
-using System;
-using System.Collections.Concurrent;
-using System.Collections.Generic;
-using System.Diagnostics;
-using System.Diagnostics.Contracts;
-using System.IO;
-using System.Linq;
-using System.Numerics;
-using System.Runtime.ExceptionServices;
-using System.Security;
-using System.Threading;
-using System.Threading.Tasks;
-using Microsoft.PythonTools.Analysis.Analyzer;
-using Microsoft.PythonTools.Analysis.Values;
-using Microsoft.PythonTools.Interpreter;
-using Microsoft.PythonTools.Parsing;
-using Microsoft.PythonTools.PyAnalysis;
-using Microsoft.VisualStudioTools;
-using Microsoft.Win32;
-
-namespace Microsoft.PythonTools.Analysis {
-    /// <summary>
-    /// Performs analysis of multiple Python code files and enables interrogation of the resulting analysis.
-    /// </summary>
-    public partial class PythonAnalyzer : IGroupableAnalysisProject, IDisposable {
-        private readonly IPythonInterpreter _interpreter;
-        private readonly bool _disposeInterpreter;
-        private readonly IPythonInterpreterFactory _interpreterFactory;
-        private readonly ModuleTable _modules;
-        private readonly ConcurrentDictionary<string, ModuleInfo> _modulesByFilename;
-        private readonly HashSet<ModuleInfo> _modulesWithUnresolvedImports;
-        private readonly object _modulesWithUnresolvedImportsLock = new object();
-        private readonly Dictionary<object, AnalysisValue> _itemCache;
-        private readonly string _builtinName;
-        internal BuiltinModule _builtinModule;
-        private readonly ConcurrentDictionary<string, XamlProjectEntry> _xamlByFilename = new ConcurrentDictionary<string, XamlProjectEntry>();
-        internal ConstantInfo _noneInst;
-        private readonly Deque<AnalysisUnit> _queue;
-        private Action<int> _reportQueueSize;
-        private int _reportQueueInterval;
-        internal readonly IModuleContext _defaultContext;
-        private readonly PythonLanguageVersion _langVersion;
-        internal readonly AnalysisUnit _evalUnit;   // a unit used for evaluating when we don't otherwise have a unit available
-        private readonly HashSet<string> _analysisDirs = new HashSet<string>(StringComparer.OrdinalIgnoreCase);
-        private readonly Dictionary<string, List<SpecializationInfo>> _specializationInfo = new Dictionary<string, List<SpecializationInfo>>();  // delayed specialization information, for modules not yet loaded...
-        private AnalysisLimits _limits;
-        private static object _nullKey = new object();
-        private readonly SemaphoreSlim _reloadLock = new SemaphoreSlim(1, 1);
-        private ExceptionDispatchInfo _loadKnownTypesException;
-
-        private const string AnalysisLimitsKey = @"Software\Microsoft\PythonTools\" + AssemblyVersionInfo.VSVersion +
-            @"\Analysis\Project";
-
-        /// <summary>
-        /// Creates a new analyzer that is ready for use.
-        /// </summary>
-        public static async Task<PythonAnalyzer> CreateAsync(
-            IPythonInterpreterFactory factory,
-            IPythonInterpreter interpreter = null
-        ) {
-            var res = new PythonAnalyzer(factory, interpreter, null);
-            try {
-                await res.ReloadModulesAsync().ConfigureAwait(false);
-                var r = res;
-                res = null;
-                return r;
-            } finally {
-                if (res != null) {
-                    res.Dispose();
-                }
-            }
-        }
-
-        // Test helper method
-        internal static PythonAnalyzer CreateSynchronously(
-            IPythonInterpreterFactory factory,
-            IPythonInterpreter interpreter = null,
-            string builtinName = null
-        ) {
-            var res = new PythonAnalyzer(factory, interpreter, null);
-            try {
-                res.ReloadModulesAsync().WaitAndUnwrapExceptions();
-                var r = res;
-                res = null;
-                return r;
-            } finally {
-                if (res != null) {
-                    res.Dispose();
-                }
-            }
-        }
-
-        /// <summary>
-        /// Creates a new analyzer that is not ready for use. You must call and
-        /// wait for <see cref="ReloadModulesAsync"/> to complete before using.
-        /// </summary>
-        public static PythonAnalyzer Create(IPythonInterpreterFactory factory, IPythonInterpreter interpreter = null) {
-            return new PythonAnalyzer(factory, interpreter, null);
-        }
-
-        internal PythonAnalyzer(IPythonInterpreterFactory factory, IPythonInterpreter pythonInterpreter, string builtinName) {
-            _interpreterFactory = factory;
-            _langVersion = factory.GetLanguageVersion();
-            _disposeInterpreter = pythonInterpreter == null;
-            _interpreter = pythonInterpreter ?? factory.CreateInterpreter();
-            _builtinName = builtinName ?? (_langVersion.Is3x() ? SharedDatabaseState.BuiltinName3x : SharedDatabaseState.BuiltinName2x);
-            _modules = new ModuleTable(this, _interpreter);
-            _modulesByFilename = new ConcurrentDictionary<string, ModuleInfo>(StringComparer.OrdinalIgnoreCase);
-            _modulesWithUnresolvedImports = new HashSet<ModuleInfo>();
-            _itemCache = new Dictionary<object, AnalysisValue>();
-
-            try {
-                using (var key = Registry.CurrentUser.OpenSubKey(AnalysisLimitsKey)) {
-                    Limits = AnalysisLimits.LoadFromStorage(key);
-                }
-            } catch (SecurityException) {
-                Limits = new AnalysisLimits();
-            } catch (UnauthorizedAccessException) {
-                Limits = new AnalysisLimits();
-            } catch (IOException) {
-                Limits = new AnalysisLimits();
-            }
-
-            _queue = new Deque<AnalysisUnit>();
-
-            _defaultContext = _interpreter.CreateModuleContext();
-
-            _evalUnit = new AnalysisUnit(null, null, new ModuleInfo("$global", new ProjectEntry(this, "$global", String.Empty, null), _defaultContext).Scope, true);
-            AnalysisLog.NewUnit(_evalUnit);
-
-            try {
-                LoadInitialKnownTypes();
-            } catch (Exception ex) {
-                if (ex.IsCriticalException()) {
-                    throw;
-                }
-                // This will be rethrown in LoadKnownTypesAsync
-                _loadKnownTypesException = ExceptionDispatchInfo.Capture(ex);
-            }
-        }
-
-        private void LoadInitialKnownTypes() {
-            if (_builtinModule != null) {
-                Debug.Fail("LoadInitialKnownTypes should only be called once");
-                return;
-            }
-
-            var fallbackDb = PythonTypeDatabase.CreateDefaultTypeDatabase(LanguageVersion.ToVersion());
-            _builtinModule = _modules.GetBuiltinModule(fallbackDb.GetModule(SharedDatabaseState.BuiltinName2x));
-
-            FinishLoadKnownTypes(fallbackDb);
-        }
-
-        private async Task LoadKnownTypesAsync() {
-            if (_loadKnownTypesException != null) {
-                _loadKnownTypesException.Throw();
-            }
-
-            _itemCache.Clear();
-
-            Debug.Assert(_builtinModule != null, "LoadInitialKnownTypes was not called");
-            if (_builtinModule == null) {
-                LoadInitialKnownTypes();
-            }
-
-            var moduleRef = await Modules.TryImportAsync(_builtinName).ConfigureAwait(false);
-            if (moduleRef != null) {
-                _builtinModule = (BuiltinModule)moduleRef.Module;
-            } else {
-                Modules[_builtinName] = new ModuleReference(_builtinModule);
-            }
-
-            FinishLoadKnownTypes(null);
-
-            var sysModule = await _modules.TryImportAsync("sys").ConfigureAwait(false);
-            if (sysModule != null) {
-                var bm = sysModule.AnalysisModule as BuiltinModule;
-                if (bm != null) {
-                    sysModule.Module = new SysModuleInfo(bm);
-                }
-            }
-        }
-
-        private void FinishLoadKnownTypes(PythonTypeDatabase db) {
-            _itemCache.Clear();
-
-            if (db == null) {
-                db = PythonTypeDatabase.CreateDefaultTypeDatabase(LanguageVersion.ToVersion());
-                Types = KnownTypes.Create(this, db);
-            } else {
-                Types = KnownTypes.CreateDefault(this, db);
-            }
-
-            ClassInfos = (IKnownClasses)Types;
-            _noneInst = (ConstantInfo)GetCached(_nullKey, () => new ConstantInfo(ClassInfos[BuiltinTypeId.NoneType], (object)null));
-
-            DoNotUnionInMro = AnalysisSet.Create(new AnalysisValue[] {
-                ClassInfos[BuiltinTypeId.Object],
-                ClassInfos[BuiltinTypeId.Type]
-            });
-
-            AddBuiltInSpecializations();
-        }
-
-        /// <summary>
-        /// Reloads the modules from the interpreter.
-        /// 
-        /// This method should be called on the analysis thread and is usually invoked
-        /// when the interpreter signals that it's modules have changed.
-        /// </summary>
-        public async Task ReloadModulesAsync() {
-            if (!_reloadLock.Wait(0)) {
-                // If we don't lock immediately, wait for the current reload to
-                // complete and then return.
-                await _reloadLock.WaitAsync().ConfigureAwait(false);
-                _reloadLock.Release();
-                return;
-            }
-
-            try {
-                _modules.ReInit();
-                await LoadKnownTypesAsync().ConfigureAwait(false);
-
-                _interpreter.Initialize(this);
-
-                foreach (var mod in _modulesByFilename.Values) {
-                    mod.Clear();
-                }
-            } finally {
-                _reloadLock.Release();
-            }
-        }
-
-        #region Public API
-
-        public PythonLanguageVersion LanguageVersion {
-            get {
-                return _langVersion;
-            }
-        }
-
-        /// <summary>
-        /// Adds a new module of code to the list of available modules and returns a ProjectEntry object.
-        /// 
-        /// This method is thread safe.
-        /// </summary>
-        /// <param name="moduleName">The name of the module; used to associate with imports</param>
-        /// <param name="filePath">The path to the file on disk</param>
-        /// <param name="cookie">An application-specific identifier for the module</param>
-        /// <returns>The project entry for the new module.</returns>
-        public IPythonProjectEntry AddModule(string moduleName, string filePath, IAnalysisCookie cookie = null) {
-            var entry = new ProjectEntry(this, moduleName, filePath, cookie);
-
-            if (moduleName != null) {
-                var moduleRef = Modules.GetOrAdd(moduleName);
-                moduleRef.Module = entry.MyScope;
-
-                DoDelayedSpecialization(moduleName);
-            }
-            if (filePath != null) {
-                _modulesByFilename[filePath] = entry.MyScope;
-            }
-            return entry;
-        }
-
-        /// <summary>
-        /// Associates an existing module with a new name.
-        /// </summary>
-        /// <remarks>New in 2.1</remarks>
-        public void AddModuleAlias(string moduleName, string moduleAlias) {
-            ModuleReference modRef;
-            if (Modules.TryImport(moduleName, out modRef)) {
-                Modules[moduleAlias] = modRef;
-            }
-        }
-
-        /// <summary>
-        /// Removes the specified project entry from the current analysis.
-        /// 
-        /// This method is thread safe.
-        /// </summary>
-        public void RemoveModule(IProjectEntry entry) {
-            if (entry == null) {
-                throw new ArgumentNullException("entry");
-            }
-            Contract.EndContractBlock();
-
-            ModuleInfo removed;
-            _modulesByFilename.TryRemove(entry.FilePath, out removed);
-
-            var pyEntry = entry as IPythonProjectEntry;
-            if (pyEntry != null) {
-                ModuleReference modRef;
-                Modules.TryRemove(pyEntry.ModuleName, out modRef);
-            }
-            entry.RemovedFromProject();
-        }
-
-        /// <summary>
-        /// Adds a XAML file to be analyzed.  
-        /// 
-        /// This method is thread safe.
-        /// </summary>
-        /// <param name="filePath"></param>
-        /// <param name="cookie"></param>
-        /// <returns></returns>
-        public IXamlProjectEntry AddXamlFile(string filePath, IAnalysisCookie cookie = null) {
-            var entry = new XamlProjectEntry(filePath);
-
-            _xamlByFilename[filePath] = entry;
-
-            return entry;
-        }
-
-        /// <summary>
-        /// Returns a sequence of project entries that import the specified
-        /// module. The sequence will be empty if the module is unknown.
-        /// </summary>
-        /// <param name="moduleName">
-        /// The absolute name of the module. This should never end with
-        /// '__init__'.
-        /// </param>
-        public IEnumerable<IPythonProjectEntry> GetEntriesThatImportModule(string moduleName, bool includeUnresolved) {
-            ModuleReference modRef;
-            var entries = new List<IPythonProjectEntry>();
-            if (_modules.TryImport(moduleName, out modRef) && modRef.HasReferences) {
-                entries.AddRange(modRef.References.Select(m => m.ProjectEntry).OfType<IPythonProjectEntry>());
-            }
-
-            if (includeUnresolved) {
-                // Have to iterate over modules with unresolved imports to find
-                // ephemeral references.
-                lock (_modulesWithUnresolvedImportsLock) {
-                    foreach (var module in _modulesWithUnresolvedImports) {
-                        if (module.GetAllUnresolvedModules().Contains(moduleName)) {
-                            entries.Add(module.ProjectEntry);
-                        }
-                    }
-                }
-            }
-
-            return entries;
-        }
-
-        /// <summary>
-        /// Returns a sequence of absolute module names that, if available,
-        /// would resolve one or more unresolved references.
-        /// </summary>
-        internal ISet<string> GetAllUnresolvedModuleNames() {
-            var set = new HashSet<string>(StringComparer.Ordinal);
-            lock (_modulesWithUnresolvedImportsLock) {
-                foreach (var module in _modulesWithUnresolvedImports) {
-                    set.UnionWith(module.GetAllUnresolvedModules());
-                }
-            }
-            return set;
-        }
-
-        internal void ModuleHasUnresolvedImports(ModuleInfo module, bool hasUnresolvedImports) {
-            lock (_modulesWithUnresolvedImportsLock) {
-                if (hasUnresolvedImports) {
-                    _modulesWithUnresolvedImports.Add(module);
-                } else {
-                    _modulesWithUnresolvedImports.Remove(module);
-                }
-            }
-        }
-
-        /// <summary>
-        /// Returns true if a module has been imported.
-        /// </summary>
-        /// <param name="importFrom">
-        /// The entry of the module doing the import. If null, the module name
-        /// is resolved as an absolute name.
-        /// </param>
-        /// <param name="relativeModuleName">
-        /// The absolute or relative name of the module. If a relative name is 
-        /// passed here, <paramref name="importFrom"/> must be provided.
-        /// </param>
-        /// <param name="absoluteImports">
-        /// True if Python 2.6/3.x style imports should be used.
-        /// </param>
-        /// <returns>
-        /// True if the module was imported during analysis; otherwise, false.
-        /// </returns>
-        public bool IsModuleResolved(IPythonProjectEntry importFrom, string relativeModuleName, bool absoluteImports) {
-            ModuleReference moduleRef;
-            return ResolvePotentialModuleNames(importFrom, relativeModuleName, absoluteImports)
-                .Any(m => Modules.TryImport(m, out moduleRef));
-        }
-
-        /// <summary>
-        /// Returns a sequence of candidate absolute module names for the given
-        /// modules.
-        /// </summary>
-        /// <param name="projectEntry">
-        /// The project entry that is importing the module.
-        /// </param>
-        /// <param name="relativeModuleName">
-        /// A dotted name identifying the path to the module.
-        /// </param>
-        /// <returns>
-        /// A sequence of strings representing the absolute names of the module
-        /// in order of precedence.
-        /// </returns>
-        internal static IEnumerable<string> ResolvePotentialModuleNames(
-            IPythonProjectEntry projectEntry,
-            string relativeModuleName,
-            bool absoluteImports
-        ) {
-            string importingFrom = null;
-            if (projectEntry != null) {
-                importingFrom = projectEntry.ModuleName;
-                if (ModulePath.IsInitPyFile(projectEntry.FilePath)) {
-                    if (string.IsNullOrEmpty(importingFrom)) {
-                        importingFrom = "__init__";
-                    } else {
-                        importingFrom += ".__init__";
-                    }
-                }
-            }
-
-            if (string.IsNullOrEmpty(relativeModuleName)) {
-                yield break;
-            }
-
-            // Handle relative module names
-            if (relativeModuleName.FirstOrDefault() == '.') {
-                if (string.IsNullOrEmpty(importingFrom)) {
-                    // No source to import relative to.
-                    yield break;
-                }
-
-                var prefix = importingFrom.Split('.');
-
-                if (relativeModuleName.LastOrDefault() == '.') {
-                    // Last part empty means the whole name is dots, so there's
-                    // nothing to concatenate.
-                    yield return string.Join(".", prefix.Take(prefix.Length - relativeModuleName.Length));
-                } else {
-                    var suffix = relativeModuleName.Split('.');
-                    var dotCount = suffix.TakeWhile(bit => string.IsNullOrEmpty(bit)).Count();
-                    if (dotCount < prefix.Length) {
-                        // If we have as many dots as prefix parts, the entire
-                        // name will disappear. Despite what PEP 328 says, in
-                        // reality this means the import will fail.
-                        yield return string.Join(".", prefix.Take(prefix.Length - dotCount).Concat(suffix.Skip(dotCount)));
-                    }
-                }
-                yield break;
-            }
-
-            // The two possible names that can be imported here are:
-            // * relativeModuleName
-            // * importingFrom.relativeModuleName
-            // and the order they are returned depends on whether
-            // absolute_import is enabled or not.
-
-            // With absolute_import, we treat the name as complete first.
-            if (absoluteImports) {
-                yield return relativeModuleName;
-            }
-
-            if (!string.IsNullOrEmpty(importingFrom)) {
-                var prefix = importingFrom.Split('.');
-
-                if (prefix.Length > 1) {
-                    var adjacentModuleName = string.Join(".", prefix.Take(prefix.Length - 1)) + "." + relativeModuleName;
-                    yield return adjacentModuleName;
-                }
-            }
-
-            // Without absolute_import, we treat the name as complete last.
-            if (!absoluteImports) {
-                yield return relativeModuleName;
-            }
-        }
-
-
-        /// <summary>
-        /// Looks up the specified module by name.
-        /// </summary>
-        public MemberResult[] GetModule(string name) {
-            return GetModules(modName => modName != name);
-        }
-
-        /// <summary>
-        /// Gets a top-level list of all the available modules as a list of MemberResults.
-        /// </summary>
-        /// <returns></returns>
-        public MemberResult[] GetModules(bool topLevelOnly = false) {
-            return GetModules(modName => topLevelOnly && modName.IndexOf('.') != -1);
-        }
-
-        private MemberResult[] GetModules(Func<string, bool> excludedPredicate) {
-            var d = new Dictionary<string, List<ModuleLoadState>>();
-            foreach (var keyValue in Modules) {
-                var modName = keyValue.Key;
-                var moduleRef = keyValue.Value;
-
-                if (String.IsNullOrWhiteSpace(modName) ||
-                    excludedPredicate(modName)) {
-                    continue;
-                }
-
-                if (moduleRef.IsValid) {
-                    List<ModuleLoadState> l;
-                    if (!d.TryGetValue(modName, out l)) {
-                        d[modName] = l = new List<ModuleLoadState>();
-                    }
-                    if (moduleRef.HasModule) {
-                        // The REPL shows up here with value=None
-                        l.Add(moduleRef);
-                    }
-                }
-            }
-
-            return ModuleDictToMemberResult(d);
-        }
-
-        private static MemberResult[] ModuleDictToMemberResult(Dictionary<string, List<ModuleLoadState>> d) {
-            var result = new MemberResult[d.Count];
-            int pos = 0;
-            foreach (var kvp in d) {
-                var lazyEnumerator = new LazyModuleEnumerator(kvp.Value);
-                result[pos++] = new MemberResult(
-                    kvp.Key,
-                    lazyEnumerator.GetLazyModules,
-                    lazyEnumerator.GetModuleType
-                );
-            }
-            return result;
-        }
-
-        class LazyModuleEnumerator {
-            private readonly List<ModuleLoadState> _loaded;
-
-            public LazyModuleEnumerator(List<ModuleLoadState> loaded) {
-                _loaded = loaded;
-            }
-
-            public IEnumerable<AnalysisValue> GetLazyModules() {
-                foreach (var value in _loaded) {
-                    yield return value.Module;
-                }
-            }
-
-            public PythonMemberType GetModuleType() {
-                PythonMemberType? type = null;
-                foreach (var value in _loaded) {
-                    if (type == null) {
-                        type = value.MemberType;
-                    } else if (type != value.MemberType) {
-                        type = PythonMemberType.Multiple;
-                        break;
-                    }
-                }
-                return type ?? PythonMemberType.Unknown;
-            }
-        }
-
-        /// <summary>
-        /// Searches all modules which match the given name and searches in the modules
-        /// for top-level items which match the given name.  Returns a list of all the
-        /// available names fully qualified to their name.  
-        /// </summary>
-        /// <param name="name"></param>
-        public IEnumerable<ExportedMemberInfo> FindNameInAllModules(string name) {
-            // provide module names first
-            foreach (var keyValue in Modules) {
-                var modName = keyValue.Key;
-                var moduleRef = keyValue.Value;
-            
-                if (moduleRef.IsValid) {
-                    // include modules which can be imported
-                    string pkgName;
-                    if (modName == name) {
-                        yield return new ExportedMemberInfo(null, modName);
-                    } else if (GetPackageNameIfMatch(name, modName, out pkgName)) {
-                        yield return new ExportedMemberInfo(pkgName, name);
-                    }
-                }
-            }
-
-            // then include module members
-            foreach (var keyValue in Modules) {
-                var modName = keyValue.Key;
-                var moduleRef = keyValue.Value;
-
-                if (moduleRef.IsValid && moduleRef.ModuleContainsMember(_defaultContext, name)) {
-                    yield return new ExportedMemberInfo(modName, name);
-                }
-            }
-        }
-
-        private static bool GetPackageNameIfMatch(string name, string fullName, out string packageName) {
-            int lastDot = fullName.LastIndexOf('.');
-            if (lastDot < 0) {
-                packageName = null;
-                return false;
-            }
-
-            packageName = fullName.Remove(lastDot);
-            return String.Compare(fullName, lastDot + 1, name, 0, name.Length) == 0;
-        }
-
-        /// <summary>
-        /// Returns the interpreter that the analyzer is using.
-        /// 
-        /// This property is thread safe.
-        /// </summary>
-        public IPythonInterpreter Interpreter {
-            get {
-                return _interpreter;
-            }
-        }
-
-        /// <summary>
-        /// Returns the interpreter factory that the analyzer is using.
-        /// </summary>
-        public IPythonInterpreterFactory InterpreterFactory {
-            get {
-                return _interpreterFactory;
-            }
-        }
-
-        /// <summary>
-        /// returns the MemberResults associated with modules in the specified
-        /// list of names.  The list of names is the path through the module, for example
-        /// ['System', 'Runtime']
-        /// </summary>
-        /// <returns></returns>
-        public MemberResult[] GetModuleMembers(IModuleContext moduleContext, string[] names, bool includeMembers = false) {
-            ModuleReference moduleRef;
-            if (Modules.TryImport(names[0], out moduleRef)) {
-                var module = moduleRef.Module as IModule;
-                if (module != null) {
-                    return GetModuleMembers(moduleContext, names, includeMembers, module);
-                }
-
-            }
-
-            return new MemberResult[0];
-        }
-
-        internal static MemberResult[] GetModuleMembers(IModuleContext moduleContext, string[] names, bool includeMembers, IModule module) {
-            for (int i = 1; i < names.Length && module != null; i++) {
-                module = module.GetChildPackage(moduleContext, names[i]);
-            }
-
-            if (module != null) {
-                List<MemberResult> result = new List<MemberResult>();
-                if (includeMembers) {
-                    foreach (var keyValue in module.GetAllMembers(moduleContext)) {
-                        result.Add(new MemberResult(keyValue.Key, keyValue.Value));
-                    }
-                    return result.ToArray();
-                } else {
-                    foreach (var child in module.GetChildrenPackages(moduleContext)) {
-                        result.Add(new MemberResult(child.Key, child.Key, new[] { child.Value }, PythonMemberType.Module));
-                    }
-                    foreach (var keyValue in module.GetAllMembers(moduleContext)) {
-                        bool anyModules = false;
-                        foreach (var ns in keyValue.Value.OfType<MultipleMemberInfo>()) {
-                            if (ns.Members.OfType<IModule>().Any(mod => !(mod is MultipleMemberInfo))) {
-                                anyModules = true;
-                                break;
-                            }
-                        }
-                        if (anyModules) {
-                            result.Add(new MemberResult(keyValue.Key, keyValue.Value));
-                        }
-                    }
-                    return result.ToArray();
-                }
-            }
-            return new MemberResult[0];
-        }
-
-        /// <summary>
-        /// Gets the list of directories which should be analyzed.
-        /// 
-        /// This property is thread safe.
-        /// </summary>
-        public IEnumerable<string> AnalysisDirectories {
-            get {
-                lock (_analysisDirs) {
-                    return _analysisDirs.ToArray();
-                }
-            }
-        }
-
-        [Obsolete("Use ModulePath.FromFullPath() instead")]
-        public static string PathToModuleName(string path) {
-            return ModulePath.FromFullPath(path).ModuleName;
-        }
-
-        /// <summary>
-        /// Converts a given absolute path name to a fully qualified Python module name by walking the directory tree.
-        /// </summary>
-        /// <param name="path">Path to convert.</param>
-        /// <param name="fileExists">A function that is used to verify the existence of files (in particular, __init__.py)
-        /// in the tree. Its signature and semantics should match that of <see cref="File.Exists"/>.</param>
-        /// <returns>A fully qualified module name.</returns>
-        [Obsolete("Use ModulePath.FromFullPath() instead")]
-        public static string PathToModuleName(string path, Func<string, bool> fileExists) {
-            return ModulePath.FromFullPath(
-                path,
-                isPackage: dirName => fileExists(Path.Combine(dirName, "__init__.py"))
-            ).ModuleName;
-        }
-
-        public AnalysisLimits Limits {
-            get { return _limits; }
-            set { _limits = value; }
-        }
-
-        #endregion
-
-        #region Internal Implementation
-
-        internal IKnownPythonTypes Types {
-            get;
-            private set;
-        }
-
-        internal IKnownClasses ClassInfos {
-            get;
-            private set;
-        }
-
-        internal IAnalysisSet DoNotUnionInMro {
-            get;
-            private set;
-        }
-
-        internal Deque<AnalysisUnit> Queue {
-            get {
-                return _queue;
-            }
-        }
-
-        /// <summary>
-        /// Returns the cached value for the provided key, creating it with
-        /// <paramref name="maker"/> if necessary. If <paramref name="maker"/>
-        /// attempts to get the same value, returns <c>null</c>.
-        /// </summary>
-        /// <param name="key">The identifier for the cached value.</param>
-        /// <param name="maker">Function to create the value.</param>
-        /// <returns>The cached value or <c>null</c>.</returns>
-        internal AnalysisValue GetCached(object key, Func<AnalysisValue> maker) {
-            AnalysisValue result;
-            if (!_itemCache.TryGetValue(key, out result)) {
-                // Set the key to prevent recursion
-                _itemCache[key] = null;
-                _itemCache[key] = result = maker();
-            }
-            return result;
-        }
-
-        internal BuiltinModule BuiltinModule {
-            get { return _builtinModule; }
-        }
-
-        internal BuiltinInstanceInfo GetInstance(IPythonType type) {
-            return GetBuiltinType(type).Instance;
-        }
-
-        internal BuiltinClassInfo GetBuiltinType(IPythonType type) {
-            return (BuiltinClassInfo)GetCached(type,
-                () => MakeBuiltinType(type)
-            ) ?? ClassInfos[BuiltinTypeId.Object];
-        }
-
-        private BuiltinClassInfo MakeBuiltinType(IPythonType type) {
-            switch (type.TypeId) {
-                case BuiltinTypeId.List: return new ListBuiltinClassInfo(type, this);
-                case BuiltinTypeId.Tuple: return new TupleBuiltinClassInfo(type, this);
-                case BuiltinTypeId.Object: return new ObjectBuiltinClassInfo(type, this);
-                default: return new BuiltinClassInfo(type, this);
-            }
-        }
-
-        internal IAnalysisSet GetAnalysisSetFromObjects(object objects) {
-            var typeList = objects as IEnumerable<object>;
-            if (typeList == null) {
-                return AnalysisSet.Empty;
-            }
-            return AnalysisSet.UnionAll(typeList.Select(GetAnalysisValueFromObjects));
-        }
-
-        internal IAnalysisSet GetAnalysisSetFromObjects(IEnumerable<IPythonType> typeList) {
-            if (typeList == null) {
-                return AnalysisSet.Empty;
-            }
-            return AnalysisSet.UnionAll(typeList.Select(GetAnalysisValueFromObjects));
-        }
-
-        internal AnalysisValue GetAnalysisValueFromObjectsThrowOnNull(object attr) {
-            if (attr == null) {
-                throw new ArgumentNullException("attr");
-            }
-            return GetAnalysisValueFromObjects(attr);
-        }
-
-        internal AnalysisValue GetAnalysisValueFromObjects(object attr) {
-            if (attr == null) {
-                return _noneInst;
-            }
-
-            var attrType = (attr != null) ? attr.GetType() : typeof(NoneType);
-            if (attr is IPythonType) {
-                return GetBuiltinType((IPythonType)attr);
-            } else if (attr is IPythonFunction) {
-                var bf = (IPythonFunction)attr;
-                return GetCached(attr, () => new BuiltinFunctionInfo(bf, this)) ?? _noneInst;
-            } else if (attr is IPythonMethodDescriptor) {
-                return GetCached(attr, () => {
-                    var md = (IPythonMethodDescriptor)attr;
-                    if (md.IsBound) {
-                        return new BuiltinFunctionInfo(md.Function, this);
-                    } else {
-                        return new BuiltinMethodInfo(md, this);
-                    }
-                }) ?? _noneInst;
-            } else if (attr is IBuiltinProperty) {
-                return GetCached(attr, () => new BuiltinPropertyInfo((IBuiltinProperty)attr, this)) ?? _noneInst;
-            } else if (attr is IPythonModule) {
-                return _modules.GetBuiltinModule((IPythonModule)attr);
-            } else if (attr is IPythonEvent) {
-                return GetCached(attr, () => new BuiltinEventInfo((IPythonEvent)attr, this)) ?? _noneInst;
-            } else if (attr is IPythonConstant) {
-                return GetConstant((IPythonConstant)attr).First();
-            } else if (attrType == typeof(bool) || attrType == typeof(int) || attrType == typeof(Complex) ||
-                        attrType == typeof(string) || attrType == typeof(long) || attrType == typeof(double) ||
-                        attr == null) {
-                return GetConstant(attr).First();
-            } else if (attr is IMemberContainer) {
-                return GetCached(attr, () => new ReflectedNamespace((IMemberContainer)attr, this));
-            } else if (attr is IPythonMultipleMembers) {
-                IPythonMultipleMembers multMembers = (IPythonMultipleMembers)attr;
-                var members = multMembers.Members;
-                return GetCached(attr, () =>
-                    MultipleMemberInfo.Create(members.Select(GetAnalysisValueFromObjects)).FirstOrDefault() ??
-                        ClassInfos[BuiltinTypeId.NoneType].Instance
-                );
-            } else {
-                var pyAttrType = GetTypeFromObject(attr);
-                Debug.Assert(pyAttrType != null);
-                return GetBuiltinType(pyAttrType).Instance;
-            }
-        }
-
-        internal IDictionary<string, IAnalysisSet> GetAllMembers(IMemberContainer container, IModuleContext moduleContext) {
-            var names = container.GetMemberNames(moduleContext);
-            var result = new Dictionary<string, IAnalysisSet>();
-            foreach (var name in names) {
-                result[name] = GetAnalysisValueFromObjects(container.GetMember(moduleContext, name));
-            }
-
-            return result;
-        }
-
-        internal ModuleTable Modules {
-            get { return _modules; }
-        }
-
-        internal ConcurrentDictionary<string, ModuleInfo> ModulesByFilename {
-            get { return _modulesByFilename; }
-        }
-
-        internal IAnalysisSet GetConstant(IPythonConstant value) {
-            object key = value ?? _nullKey;
-            return GetCached(key, () => new ConstantInfo(value, this)) ?? _noneInst;
-        }
-
-        internal IAnalysisSet GetConstant(object value) {
-            object key = value ?? _nullKey;
-            return GetCached(key, () => new ConstantInfo(value, this)) ?? _noneInst;
-        }
-
-        private static void Update<K, V>(IDictionary<K, V> dict, IDictionary<K, V> newValues) {
-            foreach (var kvp in newValues) {
-                dict[kvp.Key] = kvp.Value;
-            }
-        }
-
-        internal IPythonType GetTypeFromObject(object value) {
-            if (value == null) {
-                return Types[BuiltinTypeId.NoneType];
-            }
-            switch (Type.GetTypeCode(value.GetType())) {
-                case TypeCode.Boolean: return Types[BuiltinTypeId.Bool];
-                case TypeCode.Double: return Types[BuiltinTypeId.Float];
-                case TypeCode.Int32: return Types[BuiltinTypeId.Int];
-                case TypeCode.String: return Types[BuiltinTypeId.Unicode];
-                case TypeCode.Object:
-                    if (value.GetType() == typeof(Complex)) {
-                        return Types[BuiltinTypeId.Complex];
-                    } else if (value.GetType() == typeof(AsciiString)) {
-                        return Types[BuiltinTypeId.Bytes];
-                    } else if (value.GetType() == typeof(BigInteger)) {
-                        return Types[BuiltinTypeId.Long];
-                    } else if (value.GetType() == typeof(Ellipsis)) {
-                        return Types[BuiltinTypeId.Ellipsis];
-                    }
-                    break;
-            }
-
-            throw new InvalidOperationException();
-        }
-
-        internal BuiltinClassInfo MakeGenericType(IAdvancedPythonType clrType, params IPythonType[] clrIndexType) {
-            var res = clrType.MakeGenericType(clrIndexType);
-
-            return (BuiltinClassInfo)GetAnalysisValueFromObjects(res);
-        }
-
-        #endregion
-
-        #region IGroupableAnalysisProject Members
-
-        public void AnalyzeQueuedEntries(CancellationToken cancel) {
-            if (cancel.IsCancellationRequested) {
-                return;
-            }
-
-            if (_builtinModule == null) {
-                Debug.Fail("Used analyzer without reloading modules");
-                ReloadModulesAsync().WaitAndUnwrapExceptions();
-            }
-            
-            var ddg = new DDG();
-            ddg.Analyze(Queue, cancel, _reportQueueSize, _reportQueueInterval);
-            foreach (var entry in ddg.AnalyzedEntries) {
-                entry.RaiseOnNewAnalysis();
-            }
-        }
-
-        #endregion
-
-        /// <summary>
-        /// Specifies a callback to invoke to provide feedback on the number of
-        /// items being processed.
-        /// </summary>
-        public void SetQueueReporting(Action<int> reportFunction, int interval = 1) {
-            _reportQueueSize = reportFunction;
-            _reportQueueInterval = interval;
-        }
-
-        /// <summary>
-        /// Adds a directory to the list of directories being analyzed.
-        /// 
-        /// This method is thread safe.
-        /// </summary>
-        public void AddAnalysisDirectory(string dir) {
-            var dirsChanged = AnalysisDirectoriesChanged;
-            bool added;
-            lock (_analysisDirs) {
-                added = _analysisDirs.Add(dir);
-            }
-            if (added && dirsChanged != null) {
-                dirsChanged(this, EventArgs.Empty);
-            }
-        }
-
-        /// <summary>
-        /// Removes a directory from the list of directories being analyzed.
-        /// 
-        /// This method is thread safe.
-        /// 
-        /// New in 1.1.
-        /// </summary>
-        public void RemoveAnalysisDirectory(string dir) {
-            var dirsChanged = AnalysisDirectoriesChanged;
-            bool removed;
-            lock (_analysisDirs) {
-                removed = _analysisDirs.Remove(dir);
-            }
-            if (removed && dirsChanged != null) {
-                dirsChanged(this, EventArgs.Empty);
-            }
-        }
-
-        /// <summary>
-        /// Event fired when the analysis directories have changed.  
-        /// 
-        /// This event can be fired on any thread.
-        /// 
-        /// New in 1.1.
-        /// </summary>
-        public event EventHandler AnalysisDirectoriesChanged;
-
-        #region IDisposable Members
-
-        public void Dispose() {
-            Dispose(true);
-            GC.SuppressFinalize(this);
-        }
-
-        protected virtual void Dispose(bool disposing) {
-            if (disposing) {
-                IDisposable interpreter = _interpreter as IDisposable;
-                if (_disposeInterpreter && interpreter != null) {
-                    interpreter.Dispose();
-                }
-                _reloadLock.Dispose();
-            }
-        }
-
-        ~PythonAnalyzer() {
-            Dispose(false);
-        }
-
-        #endregion
-    }
-}
->>>>>>> e9928cba
+}