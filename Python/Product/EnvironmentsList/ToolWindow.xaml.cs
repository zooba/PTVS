--- conflicted
+++ resolved
@@ -454,11 +454,7 @@
 
         internal IInterpreterOptionsService OptionsService => _options;
 
-<<<<<<< HEAD
         public void InitializeEnvironments(IInterpreterRegistryService interpreters, IInterpreterOptionsService options, bool synchronous = false) {
-=======
-        internal void InitializeEnvironments(IInterpreterRegistryService interpreters, IInterpreterOptionsService options) {
->>>>>>> 5ae8160f
             if (_interpreters != null) {
                 _interpreters.InterpretersChanged -= Service_InterpretersChanged;
             }
