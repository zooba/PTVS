--- conflicted
+++ resolved
@@ -1,352 +1,4 @@
-<<<<<<< HEAD
 /* ****************************************************************************
- *
- * Copyright (c) Microsoft Corporation. 
- *
- * This source code is subject to terms and conditions of the Apache License, Version 2.0. A 
- * copy of the license can be found in the License.html file at the root of this distribution. If 
- * you cannot locate the Apache License, Version 2.0, please send an email to 
- * vspython@microsoft.com. By using this source code in any fashion, you are agreeing to be bound 
- * by the terms of the Apache License, Version 2.0.
- *
- * You must not remove this notice, or any other, from this software.
- *
- * ***************************************************************************/
-
-using System;
-using System.Collections.Generic;
-using System.Diagnostics.CodeAnalysis;
-using System.IO;
-using System.Linq;
-using System.Text.RegularExpressions;
-using System.Threading;
-using Microsoft.VisualStudioTools;
-
-namespace Microsoft.PythonTools.Interpreter {
-    class DerivedInterpreterFactory : PythonInterpreterFactoryWithDatabase {
-        readonly PythonInterpreterFactoryWithDatabase _base;
-        bool _deferRefreshIsCurrent;
-
-        string _description;
-
-        PythonTypeDatabase _baseDb;
-        bool _baseHasRefreshed;
-
-        [SuppressMessage("Microsoft.Usage", "CA2214:DoNotCallOverridableMethodsInConstructors",
-            Justification = "call to RefreshIsCurrent is required for back compat")]
-        public DerivedInterpreterFactory(
-            PythonInterpreterFactoryWithDatabase baseFactory,
-            InterpreterFactoryCreationOptions options
-        ) : base(
-                options.Id,
-                options.Description,
-                new InterpreterConfiguration(
-                    options.PrefixPath,
-                    options.InterpreterPath,
-                    options.WindowInterpreterPath,
-                    options.LibraryPath,
-                    options.PathEnvironmentVariableName,
-                    options.Architecture,
-                    options.LanguageVersion,
-                    InterpreterUIMode.CannotBeDefault | InterpreterUIMode.CannotBeConfigured
-                ),
-                options.WatchLibraryForNewModules
-        ) {
-            if (baseFactory.Configuration.Version != options.LanguageVersion) {
-                throw new ArgumentException("Language versions do not match", "options");
-            }
-
-            _base = baseFactory;
-            _base.IsCurrentChanged += Base_IsCurrentChanged;
-            _base.NewDatabaseAvailable += Base_NewDatabaseAvailable;
-
-            _description = options.Description;
-
-            if (Volatile.Read(ref _deferRefreshIsCurrent)) {
-                // This rare race condition is due to a design flaw that is in
-                // shipped public API and cannot be fixed without breaking
-                // compatibility with 3rd parties.
-                RefreshIsCurrent();
-            }
-        }
-
-        private void Base_NewDatabaseAvailable(object sender, EventArgs e) {
-            if (_baseDb != null) {
-                _baseDb = null;
-                _baseHasRefreshed = true;
-            }
-            OnNewDatabaseAvailable();
-            OnIsCurrentChanged();
-        }
-
-        protected override void Dispose(bool disposing) {
-            _base.IsCurrentChanged -= Base_IsCurrentChanged;
-            _base.NewDatabaseAvailable -= Base_NewDatabaseAvailable;
-
-            base.Dispose(disposing);
-        }
-
-        public IPythonInterpreterFactory BaseInterpreter {
-            get {
-                return _base;
-            }
-        }
-
-        public override string Description {
-            get {
-                return _description;
-            }
-        }
-
-        public void SetDescription(string value) {
-            _description = value;
-        }
-
-        public override IPythonInterpreter MakeInterpreter(PythonInterpreterFactoryWithDatabase factory) {
-            return _base.MakeInterpreter(factory);
-        }
-
-        private static bool ShouldIncludeGlobalSitePackages(string prefixPath, string libPath) {
-            var cfgFile = Path.Combine(prefixPath, "pyvenv.cfg");
-            if (File.Exists(cfgFile)) {
-                try {
-                    var lines = File.ReadAllLines(cfgFile);
-                    return !lines
-                        .Select(line => Regex.Match(
-                            line,
-                            "^include-system-site-packages\\s*=\\s*false",
-                            RegexOptions.IgnoreCase
-                        ))
-                        .Any(m => m != null && m.Success);
-                } catch (IOException) {
-                } catch (UnauthorizedAccessException) {
-                } catch (System.Security.SecurityException) {
-                }
-                return false;
-            }
-
-            var prefixFile = Path.Combine(libPath, "orig-prefix.txt");
-            var markerFile = Path.Combine(libPath, "no-global-site-packages.txt");
-            if (File.Exists(prefixFile)) {
-                return !File.Exists(markerFile);
-            }
-
-            return false;
-        }
-
-
-        public override PythonTypeDatabase MakeTypeDatabase(string databasePath, bool includeSitePackages = true) {
-            if (_baseDb == null && _base.IsCurrent) {
-                var includeBaseSitePackages = ShouldIncludeGlobalSitePackages(
-                    Configuration.PrefixPath,
-                    Configuration.LibraryPath
-                );
-
-                _baseDb = _base.GetCurrentDatabase(includeBaseSitePackages);
-            }
-
-            if (!IsCurrent || !Directory.Exists(databasePath)) {
-                return _baseDb;
-            }
-
-            var paths = new List<string> { databasePath };
-            if (includeSitePackages) {
-                try {
-                    paths.AddRange(Directory.EnumerateDirectories(databasePath));
-                } catch (IOException) {
-                } catch (UnauthorizedAccessException) {
-                }
-            }
-            return new PythonTypeDatabase(this, paths, _baseDb);
-        }
-
-        public override void GenerateDatabase(GenerateDatabaseOptions options, Action<int> onExit = null) {
-            if (!Directory.Exists(Configuration.LibraryPath)) {
-                return;
-            }
-
-            // Create and mark the DB directory as hidden
-            try {
-                var dbDir = Directory.CreateDirectory(DatabasePath);
-                dbDir.Attributes |= FileAttributes.Hidden;
-            } catch (ArgumentException) {
-            } catch (IOException) {
-            } catch (UnauthorizedAccessException) {
-            }
-
-            var req = new PythonTypeDatabaseCreationRequest {
-                Factory = this,
-                OutputPath = DatabasePath,
-                SkipUnchanged = options.HasFlag(GenerateDatabaseOptions.SkipUnchanged),
-                DetectLibraryPath = !AssumeSimpleLibraryLayout
-            };
-
-            req.ExtraInputDatabases.Add(_base.DatabasePath);
-
-            _baseHasRefreshed = false;
-
-            if (_base.IsCurrent) {
-                base.GenerateDatabase(req, onExit);
-            } else {
-                req.WaitFor = _base;
-                req.SkipUnchanged = false;
-
-                // Clear out the existing base database, since we're going to
-                // need to reload it again. This also means that when
-                // NewDatabaseAvailable is raised, we are expecting it and won't
-                // incorrectly set _baseHasRefreshed to true again.
-                _baseDb = null;
-
-                // Start our analyzer first, since we will wait up to a minute
-                // for our base analyzer to start (which may cause a one minute
-                // delay if it completes before we start, but that is unlikely).
-                base.GenerateDatabase(req, onExit);
-                _base.GenerateDatabase(GenerateDatabaseOptions.SkipUnchanged);
-            }
-        }
-
-        public override string DatabasePath {
-            get {
-                return Path.Combine(
-                    Configuration.PrefixPath,
-                    ".ptvs"
-                );
-            }
-        }
-
-        public override bool IsCurrent {
-            get {
-                return !_baseHasRefreshed && _base.IsCurrent && base.IsCurrent;
-            }
-        }
-
-        public override bool IsCheckingDatabase {
-            get {
-                return base.IsCheckingDatabase || _base.IsCheckingDatabase;
-            }
-        }
-
-        private void Base_IsCurrentChanged(object sender, EventArgs e) {
-            base.OnIsCurrentChanged();
-        }
-
-        public override void RefreshIsCurrent() {
-            if (_base == null) {
-                // This rare race condition is due to a design flaw that is in
-                // shipped public API and cannot be fixed without breaking
-                // compatibility with 3rd parties.
-                Volatile.Write(ref _deferRefreshIsCurrent, true);
-                return;
-            }
-            _base.RefreshIsCurrent();
-            base.RefreshIsCurrent();
-        }
-
-        public override string GetFriendlyIsCurrentReason(IFormatProvider culture) {
-            if (_baseHasRefreshed) {
-                return "Base interpreter has been refreshed";
-            } else if (!_base.IsCurrent) {
-                return string.Format(culture,
-                    "Base interpreter {0} is out of date{1}{1}{2}",
-                    _base.Description,
-                    Environment.NewLine,
-                    _base.GetFriendlyIsCurrentReason(culture));
-            }
-            return base.GetFriendlyIsCurrentReason(culture);
-        }
-
-        public override string GetIsCurrentReason(IFormatProvider culture) {
-            if (_baseHasRefreshed) {
-                return "Base interpreter has been refreshed";
-            } else if (!_base.IsCurrent) {
-                return string.Format(culture,
-                    "Base interpreter {0} is out of date{1}{1}{2}",
-                    _base.Description,
-                    Environment.NewLine,
-                    _base.GetIsCurrentReason(culture));
-            }
-            return base.GetIsCurrentReason(culture);
-        }
-
-        public static IPythonInterpreterFactory FindBaseInterpreterFromVirtualEnv(
-            string prefixPath,
-            string libPath,
-            IInterpreterOptionsService service
-        ) {
-            string basePath = GetOrigPrefixPath(prefixPath, libPath);
-
-            if (Directory.Exists(basePath)) {
-                return service.Interpreters.FirstOrDefault(interp =>
-                    CommonUtils.IsSamePath(interp.Configuration.PrefixPath, basePath)
-                );
-            }
-            return null;
-        }
-
-        public static string GetOrigPrefixPath(string prefixPath, string libPath = null) {
-            string basePath = null;
-
-            if (!Directory.Exists(prefixPath)) {
-                return null;
-            }
-
-            var cfgFile = Path.Combine(prefixPath, "pyvenv.cfg");
-            if (File.Exists(cfgFile)) {
-                try {
-                    var lines = File.ReadAllLines(cfgFile);
-                    basePath = lines
-                        .Select(line => Regex.Match(line, @"^home\s*=\s*(?<path>.+)$", RegexOptions.IgnoreCase))
-                        .Where(m => m != null && m.Success)
-                        .Select(m => m.Groups["path"])
-                        .Where(g => g != null && g.Success)
-                        .Select(g => g.Value)
-                        .FirstOrDefault(CommonUtils.IsValidPath);
-                } catch (IOException) {
-                } catch (UnauthorizedAccessException) {
-                } catch (System.Security.SecurityException) {
-                }
-            }
-
-            if (string.IsNullOrEmpty(libPath)) {
-                libPath = FindLibPath(prefixPath);
-            }
-
-            if (!Directory.Exists(libPath)) {
-                return null;
-            }
-
-            var prefixFile = Path.Combine(libPath, "orig-prefix.txt");
-            if (basePath == null && File.Exists(prefixFile)) {
-                try {
-                    var lines = File.ReadAllLines(prefixFile);
-                    basePath = lines.FirstOrDefault(CommonUtils.IsValidPath);
-                } catch (IOException) {
-                } catch (UnauthorizedAccessException) {
-                } catch (System.Security.SecurityException) {
-                }
-            }
-            return basePath;
-        }
-
-        public static string FindLibPath(string prefixPath) {
-            // Find site.py to find the library
-            var libPath = CommonUtils.FindFile(prefixPath, "site.py", firstCheck: new[] { "Lib" });
-            if (!File.Exists(libPath)) {
-                // Python 3.3 venv does not add site.py, but always puts the
-                // library in prefixPath\Lib
-                libPath = Path.Combine(prefixPath, "Lib");
-                if (!Directory.Exists(libPath)) {
-                    return null;
-                }
-            } else {
-                libPath = Path.GetDirectoryName(libPath);
-            }
-            return libPath;
-        }
-    }
-}
-=======
-﻿/* ****************************************************************************
  *
  * Copyright (c) Microsoft Corporation. 
  *
@@ -694,5 +346,4 @@
             return libPath;
         }
     }
-}
->>>>>>> e9928cba
+}