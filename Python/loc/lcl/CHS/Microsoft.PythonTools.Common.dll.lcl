﻿<?xml version="1.0" encoding="utf-8"?>
<LCX SchemaVersion="6.0" Name="E:\A\_work\9\b\raw\binaries\Microsoft.PythonTools.Common.dll" PsrId="211" FileType="1" SrcCul="en-US" TgtCul="zh-CN" xmlns="http://schemas.microsoft.com/locstudio/2006/6/lcx">
  <OwnedComments>
    <Cmt Name="Dev" />
    <Cmt Name="LcxAdmin" />
    <Cmt Name="Rccx" />
  </OwnedComments>
  <Settings Name="@SettingsPath@\default.lss" Type="Lss" />
  <Item ItemId=";Managed Resources" ItemType="0" PsrId="211" Leaf="true">
    <Disp Icon="Expand" Expand="true" Disp="true" LocTbl="false" />
  </Item>
  <Item ItemId=";Microsoft.PythonTools.Common.Strings.resources" ItemType="0" PsrId="211" Leaf="false">
    <Disp Icon="Expand" Expand="true" Disp="true" LocTbl="false" Path=" \ ;Managed Resources \ 0 \ 0" />
    <Item ItemId=";Strings" ItemType="0" PsrId="211" Leaf="false">
      <Disp Icon="Str" Disp="true" LocTbl="false" />
      <Item ItemId=";AddCondaEnvironmentAddPackagesLabel" ItemType="0" PsrId="211" Leaf="true">
        <Str Cat="Text">
          <Val><![CDATA[Add packages from]]></Val>
          <Tgt Cat="Text" Stat="Loc" Orig="New">
            <Val><![CDATA[添加包]]></Val>
          </Tgt>
        </Str>
        <Disp Icon="Str" />
      </Item>
      <Item ItemId=";AddCondaEnvironmentFileBrowseButton" ItemType="0" PsrId="211" Leaf="true">
        <Str Cat="Text">
          <Val><![CDATA[Browse for environment file]]></Val>
          <Tgt Cat="Text" Stat="Loc" Orig="New">
            <Val><![CDATA[浏览环境文件]]></Val>
          </Tgt>
        </Str>
        <Disp Icon="Str" />
      </Item>
      <Item ItemId=";AddCondaEnvironmentFileBrowseFilter" ItemType="0" PsrId="211" Leaf="true">
        <Str Cat="Text">
          <Val><![CDATA[Environment Files (*.yml)|*.yml|All Files (*.*)|*.*]]></Val>
          <Tgt Cat="Text" Stat="Loc" Orig="New">
            <Val><![CDATA[环境文件(*.yml)|*.yml|所有文件(*.*)|*.*]]></Val>
          </Tgt>
        </Str>
        <Disp Icon="Str" />
      </Item>
      <Item ItemId=";AddCondaEnvironmentFileHelp" ItemType="0" PsrId="211" Leaf="true">
        <Str Cat="Text">
          <Val><![CDATA[Path to environment.yml file, which specifies the Conda and pip packages to install when creating the Conda environment.]]></Val>
          <Tgt Cat="Text" Stat="Loc" Orig="New">
            <Val><![CDATA[environment.yml 文件的路径，该文件指定要在创建 Conda 环境时安装的 Conda 和 pip 包。]]></Val>
          </Tgt>
          <Prev Cat="Text">
            <Val><![CDATA[The environment file is typically named environment.yml and specifies the Conda and pip packages to install when creating the Conda environment.]]></Val>
          </Prev>
        </Str>
        <Disp Icon="Str" />
      </Item>
      <Item ItemId=";AddCondaEnvironmentFileInvalid" ItemType="0" PsrId="211" Leaf="true">
        <Str Cat="Text">
          <Val><![CDATA[Conda environment file '{0}' does not exist.]]></Val>
          <Tgt Cat="Text" Stat="Loc" Orig="New">
            <Val><![CDATA[Conda 环境文件“{0}”不存在。]]></Val>
          </Tgt>
        </Str>
        <Disp Icon="Str" />
      </Item>
      <Item ItemId=";AddCondaEnvironmentFileName" ItemType="0" PsrId="211" Leaf="true">
        <Str Cat="Text">
          <Val><![CDATA[Environment file path]]></Val>
          <Tgt Cat="Text" Stat="Loc" Orig="New">
            <Val><![CDATA[环境文件路径]]></Val>
          </Tgt>
        </Str>
        <Disp Icon="Str" />
      </Item>
      <Item ItemId=";AddCondaEnvironmentFileRadioButton" ItemType="0" PsrId="211" Leaf="true">
        <Str Cat="Text">
          <Val><![CDATA[Environment _file]]></Val>
          <Tgt Cat="Text" Stat="Loc" Orig="New">
            <Val><![CDATA[环境文件(_F)]]></Val>
          </Tgt>
        </Str>
        <Disp Icon="Str" />
      </Item>
      <Item ItemId=";AddCondaEnvironmentFileWatermark" ItemType="0" PsrId="211" Leaf="true">
        <Str Cat="Text">
          <Val><![CDATA[environment.yml]]></Val>
        </Str>
        <Disp Icon="Str" />
      </Item>
      <Item ItemId=";AddCondaEnvironmentNameEmpty" ItemType="0" PsrId="211" Leaf="true">
        <Str Cat="Text">
          <Val><![CDATA[Conda environment name is empty.]]></Val>
          <Tgt Cat="Text" Stat="Loc" Orig="New">
            <Val><![CDATA[Conda 环境名称为空。]]></Val>
          </Tgt>
        </Str>
        <Disp Icon="Str" />
      </Item>
      <Item ItemId=";AddCondaEnvironmentNameInvalid" ItemType="0" PsrId="211" Leaf="true">
        <Str Cat="Text">
          <Val><![CDATA[Conda environment name '{0}' is invalid or conflicts with an existing environment.]]></Val>
          <Tgt Cat="Text" Stat="Loc" Orig="New">
            <Val><![CDATA[Conda 环境名称“{0}”无效，或与现有环境冲突。]]></Val>
          </Tgt>
        </Str>
        <Disp Icon="Str" />
      </Item>
      <Item ItemId=";AddCondaEnvironmentNameLabel" ItemType="0" PsrId="211" Leaf="true">
        <Str Cat="Text">
          <Val><![CDATA[_Name]]></Val>
          <Tgt Cat="Text" Stat="Loc" Orig="New">
            <Val><![CDATA[名称(_N)]]></Val>
          </Tgt>
        </Str>
        <Disp Icon="Str" />
      </Item>
      <Item ItemId=";AddCondaEnvironmentPreviewFailed" ItemType="0" PsrId="211" Leaf="true">
        <Str Cat="Text">
          <Val><![CDATA[Preview failed.]]></Val>
          <Tgt Cat="Text" Stat="Loc" Orig="New">
            <Val><![CDATA[预览失败。]]></Val>
          </Tgt>
        </Str>
        <Disp Icon="Str" />
      </Item>
      <Item ItemId=";AddCondaEnvironmentPreviewInProgress" ItemType="0" PsrId="211" Leaf="true">
        <Str Cat="Text">
          <Val><![CDATA[Building preview...]]></Val>
          <Tgt Cat="Text" Stat="Loc" Orig="New">
            <Val><![CDATA[正在生成预览...]]></Val>
          </Tgt>
          <Prev Cat="Text">
            <Val><![CDATA[Preview in progress...]]></Val>
          </Prev>
        </Str>
        <Disp Icon="Str" />
      </Item>
      <Item ItemId=";AddCondaEnvironmentPreviewLabel" ItemType="0" PsrId="211" Leaf="true">
        <Str Cat="Text">
          <Val><![CDATA[Packages preview]]></Val>
          <Tgt Cat="Text" Stat="Loc" Orig="New">
            <Val><![CDATA[包预览]]></Val>
          </Tgt>
        </Str>
        <Disp Icon="Str" />
      </Item>
      <Item ItemId=";AddCondaEnvironmentPreviewNoEnvFile" ItemType="0" PsrId="211" Leaf="true">
        <Str Cat="Text">
          <Val><![CDATA[Environment file not found.]]></Val>
          <Tgt Cat="Text" Stat="Loc" Orig="New">
            <Val><![CDATA[找不到环境文件。]]></Val>
          </Tgt>
        </Str>
        <Disp Icon="Str" />
      </Item>
      <Item ItemId=";AddCondaEnvironmentPreviewNoPackages" ItemType="0" PsrId="211" Leaf="true">
        <Str Cat="Text">
          <Val><![CDATA[No packages will be installed.]D;]A;Please specify at least one package.]]></Val>
          <Tgt Cat="Text" Stat="Loc" Orig="New">
            <Val><![CDATA[将不安装任何包。]D;]A;请指定至少一个包。]]></Val>
          </Tgt>
        </Str>
        <Disp Icon="Str" />
      </Item>
      <Item ItemId=";AddCondaEnvironmentTabHeader" ItemType="0" PsrId="211" Leaf="true">
        <Str Cat="Text">
          <Val><![CDATA[Conda environment]]></Val>
          <Tgt Cat="Text" Stat="Loc" Orig="New">
            <Val><![CDATA[Conda 环境]]></Val>
          </Tgt>
        </Str>
        <Disp Icon="Str" />
      </Item>
      <Item ItemId=";AddCondaPackagesBrowseButton" ItemType="0" PsrId="211" Leaf="true">
        <Str Cat="Text">
          <Val><![CDATA[Add packages]]></Val>
          <Tgt Cat="Text" Stat="Loc" Orig="New">
            <Val><![CDATA[添加包]]></Val>
          </Tgt>
        </Str>
        <Disp Icon="Str" />
      </Item>
      <Item ItemId=";AddCondaPackagesHelpText" ItemType="0" PsrId="211" Leaf="true">
        <Str Cat="Text">
          <Val><![CDATA[List of Conda packages to install when creating the Conda environment. Entries should be separated by spaces. Example: numpy pandas]]></Val>
          <Tgt Cat="Text" Stat="Loc" Orig="New">
            <Val><![CDATA[创建 Conda 环境时要安装的 Conda 包的列表。应使用空格分隔各条目。示例: numpy pandas]]></Val>
          </Tgt>
          <Prev Cat="Text">
            <Val><![CDATA[List of Conda packages to install when creating the Conda environment. Entries should be separated by spaces.]]></Val>
          </Prev>
        </Str>
        <Disp Icon="Str" />
      </Item>
      <Item ItemId=";AddCondaPackagesName" ItemType="0" PsrId="211" Leaf="true">
        <Str Cat="Text">
          <Val><![CDATA[Package names]]></Val>
          <Tgt Cat="Text" Stat="Loc" Orig="New">
            <Val><![CDATA[包名称]]></Val>
          </Tgt>
        </Str>
        <Disp Icon="Str" />
      </Item>
      <Item ItemId=";AddCondaPackagesRadioButton" ItemType="0" PsrId="211" Leaf="true">
        <Str Cat="Text">
          <Val><![CDATA[On_e or more Anaconda package names]]></Val>
          <Tgt Cat="Text" Stat="Loc" Orig="New">
            <Val><![CDATA[一个或多个 Anaconda 包名称(_E)]]></Val>
          </Tgt>
        </Str>
        <Disp Icon="Str" />
      </Item>
      <Item ItemId=";AddCondaPackagesWatermark" ItemType="0" PsrId="211" Leaf="true">
        <Str Cat="Text">
          <Val><![CDATA[Example: "numpy pandas". If no packages are listed, Python will be installed]]></Val>
          <Tgt Cat="Text" Stat="Loc" Orig="New">
            <Val><![CDATA[示例: "numpy pandas"。如果没有列出任何包，则安装 Python]]></Val>
          </Tgt>
          <Prev Cat="Text">
            <Val><![CDATA[ex. numpy pandas]]></Val>
          </Prev>
        </Str>
        <Disp Icon="Str" />
      </Item>
      <Item ItemId=";AddCondaSuggestedPackagesButton" ItemType="0" PsrId="211" Leaf="true">
        <Str Cat="Text">
          <Val><![CDATA[Suggested Packages]]></Val>
          <Tgt Cat="Text" Stat="Loc" Orig="New">
            <Val><![CDATA[建议的包]]></Val>
          </Tgt>
        </Str>
        <Disp Icon="Str" />
      </Item>
      <Item ItemId=";AddCondaSuggestedPackagesButtonHelpText" ItemType="0" PsrId="211" Leaf="true">
        <Str Cat="Text">
          <Val><![CDATA[Browse a list of suggested packages.]]></Val>
          <Tgt Cat="Text" Stat="Loc" Orig="New">
            <Val><![CDATA[浏览建议的包列表。]]></Val>
          </Tgt>
        </Str>
        <Disp Icon="Str" />
      </Item>
      <Item ItemId=";AddCustomEnvironmentTabDescription" ItemType="0" PsrId="211" Leaf="true">
        <Str Cat="Text">
          <Val><![CDATA[Specify settings for environment]]></Val>
          <Tgt Cat="Text" Stat="Loc" Orig="New">
            <Val><![CDATA[指定环境的设置]]></Val>
          </Tgt>
        </Str>
        <Disp Icon="Str" />
      </Item>
      <Item ItemId=";AddEnvironmentAddButton" ItemType="0" PsrId="211" Leaf="true">
        <Str Cat="Text">
          <Val><![CDATA[_Add]]></Val>
          <Tgt Cat="Text" Stat="Loc" Orig="New">
            <Val><![CDATA[添加(_A)]]></Val>
          </Tgt>
        </Str>
        <Disp Icon="Str" />
      </Item>
      <Item ItemId=";AddEnvironmentAddButtonAutomationName" ItemType="0" PsrId="211" Leaf="true">
        <Str Cat="Text">
          <Val><![CDATA[Add]]></Val>
          <Tgt Cat="Text" Stat="Loc" Orig="New">
            <Val><![CDATA[添加]]></Val>
          </Tgt>
        </Str>
        <Disp Icon="Str" />
      </Item>
      <Item ItemId=";AddEnvironmentCancelButton" ItemType="0" PsrId="211" Leaf="true">
        <Str Cat="Text">
          <Val><![CDATA[_Cancel]]></Val>
          <Tgt Cat="Text" Stat="Loc" Orig="New">
            <Val><![CDATA[取消(_C)]]></Val>
          </Tgt>
        </Str>
        <Disp Icon="Str" />
      </Item>
      <Item ItemId=";AddEnvironmentCancelButtonAutomationName" ItemType="0" PsrId="211" Leaf="true">
        <Str Cat="Text">
          <Val><![CDATA[Cancel]]></Val>
          <Tgt Cat="Text" Stat="Loc" Orig="New">
            <Val><![CDATA[取消]]></Val>
          </Tgt>
        </Str>
        <Disp Icon="Str" />
      </Item>
      <Item ItemId=";AddEnvironmentComboListEntry" ItemType="0" PsrId="211" Leaf="true">
        <Str Cat="Text">
          <Val><![CDATA[Add Environment...]]></Val>
          <Tgt Cat="Text" Stat="Loc" Orig="New">
            <Val><![CDATA[添加环境...]]></Val>
          </Tgt>
        </Str>
        <Disp Icon="Str" />
      </Item>
      <Item ItemId=";AddEnvironmentCreateButton" ItemType="0" PsrId="211" Leaf="true">
        <Str Cat="Text">
          <Val><![CDATA[C_reate]]></Val>
          <Tgt Cat="Text" Stat="Loc" Orig="New">
            <Val><![CDATA[创建(_R)]]></Val>
          </Tgt>
        </Str>
        <Disp Icon="Str" />
      </Item>
      <Item ItemId=";AddEnvironmentCreateButtonAutomationName" ItemType="0" PsrId="211" Leaf="true">
        <Str Cat="Text">
          <Val><![CDATA[Create]]></Val>
          <Tgt Cat="Text" Stat="Loc" Orig="New">
            <Val><![CDATA[创建]]></Val>
          </Tgt>
        </Str>
        <Disp Icon="Str" />
      </Item>
      <Item ItemId=";AddEnvironmentDescriptionEmpty" ItemType="0" PsrId="211" Leaf="true">
        <Str Cat="Text">
          <Val><![CDATA[Description is empty.]]></Val>
          <Tgt Cat="Text" Stat="Loc" Orig="New">
            <Val><![CDATA[说明为空。]]></Val>
          </Tgt>
        </Str>
        <Disp Icon="Str" />
      </Item>
      <Item ItemId=";AddEnvironmentDescriptionInvalid" ItemType="0" PsrId="211" Leaf="true">
        <Str Cat="Text">
          <Val><![CDATA[Description has invalid characters. It must only use valid path characters.]]></Val>
          <Tgt Cat="Text" Stat="Loc" Orig="New">
            <Val><![CDATA[说明包含无效字符。必须仅使用有效的路径字符。]]></Val>
          </Tgt>
        </Str>
        <Disp Icon="Str" />
      </Item>
      <Item ItemId=";AddEnvironmentMoreInfoButton" ItemType="0" PsrId="211" Leaf="true">
        <Str Cat="Text">
          <Val><![CDATA[How do I manage Python environments?]]></Val>
          <Tgt Cat="Text" Stat="Loc" Orig="New">
            <Val><![CDATA[如何管理 Python 环境?]]></Val>
          </Tgt>
        </Str>
        <Disp Icon="Str" />
      </Item>
      <Item ItemId=";AddEnvironmentOKButtonAutomationName" ItemType="0" PsrId="211" Leaf="true">
        <Str Cat="Text">
          <Val><![CDATA[OK]]></Val>
          <Tgt Cat="Text" Stat="Loc" Orig="New">
            <Val><![CDATA[确定]]></Val>
          </Tgt>
        </Str>
        <Disp Icon="Str" />
      </Item>
      <Item ItemId=";AddEnvironmentPagesListBoxAutomationName" ItemType="0" PsrId="211" Leaf="true">
        <Str Cat="Text">
          <Val><![CDATA[Pages]]></Val>
          <Tgt Cat="Text" Stat="Loc" Orig="New">
            <Val><![CDATA[页]]></Val>
          </Tgt>
        </Str>
        <Disp Icon="Str" />
      </Item>
      <Item ItemId=";AddEnvironmentProjectLabel" ItemType="0" PsrId="211" Leaf="true">
        <Str Cat="Text">
          <Val><![CDATA[_Project]]></Val>
          <Tgt Cat="Text" Stat="Loc" Orig="New">
            <Val><![CDATA[项目(_P)]]></Val>
          </Tgt>
        </Str>
        <Disp Icon="Str" />
      </Item>
      <Item ItemId=";AddEnvironmentSetAsCurrentLabel" ItemType="0" PsrId="211" Leaf="true">
        <Str Cat="Text">
          <Val><![CDATA[Set as c_urrent environment]]></Val>
          <Tgt Cat="Text" Stat="Loc" Orig="New">
            <Val><![CDATA[设置为当前环境(_U)]]></Val>
          </Tgt>
        </Str>
        <Disp Icon="Str" />
      </Item>
      <Item ItemId=";AddEnvironmentSetAsDefaultLabel" ItemType="0" PsrId="211" Leaf="true">
        <Str Cat="Text">
          <Val><![CDATA[Set as _default environment for new projects]]></Val>
          <Tgt Cat="Text" Stat="Loc" Orig="New">
            <Val><![CDATA[设置为新项目的默认环境(_D)]]></Val>
          </Tgt>
        </Str>
        <Disp Icon="Str" />
      </Item>
      <Item ItemId=";AddEnvironmentTitle" ItemType="0" PsrId="211" Leaf="true">
        <Str Cat="Text">
          <Val><![CDATA[Add environment]]></Val>
          <Tgt Cat="Text" Stat="Loc" Orig="New">
            <Val><![CDATA[添加环境]]></Val>
          </Tgt>
        </Str>
        <Disp Icon="Str" />
      </Item>
      <Item ItemId=";AddEnvironmentValidationErrors" ItemType="0" PsrId="211" Leaf="true">
        <Str Cat="Text">
          <Val><![CDATA[Some fields have invalid values.]D;]A;]D;]A;{0}]]></Val>
          <Tgt Cat="Text" Stat="Loc" Orig="New">
            <Val><![CDATA[某些字段具有无效值。]D;]A;]D;]A;{0}]]></Val>
          </Tgt>
        </Str>
        <Disp Icon="Str" />
      </Item>
      <Item ItemId=";AddEnvironmentViewInEnvWindowLabel" ItemType="0" PsrId="211" Leaf="true">
        <Str Cat="Text">
          <Val><![CDATA[_View in Python environments window]]></Val>
          <Tgt Cat="Text" Stat="Loc" Orig="New">
            <Val><![CDATA[在 Python 环境窗口中查看(_V)]]></Val>
          </Tgt>
        </Str>
        <Disp Icon="Str" />
      </Item>
      <Item ItemId=";AddExistingEnvironmentArchictureEmpty" ItemType="0" PsrId="211" Leaf="true">
        <Str Cat="Text">
          <Val><![CDATA[Architecture is not specified.]]></Val>
          <Tgt Cat="Text" Stat="Loc" Orig="New">
            <Val><![CDATA[未指定体系结构。]]></Val>
          </Tgt>
        </Str>
        <Disp Icon="Str" />
      </Item>
      <Item ItemId=";AddExistingEnvironmentArchitectureLabel" ItemType="0" PsrId="211" Leaf="true">
        <Str Cat="Text">
          <Val><![CDATA[Arc_hitecture]]></Val>
          <Tgt Cat="Text" Stat="Loc" Orig="New">
            <Val><![CDATA[体系结构(_H)]]></Val>
          </Tgt>
        </Str>
        <Disp Icon="Str" />
      </Item>
      <Item ItemId=";AddExistingEnvironmentCustomName" ItemType="0" PsrId="211" Leaf="true">
        <Str Cat="Text">
          <Val><![CDATA[<Custom>]]></Val>
          <Tgt Cat="Text" Stat="Loc" Orig="New">
            <Val><![CDATA[<Custom>]]></Val>
          </Tgt>
        </Str>
        <Disp Icon="Str" />
      </Item>
      <Item ItemId=";AddExistingEnvironmentCustomPath" ItemType="0" PsrId="211" Leaf="true">
        <Str Cat="Text">
          <Val><![CDATA[<Path to an existing environment>]]></Val>
          <Tgt Cat="Text" Stat="Loc" Orig="New">
            <Val><![CDATA[<Path to an existing environment>]]></Val>
          </Tgt>
        </Str>
        <Disp Icon="Str" />
      </Item>
      <Item ItemId=";AddExistingEnvironmentDescriptionLabel" ItemType="0" PsrId="211" Leaf="true">
        <Str Cat="Text">
          <Val><![CDATA[_Description]]></Val>
          <Tgt Cat="Text" Stat="Loc" Orig="New">
            <Val><![CDATA[说明(_D)]]></Val>
          </Tgt>
        </Str>
        <Disp Icon="Str" />
      </Item>
      <Item ItemId=";AddExistingEnvironmentExistingLabel" ItemType="0" PsrId="211" Leaf="true">
        <Str Cat="Text">
          <Val><![CDATA[_Environment]]></Val>
          <Tgt Cat="Text" Stat="Loc" Orig="New">
            <Val><![CDATA[环境(_E)]]></Val>
          </Tgt>
        </Str>
        <Disp Icon="Str" />
      </Item>
      <Item ItemId=";AddExistingEnvironmentInterpreterPathLabel" ItemType="0" PsrId="211" Leaf="true">
        <Str Cat="Text">
          <Val><![CDATA[In_terpreter path]]></Val>
          <Tgt Cat="Text" Stat="Loc" Orig="New">
            <Val><![CDATA[解释器路径(_T)]]></Val>
          </Tgt>
        </Str>
        <Disp Icon="Str" />
      </Item>
      <Item ItemId=";AddExistingEnvironmentInterpreterPathNotFound" ItemType="0" PsrId="211" Leaf="true">
        <Str Cat="Text">
          <Val><![CDATA[Interpreter path executable '{0}' does not exist.]]></Val>
          <Tgt Cat="Text" Stat="Loc" Orig="New">
            <Val><![CDATA[解释器路径可执行文件“{0}”不存在。]]></Val>
          </Tgt>
        </Str>
        <Disp Icon="Str" />
      </Item>
      <Item ItemId=";AddExistingEnvironmentLanguageVersionLabel" ItemType="0" PsrId="211" Leaf="true">
        <Str Cat="Text">
          <Val><![CDATA[Language _version]]></Val>
          <Tgt Cat="Text" Stat="Loc" Orig="New">
            <Val><![CDATA[语言版本(_V)]]></Val>
          </Tgt>
        </Str>
        <Disp Icon="Str" />
      </Item>
      <Item ItemId=";AddExistingEnvironmentPathEnvVarLabel" ItemType="0" PsrId="211" Leaf="true">
        <Str Cat="Text">
          <Val><![CDATA[Path environment varia_ble]]></Val>
          <Tgt Cat="Text" Stat="Loc" Orig="New">
            <Val><![CDATA[路径环境变量(_B)]]></Val>
          </Tgt>
        </Str>
        <Disp Icon="Str" />
      </Item>
      <Item ItemId=";AddExistingEnvironmentPrefixPathFolderNotFound" ItemType="0" PsrId="211" Leaf="true">
        <Str Cat="Text">
          <Val><![CDATA[Prefix path folder '{0}' does not exist.]]></Val>
          <Tgt Cat="Text" Stat="Loc" Orig="New">
            <Val><![CDATA[前缀路径文件夹“{0}”不存在。]]></Val>
          </Tgt>
        </Str>
        <Disp Icon="Str" />
      </Item>
      <Item ItemId=";AddExistingEnvironmentRegisterGloballyCheckBox" ItemType="0" PsrId="211" Leaf="true">
        <Str Cat="Text">
          <Val><![CDATA[Ma_ke this environment available globally]]></Val>
          <Tgt Cat="Text" Stat="Loc" Orig="New">
            <Val><![CDATA[使此环境全局可用(_K)]]></Val>
          </Tgt>
        </Str>
        <Disp Icon="Str" />
      </Item>
      <Item ItemId=";AddExistingEnvironmentSelectEnvironment" ItemType="0" PsrId="211" Leaf="true">
        <Str Cat="Text">
          <Val><![CDATA[Select environment]]></Val>
          <Tgt Cat="Text" Stat="Loc" Orig="New">
            <Val><![CDATA[选择环境]]></Val>
          </Tgt>
        </Str>
        <Disp Icon="Str" />
      </Item>
      <Item ItemId=";AddExistingEnvironmentTabHeader" ItemType="0" PsrId="211" Leaf="true">
        <Str Cat="Text">
          <Val><![CDATA[Existing environment]]></Val>
          <Tgt Cat="Text" Stat="Loc" Orig="New">
            <Val><![CDATA[现有环境]]></Val>
          </Tgt>
        </Str>
        <Disp Icon="Str" />
      </Item>
      <Item ItemId=";AddExistingEnvironmentVersionEmpty" ItemType="0" PsrId="211" Leaf="true">
        <Str Cat="Text">
          <Val><![CDATA[Version is not specified.]]></Val>
          <Tgt Cat="Text" Stat="Loc" Orig="New">
            <Val><![CDATA[未指定版本。]]></Val>
          </Tgt>
        </Str>
        <Disp Icon="Str" />
      </Item>
      <Item ItemId=";AddExistingEnvironmentWindowsInterpreterPathLabel" ItemType="0" PsrId="211" Leaf="true">
        <Str Cat="Text">
          <Val><![CDATA[Windo_wed interpreter (optional)]]></Val>
          <Tgt Cat="Text" Stat="Loc" Orig="New">
            <Val><![CDATA[窗口化解释器(_W)(可选)]]></Val>
          </Tgt>
          <Prev Cat="Text">
            <Val><![CDATA[Windo_wed interpreter]]></Val>
          </Prev>
        </Str>
        <Disp Icon="Str" />
      </Item>
      <Item ItemId=";AddExistingEnvironmentWindowsInterpreterPathNotFound" ItemType="0" PsrId="211" Leaf="true">
        <Str Cat="Text">
          <Val><![CDATA[Windowed interpreter path executable '{0}' does not exist.]]></Val>
          <Tgt Cat="Text" Stat="Loc" Orig="New">
            <Val><![CDATA[窗口化解释器路径可执行文件“{0}”不存在。]]></Val>
          </Tgt>
        </Str>
        <Disp Icon="Str" />
      </Item>
      <Item ItemId=";AddInstalledEnvironmentDescription" ItemType="0" PsrId="211" Leaf="true">
        <Str Cat="Text">
          <Val><![CDATA[The Visual Studio Installer supports the following versions of Python. Select one or more to install:]]></Val>
          <Tgt Cat="Text" Stat="Loc" Orig="New">
            <Val><![CDATA[Visual Studio 安装程序支持以下版本的 Python。请选择一个或多个进行安装:]]></Val>
          </Tgt>
          <Prev Cat="Text">
            <Val><![CDATA[To install a new Python interpreter, open Visual Studio Installer and install it from there.]]></Val>
          </Prev>
        </Str>
        <Disp Icon="Str" />
      </Item>
      <Item ItemId=";AddInstalledEnvironmentInstallButton" ItemType="0" PsrId="211" Leaf="true">
        <Str Cat="Text">
          <Val><![CDATA[_Install]]></Val>
          <Tgt Cat="Text" Stat="Loc" Orig="New">
            <Val><![CDATA[安装(_I)]]></Val>
          </Tgt>
        </Str>
        <Disp Icon="Str" />
      </Item>
      <Item ItemId=";AddInstalledEnvironmentInstallButtonAutomationName" ItemType="0" PsrId="211" Leaf="true">
        <Str Cat="Text">
          <Val><![CDATA[Install]]></Val>
          <Tgt Cat="Text" Stat="Loc" Orig="New">
            <Val><![CDATA[安装]]></Val>
          </Tgt>
        </Str>
        <Disp Icon="Str" />
      </Item>
      <Item ItemId=";AddInstalledEnvironmentInstallationLabel" ItemType="0" PsrId="211" Leaf="true">
        <Str Cat="Text">
          <Val><![CDATA[Python]]></Val>
          <Tgt Cat="Text" Stat="Loc" Orig="New">
            <Val><![CDATA[Python]]></Val>
          </Tgt>
          <Prev Cat="Text">
            <Val><![CDATA[Python installation]]></Val>
          </Prev>
        </Str>
        <Disp Icon="Str" />
      </Item>
      <Item ItemId=";AddInstalledEnvironmentInstalledLabel" ItemType="0" PsrId="211" Leaf="true">
        <Str Cat="Text">
          <Val><![CDATA[Already installed]]></Val>
          <Tgt Cat="Text" Stat="Loc" Orig="New">
            <Val><![CDATA[已安装]]></Val>
          </Tgt>
        </Str>
        <Disp Icon="Str" />
      </Item>
      <Item ItemId=";AddInstalledEnvironmentLabel" ItemType="0" PsrId="211" Leaf="true">
        <Str Cat="Text">
          <Val><![CDATA[Python installation]]></Val>
          <Tgt Cat="Text" Stat="Loc" Orig="New">
            <Val><![CDATA[Python 安装]]></Val>
          </Tgt>
        </Str>
        <Disp Icon="Str" />
      </Item>
      <Item ItemId=";AddInstalledEnvironmentNone" ItemType="0" PsrId="211" Leaf="true">
        <Str Cat="Text">
          <Val><![CDATA[(none)]]></Val>
          <Tgt Cat="Text" Stat="Loc" Orig="New">
            <Val><![CDATA[(无)]]></Val>
          </Tgt>
        </Str>
        <Disp Icon="Str" />
      </Item>
      <Item ItemId=";AddInstalledEnvironmentNoneAvailable" ItemType="0" PsrId="211" Leaf="true">
        <Str Cat="Text">
          <Val><![CDATA[(none available)]]></Val>
          <Tgt Cat="Text" Stat="Loc" Orig="New">
            <Val><![CDATA[(无可用项)]]></Val>
          </Tgt>
        </Str>
        <Disp Icon="Str" />
      </Item>
      <Item ItemId=";AddInstalledEnvironmentTabHeader" ItemType="0" PsrId="211" Leaf="true">
        <Str Cat="Text">
          <Val><![CDATA[Python installation]]></Val>
          <Tgt Cat="Text" Stat="Loc" Orig="New">
            <Val><![CDATA[Python 安装]]></Val>
          </Tgt>
        </Str>
        <Disp Icon="Str" />
      </Item>
      <Item ItemId=";AddReferenceExtensions" ItemType="0" PsrId="211" Leaf="true">
        <Str Cat="Text">
          <Val><![CDATA[Python Extension Modules (*.dll;*.pyd)|*.dll;*.pyd|All Files (*.*)|*.*]]></Val>
          <Tgt Cat="Text" Stat="Loc" Orig="New">
            <Val><![CDATA[Python 扩展模块(*.dll;*.pyd)|*.dll;*.pyd|所有文件(*.*)|*.*]]></Val>
          </Tgt>
        </Str>
        <Disp Icon="Str" />
      </Item>
      <Item ItemId=";AddVirtualEnvironmentBaseInterpreterLabel" ItemType="0" PsrId="211" Leaf="true">
        <Str Cat="Text">
          <Val><![CDATA[Ba_se interpreter]]></Val>
          <Tgt Cat="Text" Stat="Loc" Orig="New">
            <Val><![CDATA[基础解释器(_S)]]></Val>
          </Tgt>
        </Str>
        <Disp Icon="Str" />
      </Item>
      <Item ItemId=";AddVirtualEnvironmentChangeLocationLink" ItemType="0" PsrId="211" Leaf="true">
        <Str Cat="Text">
          <Val><![CDATA[Change virtual environment _location]]></Val>
          <Tgt Cat="Text" Stat="Loc" Orig="New">
            <Val><![CDATA[更改虚拟环境位置(_L)]]></Val>
          </Tgt>
        </Str>
        <Disp Icon="Str" />
      </Item>
      <Item ItemId=";AddVirtualEnvironmentDescriptionName" ItemType="0" PsrId="211" Leaf="true">
        <Str Cat="Text">
          <Val><![CDATA[Environment description]]></Val>
          <Tgt Cat="Text" Stat="Loc" Orig="New">
            <Val><![CDATA[环境说明]]></Val>
          </Tgt>
        </Str>
        <Disp Icon="Str" />
      </Item>
      <Item ItemId=";AddVirtualEnvironmentDescriptionWatermark" ItemType="0" PsrId="211" Leaf="true">
        <Str Cat="Text">
          <Val><![CDATA[Description for this environment]]></Val>
          <Tgt Cat="Text" Stat="Loc" Orig="New">
            <Val><![CDATA[此环境的说明]]></Val>
          </Tgt>
        </Str>
        <Disp Icon="Str" />
      </Item>
      <Item ItemId=";AddVirtualEnvironmentFileBrowseButton" ItemType="0" PsrId="211" Leaf="true">
        <Str Cat="Text">
          <Val><![CDATA[Browse for requirements file]]></Val>
          <Tgt Cat="Text" Stat="Loc" Orig="New">
            <Val><![CDATA[浏览要求文件]]></Val>
          </Tgt>
        </Str>
        <Disp Icon="Str" />
      </Item>
      <Item ItemId=";AddVirtualEnvironmentFileBrowseFilter" ItemType="0" PsrId="211" Leaf="true">
        <Str Cat="Text">
          <Val><![CDATA[Requirements Files (*.txt)|*.txt|All Files (*.*)|*.*]]></Val>
          <Tgt Cat="Text" Stat="Loc" Orig="New">
            <Val><![CDATA[要求文件(*.txt)|*.txt|所有文件(*.*)|*.*]]></Val>
          </Tgt>
        </Str>
        <Disp Icon="Str" />
      </Item>
      <Item ItemId=";AddVirtualEnvironmentFileHelp" ItemType="0" PsrId="211" Leaf="true">
        <Str Cat="Text">
          <Val><![CDATA[The requirements file is typically named requirements.txt and specifies the pip packages to install when creating the virtual environment.]]></Val>
          <Tgt Cat="Text" Stat="Loc" Orig="New">
            <Val><![CDATA[要求文件通常命名为 requirements.txt，并指定要在创建虚拟环境时安装的 pip 包。]]></Val>
          </Tgt>
        </Str>
        <Disp Icon="Str" />
      </Item>
      <Item ItemId=";AddVirtualEnvironmentFileInvalid" ItemType="0" PsrId="211" Leaf="true">
        <Str Cat="Text">
          <Val><![CDATA[Requirements file '{0}' does not exist.]]></Val>
          <Tgt Cat="Text" Stat="Loc" Orig="New">
            <Val><![CDATA[要求文件“{0}”不存在。]]></Val>
          </Tgt>
        </Str>
        <Disp Icon="Str" />
      </Item>
      <Item ItemId=";AddVirtualEnvironmentFileWatermark" ItemType="0" PsrId="211" Leaf="true">
        <Str Cat="Text">
          <Val><![CDATA[requirements.txt]]></Val>
        </Str>
        <Disp Icon="Str" />
      </Item>
      <Item ItemId=";AddVirtualEnvironmentLocationInvalid" ItemType="0" PsrId="211" Leaf="true">
        <Str Cat="Text">
          <Val><![CDATA[Virtual environment target folder '{0}' is invalid.]]></Val>
          <Tgt Cat="Text" Stat="Loc" Orig="New">
            <Val><![CDATA[虚拟环境目标文件夹“{0}”无效。]]></Val>
          </Tgt>
        </Str>
        <Disp Icon="Str" />
      </Item>
      <Item ItemId=";AddVirtualEnvironmentLocationLabel" ItemType="0" PsrId="211" Leaf="true">
        <Str Cat="Text">
          <Val><![CDATA[Location]]></Val>
          <Tgt Cat="Text" Stat="Loc" Orig="New">
            <Val><![CDATA[位置]]></Val>
          </Tgt>
        </Str>
        <Disp Icon="Str" />
      </Item>
      <Item ItemId=";AddVirtualEnvironmentLocationNotEmpty" ItemType="0" PsrId="211" Leaf="true">
        <Str Cat="Text">
          <Val><![CDATA[Virtual environment target folder '{0}' is not empty.]]></Val>
          <Tgt Cat="Text" Stat="Loc" Orig="New">
            <Val><![CDATA[虚拟环境目标文件夹“{0}”不为空。]]></Val>
          </Tgt>
        </Str>
        <Disp Icon="Str" />
      </Item>
      <Item ItemId=";AddVirtualEnvironmentNameEmpty" ItemType="0" PsrId="211" Leaf="true">
        <Str Cat="Text">
          <Val><![CDATA[Virtual environment name is empty.]]></Val>
          <Tgt Cat="Text" Stat="Loc" Orig="New">
            <Val><![CDATA[虚拟环境名称为空。]]></Val>
          </Tgt>
        </Str>
        <Disp Icon="Str" />
      </Item>
      <Item ItemId=";AddVirtualEnvironmentNameLabel" ItemType="0" PsrId="211" Leaf="true">
        <Str Cat="Text">
          <Val><![CDATA[_Name]]></Val>
          <Tgt Cat="Text" Stat="Loc" Orig="New">
            <Val><![CDATA[名称(_N)]]></Val>
          </Tgt>
        </Str>
        <Disp Icon="Str" />
      </Item>
      <Item ItemId=";AddVirtualEnvironmentPreviewInProgress" ItemType="0" PsrId="211" Leaf="true">
        <Str Cat="Text">
          <Val><![CDATA[Building preview...]]></Val>
          <Tgt Cat="Text" Stat="Loc" Orig="New">
            <Val><![CDATA[正在生成预览...]]></Val>
          </Tgt>
          <Prev Cat="Text">
            <Val><![CDATA[Please wait...]]></Val>
          </Prev>
        </Str>
        <Disp Icon="Str" />
      </Item>
      <Item ItemId=";AddVirtualEnvironmentPreviewLabel" ItemType="0" PsrId="211" Leaf="true">
        <Str Cat="Text">
          <Val><![CDATA[Actions we will perform]]></Val>
          <Tgt Cat="Text" Stat="Loc" Orig="New">
            <Val><![CDATA[我们将要执行的操作]]></Val>
          </Tgt>
        </Str>
        <Disp Icon="Str" />
      </Item>
      <Item ItemId=";AddVirtualEnvironmentRequirementsPathLabel" ItemType="0" PsrId="211" Leaf="true">
        <Str Cat="Text">
          <Val><![CDATA[Install packages fr_om file (optional)]]></Val>
          <Tgt Cat="Text" Stat="Loc" Orig="New">
            <Val><![CDATA[从文件中安装包(_O)(可选)]]></Val>
          </Tgt>
          <Prev Cat="Text">
            <Val><![CDATA[Install packages fr_om file]]></Val>
          </Prev>
        </Str>
        <Disp Icon="Str" />
      </Item>
      <Item ItemId=";AddVirtualEnvironmentTabHeader" ItemType="0" PsrId="211" Leaf="true">
        <Str Cat="Text">
          <Val><![CDATA[Virtual environment]]></Val>
          <Tgt Cat="Text" Stat="Loc" Orig="New">
            <Val><![CDATA[虚拟环境]]></Val>
          </Tgt>
        </Str>
        <Disp Icon="Str" />
      </Item>
      <Item ItemId=";AddVirtualEnvironmentWindow_CannotCreate" ItemType="0" PsrId="211" Leaf="true">
        <Str Cat="Text">
          <Val><![CDATA[No action will be taken.]]></Val>
          <Tgt Cat="Text" Stat="Loc" Orig="New">
            <Val><![CDATA[不会采取任何操作。]]></Val>
          </Tgt>
        </Str>
        <Disp Icon="Str" />
      </Item>
      <Item ItemId=";AddVirtualEnvironmentWindow_Create" ItemType="0" PsrId="211" Leaf="true">
        <Str Cat="Text">
          <Val><![CDATA[C_reate]]></Val>
          <Tgt Cat="Text" Stat="Loc" Orig="New">
            <Val><![CDATA[创建(_R)]]></Val>
          </Tgt>
        </Str>
        <Disp Icon="Str" />
      </Item>
      <Item ItemId=";AddVirtualEnvironmentWindow_CreateVEnv" ItemType="0" PsrId="211" Leaf="true">
        <Str Cat="Text">
          <Val><![CDATA[Create a virtual environment using venv]]></Val>
          <Tgt Cat="Text" Stat="Loc" Orig="New">
            <Val><![CDATA[使用 venv 创建虚拟环境]]></Val>
          </Tgt>
        </Str>
        <Disp Icon="Str" />
      </Item>
      <Item ItemId=";AddVirtualEnvironmentWindow_CreateVirtualEnv" ItemType="0" PsrId="211" Leaf="true">
        <Str Cat="Text">
          <Val><![CDATA[Create a virtual environment using virtualenv]]></Val>
          <Tgt Cat="Text" Stat="Loc" Orig="New">
            <Val><![CDATA[使用 virtualenv 创建虚拟环境]]></Val>
          </Tgt>
          <Prev Cat="Text">
            <Val><![CDATA[Create a virtual environment]]></Val>
          </Prev>
        </Str>
        <Disp Icon="Str" />
      </Item>
      <Item ItemId=";AddVirtualEnvironmentWindow_InstallPackages" ItemType="0" PsrId="211" Leaf="true">
        <Str Cat="Text">
          <Val><![CDATA[Install packages]]></Val>
          <Tgt Cat="Text" Stat="Loc" Orig="New">
            <Val><![CDATA[安装包]]></Val>
          </Tgt>
        </Str>
        <Disp Icon="Str" />
      </Item>
      <Item ItemId=";AddVirtualEnvironmentWindow_InstallPip" ItemType="0" PsrId="211" Leaf="true">
        <Str Cat="Text">
          <Val><![CDATA[Install pip]]></Val>
          <Tgt Cat="Text" Stat="Loc" Orig="New">
            <Val><![CDATA[安装种子]]></Val>
          </Tgt>
        </Str>
        <Disp Icon="Str" />
      </Item>
      <Item ItemId=";AddVirtualEnvironmentWindow_InstallVirtualEnv" ItemType="0" PsrId="211" Leaf="true">
        <Str Cat="Text">
          <Val><![CDATA[Install the virtualenv package]]></Val>
          <Tgt Cat="Text" Stat="Loc" Orig="New">
            <Val><![CDATA[安装 virtualenv 包]]></Val>
          </Tgt>
        </Str>
        <Disp Icon="Str" />
      </Item>
      <Item ItemId=";AddVirtualEnvironmentWindow_NoInterpreterHelp" ItemType="0" PsrId="211" Leaf="true">
        <Str Cat="Text">
          <Val><![CDATA[You will need to install a Python interpreter before creating a virtual environment.]]></Val>
          <Tgt Cat="Text" Stat="Loc" Orig="New">
            <Val><![CDATA[必须先安装 Python 解释器才能创建虚拟环境。]]></Val>
          </Tgt>
        </Str>
        <Disp Icon="Str" />
      </Item>
      <Item ItemId=";AddVirtualEnvironmentWindow_RegisterGlobally" ItemType="0" PsrId="211" Leaf="true">
        <Str Cat="Text">
          <Val><![CDATA[Write registry keys under HKCU\Software\Python\VisualStudio]]></Val>
          <Tgt Cat="Text" Stat="Loc" Orig="New">
            <Val><![CDATA[在 HKCU\Software\Python\VisualStudio 下写入注册表项]]></Val>
          </Tgt>
        </Str>
        <Disp Icon="Str" />
      </Item>
      <Item ItemId=";AddWebRoleSupportFiles" ItemType="0" PsrId="211" Leaf="true">
        <Str Cat="Text">
          <Val><![CDATA[To ensure your project will deploy correctly to Microsoft Azure Cloud Service, add the Web Role Support Files item to your project through the Add New Item dialog and follow the instructions provided.]]></Val>
          <Tgt Cat="Text" Stat="Loc" Orig="New">
            <Val><![CDATA[为了确保项目正确部署到 Microsoft Azure 云服务，请通过“添加新项目”对话框将“Web 角色支持文件”项添加到项目并按照提供的说明进行操作。]]></Val>
          </Tgt>
        </Str>
        <Disp Icon="Str" />
      </Item>
      <Item ItemId=";AddingProjectEnvironmentToWrongProjectException" ItemType="0" PsrId="211" Leaf="true">
        <Str Cat="Text">
          <Val><![CDATA[Adding project environment {0} to wrong project {1}]]></Val>
          <Tgt Cat="Text" Stat="Loc" Orig="New">
            <Val><![CDATA[正在将项目环境 {0} 添加到错误的项目 {1}]]></Val>
          </Tgt>
        </Str>
        <Disp Icon="Str" />
      </Item>
      <Item ItemId=";AdditionalInformation" ItemType="0" PsrId="211" Leaf="true">
        <Str Cat="Text">
          <Val><![CDATA[Additional information:]]></Val>
          <Tgt Cat="Text" Stat="Loc" Orig="New">
            <Val><![CDATA[其他信息:]]></Val>
          </Tgt>
        </Str>
        <Disp Icon="Str" />
      </Item>
      <Item ItemId=";Analyzer_Analyzing" ItemType="0" PsrId="211" Leaf="true">
        <Str Cat="Text">
          <Val><![CDATA[Analyzing {0}]]></Val>
          <Tgt Cat="Text" Stat="Loc" Orig="New">
            <Val><![CDATA[正在分析 {0}]]></Val>
          </Tgt>
        </Str>
        <Disp Icon="Str" />
      </Item>
      <Item ItemId=";Analyzer_CleaningFiles" ItemType="0" PsrId="211" Leaf="true">
        <Str Cat="Text">
          <Val><![CDATA[Cleaning old files]]></Val>
          <Tgt Cat="Text" Stat="Loc" Orig="New">
            <Val><![CDATA[正在清除旧文件]]></Val>
          </Tgt>
        </Str>
        <Disp Icon="Str" />
      </Item>
      <Item ItemId=";Analyzer_CollectingFiles" ItemType="0" PsrId="211" Leaf="true">
        <Str Cat="Text">
          <Val><![CDATA[Collecting files]]></Val>
          <Tgt Cat="Text" Stat="Loc" Orig="New">
            <Val><![CDATA[正在收集文件]]></Val>
          </Tgt>
        </Str>
        <Disp Icon="Str" />
      </Item>
      <Item ItemId=";Analyzer_Initializing" ItemType="0" PsrId="211" Leaf="true">
        <Str Cat="Text">
          <Val><![CDATA[Initializing]]></Val>
          <Tgt Cat="Text" Stat="Loc" Orig="New">
            <Val><![CDATA[正在初始化]]></Val>
          </Tgt>
        </Str>
        <Disp Icon="Str" />
      </Item>
      <Item ItemId=";Analyzer_Parsing" ItemType="0" PsrId="211" Leaf="true">
        <Str Cat="Text">
          <Val><![CDATA[Parsing {0}]]></Val>
          <Tgt Cat="Text" Stat="Loc" Orig="New">
            <Val><![CDATA[正在分析 {0}]]></Val>
          </Tgt>
        </Str>
        <Disp Icon="Str" />
      </Item>
      <Item ItemId=";Analyzer_Saving" ItemType="0" PsrId="211" Leaf="true">
        <Str Cat="Text">
          <Val><![CDATA[Saving {0}]]></Val>
          <Tgt Cat="Text" Stat="Loc" Orig="New">
            <Val><![CDATA[正在保存 {0}]]></Val>
          </Tgt>
        </Str>
        <Disp Icon="Str" />
      </Item>
      <Item ItemId=";Analyzer_Scraping" ItemType="0" PsrId="211" Leaf="true">
        <Str Cat="Text">
          <Val><![CDATA[Scraping {0}]]></Val>
          <Tgt Cat="Text" Stat="Loc" Orig="New">
            <Val><![CDATA[正在擦除 {0}]]></Val>
          </Tgt>
        </Str>
        <Disp Icon="Str" />
      </Item>
      <Item ItemId=";Analyzer_ScrapingStdLib" ItemType="0" PsrId="211" Leaf="true">
        <Str Cat="Text">
          <Val><![CDATA[Scraping standard library]]></Val>
          <Tgt Cat="Text" Stat="Loc" Orig="New">
            <Val><![CDATA[正在擦除标准库]]></Val>
          </Tgt>
        </Str>
        <Disp Icon="Str" />
      </Item>
      <Item ItemId=";Analyzer_Starting" ItemType="0" PsrId="211" Leaf="true">
        <Str Cat="Text">
          <Val><![CDATA[Starting analysis]]></Val>
          <Tgt Cat="Text" Stat="Loc" Orig="New">
            <Val><![CDATA[开始分析]]></Val>
          </Tgt>
        </Str>
        <Disp Icon="Str" />
      </Item>
      <Item ItemId=";Analyzer_WaitingForRefresh" ItemType="0" PsrId="211" Leaf="true">
        <Str Cat="Text">
          <Val><![CDATA[Waiting for another refresh]]></Val>
          <Tgt Cat="Text" Stat="Loc" Orig="New">
            <Val><![CDATA[正在等待其他刷新]]></Val>
          </Tgt>
        </Str>
        <Disp Icon="Str" />
      </Item>
      <Item ItemId=";Analyzer_WaitingForRefresh_Message" ItemType="0" PsrId="211" Leaf="true">
        <Str Cat="Text">
          <Val><![CDATA[Waiting for another refresh: {0}]]></Val>
          <Tgt Cat="Text" Stat="Loc" Orig="New">
            <Val><![CDATA[正在等待其他刷新: {0}]]></Val>
          </Tgt>
        </Str>
        <Disp Icon="Str" />
      </Item>
      <Item ItemId=";Analyzer_WaitingForStart" ItemType="0" PsrId="211" Leaf="true">
        <Str Cat="Text">
          <Val><![CDATA[Waiting for another refresh to start.]]></Val>
          <Tgt Cat="Text" Stat="Loc" Orig="New">
            <Val><![CDATA[正在等待其他刷新启动。]]></Val>
          </Tgt>
        </Str>
        <Disp Icon="Str" />
      </Item>
      <Item ItemId=";AnalyzingProject" ItemType="0" PsrId="211" Leaf="true">
        <Str Cat="Text">
          <Val><![CDATA[Analyzing current project. IntelliSense will be limited.]]></Val>
          <Tgt Cat="Text" Stat="Loc" Orig="New">
            <Val><![CDATA[正在分析当前项目。IntelliSense 将会受到限制。]]></Val>
          </Tgt>
        </Str>
        <Disp Icon="Str" />
      </Item>
      <Item ItemId=";AzureToolsInstallInstructions" ItemType="0" PsrId="211" Leaf="true">
        <Str Cat="Text">
          <Val><![CDATA[These tools are an installable workload for your version of Visual Studio that allow you to write, deploy and debug applications for Microsoft Azure in a range of programming languages.]]></Val>
          <Tgt Cat="Text" Stat="Loc" Orig="New">
            <Val><![CDATA[这些工具是适用于 Visual Studio 版本的可安装工作负荷，可供编写、部署和调试在编程语言范围内的 Microsoft Azure 应用程序。]]></Val>
          </Tgt>
        </Str>
        <Disp Icon="Str" />
      </Item>
      <Item ItemId=";AzureToolsRequired" ItemType="0" PsrId="211" Leaf="true">
        <Str Cat="Text">
          <Val><![CDATA[This project requires Microsoft Azure Tools for Visual Studio.]]></Val>
          <Tgt Cat="Text" Stat="Loc" Orig="New">
            <Val><![CDATA[此项目需要 Microsoft Azure Tools for Visual Studio。]]></Val>
          </Tgt>
        </Str>
        <Disp Icon="Str" />
      </Item>
      <Item ItemId=";AzureToolsUpgradeInstructions" ItemType="0" PsrId="211" Leaf="true">
        <Str Cat="Text">
          <Val><![CDATA[Your project can still be created, but some manual configuration of your project will be required and features may be missing or limited.]D;]A;]D;]A;We recommend installing the latest version of Microsoft Azure Tools for Visual Studio.]]></Val>
          <Tgt Cat="Text" Stat="Loc" Orig="New">
            <Val><![CDATA[仍可创建项目，但是需要对项目进行某些手动配置，并且某些功能可能缺失或受限。]D;]A;]D;]A;我们建议安装最新版的 Microsoft Azure Tools for Visual Studio。]]></Val>
          </Tgt>
        </Str>
        <Disp Icon="Str" />
      </Item>
      <Item ItemId=";AzureToolsUpgradeRecommended" ItemType="0" PsrId="211" Leaf="true">
        <Str Cat="Text">
          <Val><![CDATA[You have an old version of Microsoft Azure Tools for Visual Studio.]]></Val>
          <Tgt Cat="Text" Stat="Loc" Orig="New">
            <Val><![CDATA[你有旧版本的 Microsoft Azure Tools for Visual Studio。]]></Val>
          </Tgt>
        </Str>
        <Disp Icon="Str" />
      </Item>
      <Item ItemId=";BreakMultipleStatementsPerLineLong" ItemType="0" PsrId="211" Leaf="true">
        <Str Cat="Text">
          <Val><![CDATA[If checked, statements separated by semicolons are moved onto individual lines. If unchecked, lines with multiple statements are not modified.]]></Val>
          <Tgt Cat="Text" Stat="Loc" Orig="New">
            <Val><![CDATA[如已选中，则会将分号分隔的语句移动到单行上。如未选中，则不会修改包含多个语句的行。]]></Val>
          </Tgt>
        </Str>
        <Disp Icon="Str" />
      </Item>
      <Item ItemId=";BreakMultipleStatementsPerLineShort" ItemType="0" PsrId="211" Leaf="true">
        <Str Cat="Text">
          <Val><![CDATA[Place statements on separate lines]]></Val>
          <Tgt Cat="Text" Stat="Loc" Orig="New">
            <Val><![CDATA[在单独行上置入语句]]></Val>
          </Tgt>
        </Str>
        <Disp Icon="Str" />
      </Item>
      <Item ItemId=";BuiltinClassificationType" ItemType="0" PsrId="211" Leaf="true">
        <Str Cat="Text">
          <Val><![CDATA[Python Builtins]]></Val>
          <Tgt Cat="Text" Stat="Loc" Orig="New">
            <Val><![CDATA[Python 内置功能]]></Val>
          </Tgt>
        </Str>
        <Disp Icon="Str" />
      </Item>
      <Item ItemId=";Cancel" ItemType="0" PsrId="211" Leaf="true">
        <Str Cat="Text">
          <Val><![CDATA[&Cancel]]></Val>
          <Tgt Cat="Text" Stat="Loc" Orig="New">
            <Val><![CDATA[取消(&C)]]></Val>
          </Tgt>
        </Str>
        <Disp Icon="Str" />
      </Item>
      <Item ItemId=";CannotGoToDefn" ItemType="0" PsrId="211" Leaf="true">
        <Str Cat="Text">
          <Val><![CDATA[Cannot go to definition. The cursor is not on a recognized symbol.]]></Val>
          <Tgt Cat="Text" Stat="Loc" Orig="New">
            <Val><![CDATA[无法转到定义。游标不在可识别的符号上。]]></Val>
          </Tgt>
        </Str>
        <Disp Icon="Str" />
      </Item>
      <Item ItemId=";CannotGoToDefn_Name" ItemType="0" PsrId="211" Leaf="true">
        <Str Cat="Text">
          <Val><![CDATA[Cannot go to definition of "{0}".]]></Val>
          <Tgt Cat="Text" Stat="Loc" Orig="New">
            <Val><![CDATA[无法转到“{0}”的定义。]]></Val>
          </Tgt>
        </Str>
        <Disp Icon="Str" />
      </Item>
      <Item ItemId=";ClassClassificationType" ItemType="0" PsrId="211" Leaf="true">
        <Str Cat="Text">
          <Val><![CDATA[Python Class]]></Val>
          <Tgt Cat="Text" Stat="Loc" Orig="New">
            <Val><![CDATA[Python 类]]></Val>
          </Tgt>
        </Str>
        <Disp Icon="Str" />
      </Item>
      <Item ItemId=";CommaClassificationType" ItemType="0" PsrId="211" Leaf="true">
        <Str Cat="Text">
          <Val><![CDATA[Python Comma]]></Val>
          <Tgt Cat="Text" Stat="Loc" Orig="New">
            <Val><![CDATA[Python Comma]]></Val>
          </Tgt>
        </Str>
        <Disp Icon="Str" />
      </Item>
      <Item ItemId=";CompletionControl_NeedsRefresh" ItemType="0" PsrId="211" Leaf="true">
        <Str Cat="Text">
          <Val><![CDATA[The completion DB needs to be refreshed.]]></Val>
          <Tgt Cat="Text" Stat="Loc" Orig="New">
            <Val><![CDATA[完成 DB 需要刷新。]]></Val>
          </Tgt>
        </Str>
        <Disp Icon="Str" />
      </Item>
      <Item ItemId=";CompletionControl_OpenEnvironmentsWindowForDetails" ItemType="0" PsrId="211" Leaf="true">
        <Str Cat="Text">
          <Val><![CDATA[Open Python Environments for more details.]]></Val>
          <Tgt Cat="Text" Stat="Loc" Orig="New">
            <Val><![CDATA[打开 Python 环境，了解更多详细信息。]]></Val>
          </Tgt>
        </Str>
        <Disp Icon="Str" />
      </Item>
      <Item ItemId=";CondaCreateFailed" ItemType="0" PsrId="211" Leaf="true">
        <Str Cat="Text">
          <Val><![CDATA[----- Failed to create '{0}' -----]D;]A;]D;]A;]]></Val>
          <Tgt Cat="Text" Stat="Loc" Orig="New">
            <Val><![CDATA[----- 创建“{0}”失败 -----]D;]A;]D;]A;]]></Val>
          </Tgt>
        </Str>
        <Disp Icon="Str" />
      </Item>
      <Item ItemId=";CondaCreateInvalidNameOrPath" ItemType="0" PsrId="211" Leaf="true">
        <Str Cat="Text">
          <Val><![CDATA[Invalid name or path '{0}']D;]A;]]></Val>
          <Tgt Cat="Text" Stat="Loc" Orig="New">
            <Val><![CDATA[名称或路径“{0}”无效]D;]A;]]></Val>
          </Tgt>
        </Str>
        <Disp Icon="Str" />
      </Item>
      <Item ItemId=";CondaCreateStarted" ItemType="0" PsrId="211" Leaf="true">
        <Str Cat="Text">
          <Val><![CDATA[----- Creating '{0}' -----]D;]A;]]></Val>
          <Tgt Cat="Text" Stat="Loc" Orig="New">
            <Val><![CDATA[----- 正在创建“{0}” -----]D;]A;]]></Val>
          </Tgt>
        </Str>
        <Disp Icon="Str" />
      </Item>
      <Item ItemId=";CondaCreateSuccess" ItemType="0" PsrId="211" Leaf="true">
        <Str Cat="Text">
          <Val><![CDATA[----- Successfully created '{0}' -----]D;]A;]D;]A;]]></Val>
          <Tgt Cat="Text" Stat="Loc" Orig="New">
            <Val><![CDATA[----- 已成功创建“{0}” -----]D;]A;]D;]A;]]></Val>
          </Tgt>
        </Str>
        <Disp Icon="Str" />
      </Item>
      <Item ItemId=";CondaDefaultIndexName" ItemType="0" PsrId="211" Leaf="true">
        <Str Cat="Text">
          <Val><![CDATA[Conda]]></Val>
          <Tgt Cat="Text" Stat="Loc" Orig="New">
            <Val><![CDATA[Conda]]></Val>
          </Tgt>
        </Str>
        <Disp Icon="Str" />
      </Item>
      <Item ItemId=";CondaDeleteFailed" ItemType="0" PsrId="211" Leaf="true">
        <Str Cat="Text">
          <Val><![CDATA[----- Failed to delete '{0}' -----]D;]A;]D;]A;]]></Val>
          <Tgt Cat="Text" Stat="Loc" Orig="New">
            <Val><![CDATA[----- 删除“{0}”失败 -----]D;]A;]D;]A;]]></Val>
          </Tgt>
        </Str>
        <Disp Icon="Str" />
      </Item>
      <Item ItemId=";CondaDeleteStarted" ItemType="0" PsrId="211" Leaf="true">
        <Str Cat="Text">
          <Val><![CDATA[----- Deleting '{0}' -----]D;]A;]]></Val>
          <Tgt Cat="Text" Stat="Loc" Orig="New">
            <Val><![CDATA[----- 正在删除“{0}” -----]D;]A;]]></Val>
          </Tgt>
        </Str>
        <Disp Icon="Str" />
      </Item>
      <Item ItemId=";CondaDeleteSuccess" ItemType="0" PsrId="211" Leaf="true">
        <Str Cat="Text">
          <Val><![CDATA[----- Successfully deleted '{0}' -----]D;]A;]D;]A;]]></Val>
          <Tgt Cat="Text" Stat="Loc" Orig="New">
            <Val><![CDATA[----- 已成功删除“{0}” -----]D;]A;]D;]A;]]></Val>
          </Tgt>
        </Str>
        <Disp Icon="Str" />
      </Item>
      <Item ItemId=";CondaEnvCreatedWithoutPython" ItemType="0" PsrId="211" Leaf="true">
        <Str Cat="Text">
          <Val><![CDATA[Conda environment '{0}' was created, but it will not be detected by Visual Studio because it does not contain Python.]]></Val>
          <Tgt Cat="Text" Stat="Loc" Orig="New">
            <Val><![CDATA[Conda 环境“{0}”已创建，但 Visual Studio 不会检测到它，因为它不包含 Python。]]></Val>
          </Tgt>
        </Str>
        <Disp Icon="Str" />
      </Item>
      <Item ItemId=";CondaEnvNotDetected" ItemType="0" PsrId="211" Leaf="true">
        <Str Cat="Text">
          <Val><![CDATA[Conda environment not detected]]></Val>
          <Tgt Cat="Text" Stat="Loc" Orig="New">
            <Val><![CDATA[未检测到 Conda 环境]]></Val>
          </Tgt>
        </Str>
        <Disp Icon="Str" />
      </Item>
      <Item ItemId=";CondaEnvironmentDescription" ItemType="0" PsrId="211" Leaf="true">
        <Str Cat="Text">
          <Val><![CDATA[Conda Environment]]></Val>
          <Tgt Cat="Text" Stat="Loc" Orig="New">
            <Val><![CDATA[Conda 环境]]></Val>
          </Tgt>
        </Str>
        <Disp Icon="Str" />
      </Item>
      <Item ItemId=";CondaExecutableFilter" ItemType="0" PsrId="211" Leaf="true">
        <Str Cat="Text">
          <Val><![CDATA[Executable Files (*.exe)|*.exe|All Files (*.*)|*.*]]></Val>
          <Tgt Cat="Text" Stat="Loc" Orig="New">
            <Val><![CDATA[可执行文件(*.exe)|*.exe|所有文件(*.*)|*.*]]></Val>
          </Tgt>
        </Str>
        <Disp Icon="Str" />
      </Item>
      <Item ItemId=";CondaExportFailed" ItemType="0" PsrId="211" Leaf="true">
        <Str Cat="Text">
          <Val><![CDATA[----- Failed to export '{0}' -----]D;]A;]D;]A;]]></Val>
          <Tgt Cat="Text" Stat="Loc" Orig="New">
            <Val><![CDATA[----- 导出“{0}”失败 -----]D;]A;]D;]A;]]></Val>
          </Tgt>
        </Str>
        <Disp Icon="Str" />
      </Item>
      <Item ItemId=";CondaExportStarted" ItemType="0" PsrId="211" Leaf="true">
        <Str Cat="Text">
          <Val><![CDATA[----- Exporting '{0}' -----]D;]A;]]></Val>
          <Tgt Cat="Text" Stat="Loc" Orig="New">
            <Val><![CDATA[----- 正在导出“{0}” -----]D;]A;]]></Val>
          </Tgt>
        </Str>
        <Disp Icon="Str" />
      </Item>
      <Item ItemId=";CondaExportSuccess" ItemType="0" PsrId="211" Leaf="true">
        <Str Cat="Text">
          <Val><![CDATA[----- Successfully exported '{0}' -----]D;]A;]D;]A;]]></Val>
          <Tgt Cat="Text" Stat="Loc" Orig="New">
            <Val><![CDATA[----- 已成功导出“{0}” -----]D;]A;]D;]A;]]></Val>
          </Tgt>
        </Str>
        <Disp Icon="Str" />
      </Item>
      <Item ItemId=";CondaExtensionCondaInstallFrom" ItemType="0" PsrId="211" Leaf="true">
        <Str Cat="Text">
          <Val><![CDATA[Run command: conda install {0}]]></Val>
          <Tgt Cat="Text" Stat="Loc" Orig="New">
            <Val><![CDATA[运行命令: conda install {0}]]></Val>
          </Tgt>
          <Prev Cat="Text">
            <Val><![CDATA[conda install {0} from Conda]]></Val>
          </Prev>
        </Str>
        <Disp Icon="Str" />
      </Item>
      <Item ItemId=";CondaExtensionDisplayName" ItemType="0" PsrId="211" Leaf="true">
        <Str Cat="Text">
          <Val><![CDATA[Packages (Conda)]]></Val>
          <Tgt Cat="Text" Stat="Loc" Orig="New">
            <Val><![CDATA[包(Conda)]]></Val>
          </Tgt>
        </Str>
        <Disp Icon="Str" />
      </Item>
      <Item ItemId=";CondaExtensionSearchCondaLabel" ItemType="0" PsrId="211" Leaf="true">
        <Str Cat="Text">
          <Val><![CDATA[Search Conda and installed packages]]></Val>
          <Tgt Cat="Text" Stat="Loc" Orig="New">
            <Val><![CDATA[搜索 Conda 和已安装的包]]></Val>
          </Tgt>
        </Str>
        <Disp Icon="Str" />
      </Item>
      <Item ItemId=";CondaFileNotFoundError" ItemType="0" PsrId="211" Leaf="true">
        <Str Cat="Text">
          <Val><![CDATA[File not found '{0}']D;]A;]]></Val>
          <Tgt Cat="Text" Stat="Loc" Orig="New">
            <Val><![CDATA[找不到文件“{0}”]D;]A;]]></Val>
          </Tgt>
        </Str>
        <Disp Icon="Str" />
      </Item>
      <Item ItemId=";CondaFolderNotFoundError" ItemType="0" PsrId="211" Leaf="true">
        <Str Cat="Text">
          <Val><![CDATA[Folder not found '{0}']D;]A;]]></Val>
          <Tgt Cat="Text" Stat="Loc" Orig="New">
            <Val><![CDATA[找不到文件夹“{0}”]D;]A;]]></Val>
          </Tgt>
        </Str>
        <Disp Icon="Str" />
      </Item>
      <Item ItemId=";CondaInfoBarCreateAction" ItemType="0" PsrId="211" Leaf="true">
        <Str Cat="Text">
          <Val><![CDATA[Create environment]]></Val>
          <Tgt Cat="Text" Stat="Loc" Orig="New">
            <Val><![CDATA[创建环境]]></Val>
          </Tgt>
          <Prev Cat="Text">
            <Val><![CDATA[Yes]]></Val>
          </Prev>
        </Str>
        <Disp Icon="Str" />
      </Item>
      <Item ItemId=";CondaInfoBarCreateNewMessage" ItemType="0" PsrId="211" Leaf="true">
        <Str Cat="Text">
          <Val><![CDATA[The project "{0}" has a Conda environment.yml file, but no Conda environments.]]></Val>
          <Tgt Cat="Text" Stat="Loc" Orig="New">
            <Val><![CDATA[项目“{0}”具有 Conda environment.yml 文件，但没有 Conda 环境。]]></Val>
          </Tgt>
          <Prev Cat="Text">
            <Val><![CDATA[The project '{0}' has a conda environment.yml file, but no conda environments.]]></Val>
          </Prev>
        </Str>
        <Disp Icon="Str" />
      </Item>
      <Item ItemId=";CondaInfoBarProjectIgnoreAction" ItemType="0" PsrId="211" Leaf="true">
        <Str Cat="Text">
          <Val><![CDATA[Don't show this message again]]></Val>
          <Tgt Cat="Text" Stat="Loc" Orig="New">
            <Val><![CDATA[不再显示此消息]]></Val>
          </Tgt>
          <Prev Cat="Text">
            <Val><![CDATA[Don't show this again]]></Val>
          </Prev>
        </Str>
        <Disp Icon="Str" />
      </Item>
      <Item ItemId=";CondaInfoBarRecreateMessage" ItemType="0" PsrId="211" Leaf="true">
        <Str Cat="Text">
          <Val><![CDATA[The project "{0}" has a reference to a missing Conda environment "{1}".]]></Val>
          <Tgt Cat="Text" Stat="Loc" Orig="New">
            <Val><![CDATA[项目“{0}”引用了缺少的 Conda 环境“{1}”。]]></Val>
          </Tgt>
          <Prev Cat="Text">
            <Val><![CDATA[The project '{0}' has a reference to a missing conda environment '{1}'.]]></Val>
          </Prev>
        </Str>
        <Disp Icon="Str" />
      </Item>
      <Item ItemId=";CondaNotFoundError" ItemType="0" PsrId="211" Leaf="true">
        <Str Cat="Text">
          <Val><![CDATA[Conda is required for this functionality. Please install either Anaconda or Miniconda and try again.]]></Val>
          <Tgt Cat="Text" Stat="Loc" Orig="New">
            <Val><![CDATA[此功能需要 Conda。请安装 Anaconda 或 Miniconda，然后重试。]]></Val>
          </Tgt>
        </Str>
        <Disp Icon="Str" />
      </Item>
      <Item ItemId=";CondaPackageDataScienceCoreLibs" ItemType="0" PsrId="211" Leaf="true">
        <Str Cat="Text">
          <Val><![CDATA[Data Science Core Libraries]]></Val>
          <Tgt Cat="Text" Stat="Loc" Orig="New">
            <Val><![CDATA[数据科学核心库]]></Val>
          </Tgt>
        </Str>
        <Disp Icon="Str" />
      </Item>
      <Item ItemId=";CondaPackageMachineLearning" ItemType="0" PsrId="211" Leaf="true">
        <Str Cat="Text">
          <Val><![CDATA[Machine Learning]]></Val>
          <Tgt Cat="Text" Stat="Loc" Orig="New">
            <Val><![CDATA[机器学习]]></Val>
          </Tgt>
        </Str>
        <Disp Icon="Str" />
      </Item>
      <Item ItemId=";CondaPackagePythonLatest" ItemType="0" PsrId="211" Leaf="true">
        <Str Cat="Text">
          <Val><![CDATA[Python (latest)]]></Val>
          <Tgt Cat="Text" Stat="Loc" Orig="New">
            <Val><![CDATA[Python (最新版本)]]></Val>
          </Tgt>
        </Str>
        <Disp Icon="Str" />
      </Item>
      <Item ItemId=";CondaPackageVisualization" ItemType="0" PsrId="211" Leaf="true">
        <Str Cat="Text">
          <Val><![CDATA[Visualization]]></Val>
          <Tgt Cat="Text" Stat="Loc" Orig="New">
            <Val><![CDATA[可视化]]></Val>
          </Tgt>
        </Str>
        <Disp Icon="Str" />
      </Item>
      <Item ItemId=";CondaPackageWeb" ItemType="0" PsrId="211" Leaf="true">
        <Str Cat="Text">
          <Val><![CDATA[Web]]></Val>
          <Tgt Cat="Text" Stat="Loc" Orig="New">
            <Val><![CDATA[Web]]></Val>
          </Tgt>
        </Str>
        <Disp Icon="Str" />
      </Item>
      <Item ItemId=";CondaStatusBarCreateFailed" ItemType="0" PsrId="211" Leaf="true">
        <Str Cat="Text">
          <Val><![CDATA[Failed to create Conda environment "{0}"]]></Val>
          <Tgt Cat="Text" Stat="Loc" Orig="New">
            <Val><![CDATA[未能创建 Conda 环境“{0}”]]></Val>
          </Tgt>
          <Prev Cat="Text">
            <Val><![CDATA[Failed to create conda environment '{0}']]></Val>
          </Prev>
        </Str>
        <Disp Icon="Str" />
      </Item>
      <Item ItemId=";CondaStatusBarCreateStarted" ItemType="0" PsrId="211" Leaf="true">
        <Str Cat="Text">
          <Val><![CDATA[Creating Conda environment "{0}"]]></Val>
          <Tgt Cat="Text" Stat="Loc" Orig="New">
            <Val><![CDATA[正在创建 Conda 环境“{0}”]]></Val>
          </Tgt>
          <Prev Cat="Text">
            <Val><![CDATA[Creating conda environment '{0}']]></Val>
          </Prev>
        </Str>
        <Disp Icon="Str" />
      </Item>
      <Item ItemId=";CondaStatusBarCreateSucceeded" ItemType="0" PsrId="211" Leaf="true">
        <Str Cat="Text">
          <Val><![CDATA[Successfully created Conda environment "{0}"]]></Val>
          <Tgt Cat="Text" Stat="Loc" Orig="New">
            <Val><![CDATA[已成功创建 Conda 环境“{0}”]]></Val>
          </Tgt>
          <Prev Cat="Text">
            <Val><![CDATA[Successfully created conda environment '{0}']]></Val>
          </Prev>
        </Str>
        <Disp Icon="Str" />
      </Item>
      <Item ItemId=";CondaStatusCenterCreateFailure" ItemType="0" PsrId="211" Leaf="true">
        <Str Cat="Text">
          <Val><![CDATA[Failed to create environment.]]></Val>
          <Tgt Cat="Text" Stat="Loc" Orig="New">
            <Val><![CDATA[无法创建环境。]]></Val>
          </Tgt>
        </Str>
        <Disp Icon="Str" />
      </Item>
      <Item ItemId=";CondaStatusCenterCreateProgressCompleted" ItemType="0" PsrId="211" Leaf="true">
        <Str Cat="Text">
          <Val><![CDATA[Environment created successfully]]></Val>
          <Tgt Cat="Text" Stat="Loc" Orig="New">
            <Val><![CDATA[已成功创建环境]]></Val>
          </Tgt>
        </Str>
        <Disp Icon="Str" />
      </Item>
      <Item ItemId=";CondaStatusCenterCreateProgressCreating" ItemType="0" PsrId="211" Leaf="true">
        <Str Cat="Text">
          <Val><![CDATA[Creating environment]]></Val>
          <Tgt Cat="Text" Stat="Loc" Orig="New">
            <Val><![CDATA[正在创建环境]]></Val>
          </Tgt>
        </Str>
        <Disp Icon="Str" />
      </Item>
      <Item ItemId=";CondaStatusCenterCreateProgressDetecting" ItemType="0" PsrId="211" Leaf="true">
        <Str Cat="Text">
          <Val><![CDATA[Detecting environments]]></Val>
          <Tgt Cat="Text" Stat="Loc" Orig="New">
            <Val><![CDATA[正在检测环境]]></Val>
          </Tgt>
        </Str>
        <Disp Icon="Str" />
      </Item>
      <Item ItemId=";CondaStatusCenterCreateProgressPreparing" ItemType="0" PsrId="211" Leaf="true">
        <Str Cat="Text">
          <Val><![CDATA[Preparing]]></Val>
          <Tgt Cat="Text" Stat="Loc" Orig="New">
            <Val><![CDATA[正在准备]]></Val>
          </Tgt>
        </Str>
        <Disp Icon="Str" />
      </Item>
      <Item ItemId=";CondaStatusCenterCreateTitle" ItemType="0" PsrId="211" Leaf="true">
        <Str Cat="Text">
          <Val><![CDATA[Create Conda environment "{0}"]]></Val>
          <Tgt Cat="Text" Stat="Loc" Orig="New">
            <Val><![CDATA[创建 Conda 环境“{0}”]]></Val>
          </Tgt>
          <Prev Cat="Text">
            <Val><![CDATA[Create conda environment '{0}']]></Val>
          </Prev>
        </Str>
        <Disp Icon="Str" />
      </Item>
      <Item ItemId=";CondaStatusCenterInstallFailure" ItemType="0" PsrId="211" Leaf="true">
        <Str Cat="Text">
          <Val><![CDATA[Failed to install additional packages.]]></Val>
          <Tgt Cat="Text" Stat="Loc" Orig="New">
            <Val><![CDATA[无法安装其他包。]]></Val>
          </Tgt>
        </Str>
        <Disp Icon="Str" />
      </Item>
      <Item ItemId=";ConfigurationExtensionApplyLabel" ItemType="0" PsrId="211" Leaf="true">
        <Str Cat="Text">
          <Val><![CDATA[_Apply]]></Val>
          <Tgt Cat="Text" Stat="Loc" Orig="New">
            <Val><![CDATA[应用(_A)]]></Val>
          </Tgt>
        </Str>
        <Disp Icon="Str" />
      </Item>
      <Item ItemId=";ConfigurationExtensionApplyTooltip" ItemType="0" PsrId="211" Leaf="true">
        <Str Cat="Text">
          <Val><![CDATA[Saves the changes that have been made.]]></Val>
          <Tgt Cat="Text" Stat="Loc" Orig="New">
            <Val><![CDATA[保存所做的更改。]]></Val>
          </Tgt>
        </Str>
        <Disp Icon="Str" />
      </Item>
      <Item ItemId=";ConfigurationExtensionArchitectureHelp" ItemType="0" PsrId="211" Leaf="true">
        <Str Cat="Text">
          <Val><![CDATA[The architecture helps distinguish similar interpreters. This should be set to match the target architecture of the interpreter, rather than the architecture of your operating system.]]></Val>
          <Tgt Cat="Text" Stat="Loc" Orig="New">
            <Val><![CDATA[体系结构有助于区分类似的解释器。应设置该体系结构以匹配解释器的目标体系结构，而非操作系统的体系结构。]]></Val>
          </Tgt>
        </Str>
        <Disp Icon="Str" />
      </Item>
      <Item ItemId=";ConfigurationExtensionArchitectureLabel" ItemType="0" PsrId="211" Leaf="true">
        <Str Cat="Text">
          <Val><![CDATA[Architecture]]></Val>
          <Tgt Cat="Text" Stat="Loc" Orig="New">
            <Val><![CDATA[体系结构]]></Val>
          </Tgt>
        </Str>
        <Disp Icon="Str" />
      </Item>
      <Item ItemId=";ConfigurationExtensionArchitectureWatermark" ItemType="0" PsrId="211" Leaf="true">
        <Str Cat="Text">
          <Val><![CDATA[Architecture]]></Val>
          <Tgt Cat="Text" Stat="Loc" Orig="New">
            <Val><![CDATA[体系结构]]></Val>
          </Tgt>
        </Str>
        <Disp Icon="Str" />
      </Item>
      <Item ItemId=";ConfigurationExtensionAutoDetectLabel" ItemType="0" PsrId="211" Leaf="true">
        <Str Cat="Text">
          <Val><![CDATA[A_uto Detect]]></Val>
          <Tgt Cat="Text" Stat="Loc" Orig="New">
            <Val><![CDATA[自动检测(_U)]]></Val>
          </Tgt>
        </Str>
        <Disp Icon="Str" />
      </Item>
      <Item ItemId=";ConfigurationExtensionAutoDetectTooltip" ItemType="0" PsrId="211" Leaf="true">
        <Str Cat="Text">
          <Val><![CDATA[Attempts to fill in blank settings based on those that are already filled in.]]></Val>
          <Tgt Cat="Text" Stat="Loc" Orig="New">
            <Val><![CDATA[尝试基于已填充的设置填充空白设置。]]></Val>
          </Tgt>
        </Str>
        <Disp Icon="Str" />
      </Item>
      <Item ItemId=";ConfigurationExtensionDescriptionHelp" ItemType="0" PsrId="211" Leaf="true">
        <Str Cat="Text">
          <Val><![CDATA[The description is displayed throughout Visual Studio to help you identify the environment.]]></Val>
          <Tgt Cat="Text" Stat="Loc" Orig="New">
            <Val><![CDATA[在 Visual Studio 中显示说明，以帮助你标识环境。]]></Val>
          </Tgt>
        </Str>
        <Disp Icon="Str" />
      </Item>
      <Item ItemId=";ConfigurationExtensionDescriptionLabel" ItemType="0" PsrId="211" Leaf="true">
        <Str Cat="Text">
          <Val><![CDATA[Description]]></Val>
          <Tgt Cat="Text" Stat="Loc" Orig="New">
            <Val><![CDATA[说明]]></Val>
          </Tgt>
        </Str>
        <Disp Icon="Str" />
      </Item>
      <Item ItemId=";ConfigurationExtensionDescriptionWatermark" ItemType="0" PsrId="211" Leaf="true">
        <Str Cat="Text">
          <Val><![CDATA[e.g. My Custom Environment]]></Val>
          <Tgt Cat="Text" Stat="Loc" Orig="New">
            <Val><![CDATA[例如，我的自定义环境]]></Val>
          </Tgt>
        </Str>
        <Disp Icon="Str" />
      </Item>
      <Item ItemId=";ConfigurationExtensionInterpreterPathBrowseButton" ItemType="0" PsrId="211" Leaf="true">
        <Str Cat="Text">
          <Val><![CDATA[Browse for interpreter path]]></Val>
          <Tgt Cat="Text" Stat="Loc" Orig="New">
            <Val><![CDATA[浏览解释器路径]]></Val>
          </Tgt>
        </Str>
        <Disp Icon="Str" />
      </Item>
      <Item ItemId=";ConfigurationExtensionInterpreterPathBrowseFilter" ItemType="0" PsrId="211" Leaf="true">
        <Str Cat="Text">
          <Val><![CDATA[Executable Files (*.exe)|*.exe|All Files (*.*)|*.*]]></Val>
          <Tgt Cat="Text" Stat="Loc" Orig="New">
            <Val><![CDATA[可执行文件(*.exe)|*.exe|所有文件(*.*)|*.*]]></Val>
          </Tgt>
        </Str>
        <Disp Icon="Str" />
      </Item>
      <Item ItemId=";ConfigurationExtensionInterpreterPathHelp" ItemType="0" PsrId="211" Leaf="true">
        <Str Cat="Text">
          <Val><![CDATA[The interpreter path is the executable file used to run Python. Normally this is called "python.exe", but it may be different for some interpreters.]]></Val>
          <Tgt Cat="Text" Stat="Loc" Orig="New">
            <Val><![CDATA[解释器路径是用于运行 Python 的可执行文件。这通常这称为 "python.exe"，但对于某些解释器可能有所不同。]]></Val>
          </Tgt>
        </Str>
        <Disp Icon="Str" />
      </Item>
      <Item ItemId=";ConfigurationExtensionInterpreterPathLabel" ItemType="0" PsrId="211" Leaf="true">
        <Str Cat="Text">
          <Val><![CDATA[Interpreter path]]></Val>
          <Tgt Cat="Text" Stat="Loc" Orig="New">
            <Val><![CDATA[解释器路径]]></Val>
          </Tgt>
        </Str>
        <Disp Icon="Str" />
      </Item>
      <Item ItemId=";ConfigurationExtensionInterpreterPathWatermark" ItemType="0" PsrId="211" Leaf="true">
        <Str Cat="Text">
          <Val><![CDATA[e.g. C:\PythonXY\python.exe]]></Val>
          <Tgt Cat="Text" Stat="Loc" Orig="New">
            <Val><![CDATA[例如 C:\PythonXY\python.exe]]></Val>
          </Tgt>
        </Str>
        <Disp Icon="Str" />
      </Item>
      <Item ItemId=";ConfigurationExtensionLanguageVersionHelp" ItemType="0" PsrId="211" Leaf="true">
        <Str Cat="Text">
          <Val><![CDATA[The language version determines whether certain syntax features are allowed or reported as errors. This should be set to match the interpreter version.]]></Val>
          <Tgt Cat="Text" Stat="Loc" Orig="New">
            <Val><![CDATA[语言版本确定是允许某些语法功能还是将其报告为错误。应对其进行设置以匹配解释器版本。]]></Val>
          </Tgt>
        </Str>
        <Disp Icon="Str" />
      </Item>
      <Item ItemId=";ConfigurationExtensionLanguageVersionLabel" ItemType="0" PsrId="211" Leaf="true">
        <Str Cat="Text">
          <Val><![CDATA[Language version]]></Val>
          <Tgt Cat="Text" Stat="Loc" Orig="New">
            <Val><![CDATA[语言版本]]></Val>
          </Tgt>
        </Str>
        <Disp Icon="Str" />
      </Item>
      <Item ItemId=";ConfigurationExtensionLanguageVersionWatermark" ItemType="0" PsrId="211" Leaf="true">
        <Str Cat="Text">
          <Val><![CDATA[Language version]]></Val>
          <Tgt Cat="Text" Stat="Loc" Orig="New">
            <Val><![CDATA[语言版本]]></Val>
          </Tgt>
        </Str>
        <Disp Icon="Str" />
      </Item>
      <Item ItemId=";ConfigurationExtensionPathEnvVarHelp" ItemType="0" PsrId="211" Leaf="true">
        <Str Cat="Text">
          <Val><![CDATA[This environment variable is set to specify search paths that should be added to sys.path. Normally this should be set to "PYTHONPATH", but it may be different for some interpreters.]]></Val>
          <Tgt Cat="Text" Stat="Loc" Orig="New">
            <Val><![CDATA[设置此环境变量以指定应添加到 sys.path 的搜索路径。通常应将其设置为 "PYTHONPATH"，但是对于某些解释器可能会有所不同。]]></Val>
          </Tgt>
        </Str>
        <Disp Icon="Str" />
      </Item>
      <Item ItemId=";ConfigurationExtensionPathEnvVarLabel" ItemType="0" PsrId="211" Leaf="true">
        <Str Cat="Text">
          <Val><![CDATA[Path environment variable]]></Val>
          <Tgt Cat="Text" Stat="Loc" Orig="New">
            <Val><![CDATA[路径环境变量]]></Val>
          </Tgt>
        </Str>
        <Disp Icon="Str" />
      </Item>
      <Item ItemId=";ConfigurationExtensionPathEnvVarWatermark" ItemType="0" PsrId="211" Leaf="true">
        <Str Cat="Text">
          <Val><![CDATA[e.g. PYTHONPATH]]></Val>
          <Tgt Cat="Text" Stat="Loc" Orig="New">
            <Val><![CDATA[例如 PYTHONPATH]]></Val>
          </Tgt>
        </Str>
        <Disp Icon="Str" />
      </Item>
      <Item ItemId=";ConfigurationExtensionPrefixPathBrowseButton" ItemType="0" PsrId="211" Leaf="true">
        <Str Cat="Text">
          <Val><![CDATA[Browse for prefix path]]></Val>
          <Tgt Cat="Text" Stat="Loc" Orig="New">
            <Val><![CDATA[浏览前缀路径]]></Val>
          </Tgt>
        </Str>
        <Disp Icon="Str" />
      </Item>
      <Item ItemId=";ConfigurationExtensionPrefixPathHelp" ItemType="0" PsrId="211" Leaf="true">
        <Str Cat="Text">
          <Val><![CDATA[The prefix path specifies the directory containing all files needed for this environment. It may be used for searching installed libraries or deploying an environment to another machine.]]></Val>
          <Tgt Cat="Text" Stat="Loc" Orig="New">
            <Val><![CDATA[前缀路径指定包含此环境所需的所有文件的目录。它可能用于搜索已安装的库或向其他计算机部署环境。]]></Val>
          </Tgt>
        </Str>
        <Disp Icon="Str" />
      </Item>
      <Item ItemId=";ConfigurationExtensionPrefixPathLabel" ItemType="0" PsrId="211" Leaf="true">
        <Str Cat="Text">
          <Val><![CDATA[Prefi_x path]]></Val>
          <Tgt Cat="Text" Stat="Loc" Orig="New">
            <Val><![CDATA[前缀路径(_X)]]></Val>
          </Tgt>
        </Str>
        <Disp Icon="Str" />
      </Item>
      <Item ItemId=";ConfigurationExtensionPrefixPathWatermark" ItemType="0" PsrId="211" Leaf="true">
        <Str Cat="Text">
          <Val><![CDATA[e.g. C:\PythonXY]]></Val>
          <Tgt Cat="Text" Stat="Loc" Orig="New">
            <Val><![CDATA[例如 C:\PythonXY]]></Val>
          </Tgt>
        </Str>
        <Disp Icon="Str" />
      </Item>
      <Item ItemId=";ConfigurationExtensionRemoveLabel" ItemType="0" PsrId="211" Leaf="true">
        <Str Cat="Text">
          <Val><![CDATA[Re_move]]></Val>
          <Tgt Cat="Text" Stat="Loc" Orig="New">
            <Val><![CDATA[删除(_M)]]></Val>
          </Tgt>
        </Str>
        <Disp Icon="Str" />
      </Item>
      <Item ItemId=";ConfigurationExtensionRemoveTooltip" ItemType="0" PsrId="211" Leaf="true">
        <Str Cat="Text">
          <Val><![CDATA[Removes the environment. This operation cannot be undone.]]></Val>
          <Tgt Cat="Text" Stat="Loc" Orig="New">
            <Val><![CDATA[删除环境。此操作无法撤消。]]></Val>
          </Tgt>
        </Str>
        <Disp Icon="Str" />
      </Item>
      <Item ItemId=";ConfigurationExtensionResetLabel" ItemType="0" PsrId="211" Leaf="true">
        <Str Cat="Text">
          <Val><![CDATA[_Reset]]></Val>
          <Tgt Cat="Text" Stat="Loc" Orig="New">
            <Val><![CDATA[重置(_R)]]></Val>
          </Tgt>
        </Str>
        <Disp Icon="Str" />
      </Item>
      <Item ItemId=";ConfigurationExtensionResetTooltip" ItemType="0" PsrId="211" Leaf="true">
        <Str Cat="Text">
          <Val><![CDATA[Clears any changes that have been made.]]></Val>
          <Tgt Cat="Text" Stat="Loc" Orig="New">
            <Val><![CDATA[清除所做的任何更改。]]></Val>
          </Tgt>
        </Str>
        <Disp Icon="Str" />
      </Item>
      <Item ItemId=";ConfigurationExtensionWindowedInterpreterPathBrowseButton" ItemType="0" PsrId="211" Leaf="true">
        <Str Cat="Text">
          <Val><![CDATA[Browse for windowed interpreter path]]></Val>
          <Tgt Cat="Text" Stat="Loc" Orig="New">
            <Val><![CDATA[浏览窗口化解释器路径]]></Val>
          </Tgt>
        </Str>
        <Disp Icon="Str" />
      </Item>
      <Item ItemId=";ConfigurationExtensionWindowedInterpreterPathBrowseFilter" ItemType="0" PsrId="211" Leaf="true">
        <Str Cat="Text">
          <Val><![CDATA[Executable Files (*.exe)|*.exe|All Files (*.*)|*.*]]></Val>
          <Tgt Cat="Text" Stat="Loc" Orig="New">
            <Val><![CDATA[可执行文件(*.exe)|*.exe|所有文件(*.*)|*.*]]></Val>
          </Tgt>
        </Str>
        <Disp Icon="Str" />
      </Item>
      <Item ItemId=";ConfigurationExtensionWindowedInterpreterPathHelp" ItemType="0" PsrId="211" Leaf="true">
        <Str Cat="Text">
          <Val><![CDATA[The windowed interpreter path is the executable file used to start Python without displaying a console window. Normally this is called "pythonw.exe", but it may be different for some interpreters.]]></Val>
          <Tgt Cat="Text" Stat="Loc" Orig="New">
            <Val><![CDATA[窗口化解释器路径是用于在不显示控制台窗口的情况下启动 Python 的可执行文件。这通常被称为 "pythonw.exe"，但对于某些解释器可能有所不同。]]></Val>
          </Tgt>
        </Str>
        <Disp Icon="Str" />
      </Item>
      <Item ItemId=";ConfigurationExtensionWindowedInterpreterPathLabel" ItemType="0" PsrId="211" Leaf="true">
        <Str Cat="Text">
          <Val><![CDATA[Windowed interpreter]]></Val>
          <Tgt Cat="Text" Stat="Loc" Orig="New">
            <Val><![CDATA[窗口化解释器]]></Val>
          </Tgt>
        </Str>
        <Disp Icon="Str" />
      </Item>
      <Item ItemId=";ConfigurationExtensionWindowedInterpreterPathWatermark" ItemType="0" PsrId="211" Leaf="true">
        <Str Cat="Text">
          <Val><![CDATA[e.g. C:\PythonXY\pythonw.exe]]></Val>
          <Tgt Cat="Text" Stat="Loc" Orig="New">
            <Val><![CDATA[例如 C:\PythonXY\pythonw.exe]]></Val>
          </Tgt>
        </Str>
        <Disp Icon="Str" />
      </Item>
      <Item ItemId=";ConnErrorMessages_CannotInjectThread" ItemType="0" PsrId="211" Leaf="true">
        <Str Cat="Text">
          <Val><![CDATA[Cannot create thread in debuggee process]]></Val>
          <Tgt Cat="Text" Stat="Loc" Orig="New">
            <Val><![CDATA[无法在调试对象进程中创建线程]]></Val>
          </Tgt>
        </Str>
        <Disp Icon="Str" />
      </Item>
      <Item ItemId=";ConnErrorMessages_CannotOpenProcess" ItemType="0" PsrId="211" Leaf="true">
        <Str Cat="Text">
          <Val><![CDATA[Cannot open process for debugging]]></Val>
          <Tgt Cat="Text" Stat="Loc" Orig="New">
            <Val><![CDATA[无法打开进程以进行调试]]></Val>
          </Tgt>
        </Str>
        <Disp Icon="Str" />
      </Item>
      <Item ItemId=";ConnErrorMessages_InterpreterNotInitialized" ItemType="0" PsrId="211" Leaf="true">
        <Str Cat="Text">
          <Val><![CDATA[Python interpreter has not been initialized in this process]]></Val>
          <Tgt Cat="Text" Stat="Loc" Orig="New">
            <Val><![CDATA[Python 解释器在此进程中尚未初始化]]></Val>
          </Tgt>
        </Str>
        <Disp Icon="Str" />
      </Item>
      <Item ItemId=";ConnErrorMessages_LoadDebuggerBadDebugger" ItemType="0" PsrId="211" Leaf="true">
        <Str Cat="Text">
          <Val><![CDATA[Debugger script was incorrectly initialized]]></Val>
          <Tgt Cat="Text" Stat="Loc" Orig="New">
            <Val><![CDATA[调试器脚本未正确初始化]]></Val>
          </Tgt>
        </Str>
        <Disp Icon="Str" />
      </Item>
      <Item ItemId=";ConnErrorMessages_LoadDebuggerFailed" ItemType="0" PsrId="211" Leaf="true">
        <Str Cat="Text">
          <Val><![CDATA[Failed to initialize debugger script]]></Val>
          <Tgt Cat="Text" Stat="Loc" Orig="New">
            <Val><![CDATA[未能初始化调试器脚本]]></Val>
          </Tgt>
        </Str>
        <Disp Icon="Str" />
      </Item>
      <Item ItemId=";ConnErrorMessages_OutOfMemory" ItemType="0" PsrId="211" Leaf="true">
        <Str Cat="Text">
          <Val><![CDATA[Out of memory]]></Val>
          <Tgt Cat="Text" Stat="Loc" Orig="New">
            <Val><![CDATA[内存不足]]></Val>
          </Tgt>
        </Str>
        <Disp Icon="Str" />
      </Item>
      <Item ItemId=";ConnErrorMessages_PyDebugAttachNotFound" ItemType="0" PsrId="211" Leaf="true">
        <Str Cat="Text">
          <Val><![CDATA[Cannot find PyDebugAttach.dll]]></Val>
          <Tgt Cat="Text" Stat="Loc" Orig="New">
            <Val><![CDATA[找不到 PyDebugAttach.dll]]></Val>
          </Tgt>
        </Str>
        <Disp Icon="Str" />
      </Item>
      <Item ItemId=";ConnErrorMessages_PythonNotFound" ItemType="0" PsrId="211" Leaf="true">
        <Str Cat="Text">
          <Val><![CDATA[Python interpreter not found]]></Val>
          <Tgt Cat="Text" Stat="Loc" Orig="New">
            <Val><![CDATA[找不到 Python 解释器]]></Val>
          </Tgt>
        </Str>
        <Disp Icon="Str" />
      </Item>
      <Item ItemId=";ConnErrorMessages_RemoteAttachRejected" ItemType="0" PsrId="211" Leaf="true">
        <Str Cat="Text">
          <Val><![CDATA[Remote debugging server rejected request to attach]]></Val>
          <Tgt Cat="Text" Stat="Loc" Orig="New">
            <Val><![CDATA[远程调试服务器已拒绝要附加的请求]]></Val>
          </Tgt>
        </Str>
        <Disp Icon="Str" />
      </Item>
      <Item ItemId=";ConnErrorMessages_RemoteInvalidUri" ItemType="0" PsrId="211" Leaf="true">
        <Str Cat="Text">
          <Val><![CDATA[Invalid remote debugging endpoint URI]]></Val>
          <Tgt Cat="Text" Stat="Loc" Orig="New">
            <Val><![CDATA[远程调试终结点 URI 无效]]></Val>
          </Tgt>
        </Str>
        <Disp Icon="Str" />
      </Item>
      <Item ItemId=";ConnErrorMessages_RemoteNetworkError" ItemType="0" PsrId="211" Leaf="true">
        <Str Cat="Text">
          <Val><![CDATA[Network error while connecting to remote debugging server]]></Val>
          <Tgt Cat="Text" Stat="Loc" Orig="New">
            <Val><![CDATA[连接到远程调试服务器时出现网络错误]]></Val>
          </Tgt>
        </Str>
        <Disp Icon="Str" />
      </Item>
      <Item ItemId=";ConnErrorMessages_RemoteSecretMismatch" ItemType="0" PsrId="211" Leaf="true">
        <Str Cat="Text">
          <Val><![CDATA[Secret specified in the Qualifier string did not match the remote secret]]></Val>
          <Tgt Cat="Text" Stat="Loc" Orig="New">
            <Val><![CDATA[限定符字符串中指定的机密与远程机密不匹配]]></Val>
          </Tgt>
        </Str>
        <Disp Icon="Str" />
      </Item>
      <Item ItemId=";ConnErrorMessages_RemoteSslError" ItemType="0" PsrId="211" Leaf="true">
        <Str Cat="Text">
          <Val><![CDATA[Could not establish a secure SSL connection to remote debugging server]]></Val>
          <Tgt Cat="Text" Stat="Loc" Orig="New">
            <Val><![CDATA[无法建立到远程调试服务器的安全 SSL 连接]]></Val>
          </Tgt>
        </Str>
        <Disp Icon="Str" />
      </Item>
      <Item ItemId=";ConnErrorMessages_RemoteUnsupportedServer" ItemType="0" PsrId="211" Leaf="true">
        <Str Cat="Text">
          <Val><![CDATA[Remote server is not a supported Python debugging server]]></Val>
          <Tgt Cat="Text" Stat="Loc" Orig="New">
            <Val><![CDATA[远程服务器不是受支持的 Python 调试服务器]]></Val>
          </Tgt>
        </Str>
        <Disp Icon="Str" />
      </Item>
      <Item ItemId=";ConnErrorMessages_RemoteUnsupportedTransport" ItemType="0" PsrId="211" Leaf="true">
        <Str Cat="Text">
          <Val><![CDATA[This remote debugging transport is not supported by this version of Windows.]]></Val>
          <Tgt Cat="Text" Stat="Loc" Orig="New">
            <Val><![CDATA[此版本的 Windows 不支持远程调试传输。]]></Val>
          </Tgt>
        </Str>
        <Disp Icon="Str" />
      </Item>
      <Item ItemId=";ConnErrorMessages_SysGetTraceNotFound" ItemType="0" PsrId="211" Leaf="true">
        <Str Cat="Text">
          <Val><![CDATA[gettrace not found in sys module]]></Val>
          <Tgt Cat="Text" Stat="Loc" Orig="New">
            <Val><![CDATA[sys 模块中找不到 gettrace]]></Val>
          </Tgt>
        </Str>
        <Disp Icon="Str" />
      </Item>
      <Item ItemId=";ConnErrorMessages_SysNotFound" ItemType="0" PsrId="211" Leaf="true">
        <Str Cat="Text">
          <Val><![CDATA[sys module not found]]></Val>
          <Tgt Cat="Text" Stat="Loc" Orig="New">
            <Val><![CDATA[找不到 sys 模块]]></Val>
          </Tgt>
        </Str>
        <Disp Icon="Str" />
      </Item>
      <Item ItemId=";ConnErrorMessages_SysSetTraceNotFound" ItemType="0" PsrId="211" Leaf="true">
        <Str Cat="Text">
          <Val><![CDATA[settrace not found in sys module]]></Val>
          <Tgt Cat="Text" Stat="Loc" Orig="New">
            <Val><![CDATA[sys 模块中找不到 settrace]]></Val>
          </Tgt>
        </Str>
        <Disp Icon="Str" />
      </Item>
      <Item ItemId=";ConnErrorMessages_TimeOut" ItemType="0" PsrId="211" Leaf="true">
        <Str Cat="Text">
          <Val><![CDATA[Timeout while attaching]]></Val>
          <Tgt Cat="Text" Stat="Loc" Orig="New">
            <Val><![CDATA[附加超时]]></Val>
          </Tgt>
        </Str>
        <Disp Icon="Str" />
      </Item>
      <Item ItemId=";ConnErrorMessages_UnknownError" ItemType="0" PsrId="211" Leaf="true">
        <Str Cat="Text">
          <Val><![CDATA[Unknown error]]></Val>
          <Tgt Cat="Text" Stat="Loc" Orig="New">
            <Val><![CDATA[未知错误]]></Val>
          </Tgt>
        </Str>
        <Disp Icon="Str" />
      </Item>
      <Item ItemId=";ConnErrorMessages_UnknownVersion" ItemType="0" PsrId="211" Leaf="true">
        <Str Cat="Text">
          <Val><![CDATA[Unknown Python version loaded in process]]></Val>
          <Tgt Cat="Text" Stat="Loc" Orig="New">
            <Val><![CDATA[已在进程中加载未知的 Python 版本]]></Val>
          </Tgt>
        </Str>
        <Disp Icon="Str" />
      </Item>
      <Item ItemId=";ConnErrorMessages_UnsupportedVersion" ItemType="0" PsrId="211" Leaf="true">
        <Str Cat="Text">
          <Val><![CDATA[Unsupported Python version loaded in process]]></Val>
          <Tgt Cat="Text" Stat="Loc" Orig="New">
            <Val><![CDATA[在进程中加载了不支持的 Python 版本]]></Val>
          </Tgt>
        </Str>
        <Disp Icon="Str" />
      </Item>
      <Item ItemId=";ContinueWithoutAzureToolsUpgrade" ItemType="0" PsrId="211" Leaf="true">
        <Str Cat="Text">
          <Val><![CDATA[&Continue]D;]A;Some manual steps will be required to configure your project.]]></Val>
          <Tgt Cat="Text" Stat="Loc" Orig="New">
            <Val><![CDATA[继续(&C)]D;]A;需要执行一些手动步骤才能配置项目。]]></Val>
          </Tgt>
        </Str>
        <Disp Icon="Str" />
      </Item>
      <Item ItemId=";CookiecutterComponentInstallInstructions" ItemType="0" PsrId="211" Leaf="true">
        <Str Cat="Text">
          <Val><![CDATA[These tools are an installable component for your version of Visual Studio that allow you to create projects from Cookiecutter templates.]]></Val>
          <Tgt Cat="Text" Stat="Loc" Orig="New">
            <Val><![CDATA[这些工具是你的 Visual Studio 版本适用的可安装组件，可使用它们从 Cookiecutter 模板创建项目。]]></Val>
          </Tgt>
        </Str>
        <Disp Icon="Str" />
      </Item>
      <Item ItemId=";CookiecutterComponentRequired" ItemType="0" PsrId="211" Leaf="true">
        <Str Cat="Text">
          <Val><![CDATA[This project requires Cookiecutter template support for Visual Studio.]]></Val>
          <Tgt Cat="Text" Stat="Loc" Orig="New">
            <Val><![CDATA[此项目要求 Cookiecutter 模板支持 Visual Studio。]]></Val>
          </Tgt>
        </Str>
        <Disp Icon="Str" />
      </Item>
      <Item ItemId=";CookiecutterWizardUnresolvedTemplate" ItemType="0" PsrId="211" Leaf="true">
        <Str Cat="Text">
          <Val><![CDATA[The Cookiecutter template at '{0}' was not found.]D;]A;]D;]A;Please check your internet connection.]D;]A;]]></Val>
          <Tgt Cat="Text" Stat="Loc" Orig="New">
            <Val><![CDATA[在“{0}”处找不到 Cookiecutter 模板。]D;]A;]D;]A;请检查 Internet 连接。]D;]A;]]></Val>
          </Tgt>
        </Str>
        <Disp Icon="Str" />
      </Item>
      <Item ItemId=";CurrentInterpreterDescription" ItemType="0" PsrId="211" Leaf="true">
        <Str Cat="Text">
          <Val><![CDATA[your current environment]]></Val>
          <Tgt Cat="Text" Stat="Loc" Orig="New">
            <Val><![CDATA[当前环境]]></Val>
          </Tgt>
        </Str>
        <Disp Icon="Str" />
      </Item>
      <Item ItemId=";CurrentWorkingDirectoryCaption" ItemType="0" PsrId="211" Leaf="true">
        <Str Cat="Text">
          <Val><![CDATA[Working Directory ({0})]]></Val>
          <Tgt Cat="Text" Stat="Loc" Orig="New">
            <Val><![CDATA[工作目录({0})]]></Val>
          </Tgt>
        </Str>
        <Disp Icon="Str" />
      </Item>
      <Item ItemId=";CustomCommandCanceled" ItemType="0" PsrId="211" Leaf="true">
        <Str Cat="Text">
          <Val><![CDATA[Command {0} has been canceled]]></Val>
          <Tgt Cat="Text" Stat="Loc" Orig="New">
            <Val><![CDATA[命令 {0} 已取消]]></Val>
          </Tgt>
        </Str>
        <Disp Icon="Str" />
      </Item>
      <Item ItemId=";CustomCommandExecutingModule" ItemType="0" PsrId="211" Leaf="true">
        <Str Cat="Text">
          <Val><![CDATA[Executing -m {0} {1}]]></Val>
          <Tgt Cat="Text" Stat="Loc" Orig="New">
            <Val><![CDATA[正在执行 -m {0} {1}]]></Val>
          </Tgt>
        </Str>
        <Disp Icon="Str" />
      </Item>
      <Item ItemId=";CustomCommandExecutingOther" ItemType="0" PsrId="211" Leaf="true">
        <Str Cat="Text">
          <Val><![CDATA[Executing {0} {1}]]></Val>
          <Tgt Cat="Text" Stat="Loc" Orig="New">
            <Val><![CDATA[正在执行 {0} {1}]]></Val>
          </Tgt>
        </Str>
        <Disp Icon="Str" />
      </Item>
      <Item ItemId=";CustomCommandExecutingScript" ItemType="0" PsrId="211" Leaf="true">
        <Str Cat="Text">
          <Val><![CDATA[Executing {0} {1}]]></Val>
          <Tgt Cat="Text" Stat="Loc" Orig="New">
            <Val><![CDATA[正在执行 {0} {1}]]></Val>
          </Tgt>
        </Str>
        <Disp Icon="Str" />
      </Item>
      <Item ItemId=";CustomCommandPrerequisitesContent" ItemType="0" PsrId="211" Leaf="true">
        <Str Cat="Text">
          <Val><![CDATA['{0}' command requires some packages that are not installed in your Python environment. Those packages need to be installed first before the command can be run.]]></Val>
          <Tgt Cat="Text" Stat="Loc" Orig="New">
            <Val><![CDATA[“{0}”命令需要 Python 环境中未安装的一些包。必须先安装这些包才能运行此命令。]]></Val>
          </Tgt>
        </Str>
        <Disp Icon="Str" />
      </Item>
      <Item ItemId=";CustomCommandPrerequisitesDoNotRun" ItemType="0" PsrId="211" Leaf="true">
        <Str Cat="Text">
          <Val><![CDATA[Do not run the command]]></Val>
          <Tgt Cat="Text" Stat="Loc" Orig="New">
            <Val><![CDATA[不运行该命令]]></Val>
          </Tgt>
        </Str>
        <Disp Icon="Str" />
      </Item>
      <Item ItemId=";CustomCommandPrerequisitesInstallMissing" ItemType="0" PsrId="211" Leaf="true">
        <Str Cat="Text">
          <Val><![CDATA[Install missing packages and then run the command]]></Val>
          <Tgt Cat="Text" Stat="Loc" Orig="New">
            <Val><![CDATA[安装缺少包，然后运行此命令]]></Val>
          </Tgt>
        </Str>
        <Disp Icon="Str" />
      </Item>
      <Item ItemId=";CustomCommandPrerequisitesInstallMissingSubtext" ItemType="0" PsrId="211" Leaf="true">
        <Str Cat="Text">
          <Val><![CDATA[The following packages will be installed using pip:]]></Val>
          <Tgt Cat="Text" Stat="Loc" Orig="New">
            <Val><![CDATA[将使用 pip 安装下列包:]]></Val>
          </Tgt>
        </Str>
        <Disp Icon="Str" />
      </Item>
      <Item ItemId=";CustomCommandPrerequisitesInstruction" ItemType="0" PsrId="211" Leaf="true">
        <Str Cat="Text">
          <Val><![CDATA[The packages required to run this command are missing]]></Val>
          <Tgt Cat="Text" Stat="Loc" Orig="New">
            <Val><![CDATA[运行此命令所需的包缺失]]></Val>
          </Tgt>
        </Str>
        <Disp Icon="Str" />
      </Item>
      <Item ItemId=";CustomCommandPrerequisitesRunAnyway" ItemType="0" PsrId="211" Leaf="true">
        <Str Cat="Text">
          <Val><![CDATA[Run the command without installing the packages]]></Val>
          <Tgt Cat="Text" Stat="Loc" Orig="New">
            <Val><![CDATA[运行该命令，但不安装这些包]]></Val>
          </Tgt>
        </Str>
        <Disp Icon="Str" />
      </Item>
      <Item ItemId=";CustomCommandReplTitle" ItemType="0" PsrId="211" Leaf="true">
        <Str Cat="Text">
          <Val><![CDATA[{0} Interactive Window]]></Val>
          <Tgt Cat="Text" Stat="Loc" Orig="New">
            <Val><![CDATA[{0} 交互窗口]]></Val>
          </Tgt>
        </Str>
        <Disp Icon="Str" />
      </Item>
      <Item ItemId=";CustomEnvironmentLabel" ItemType="0" PsrId="211" Leaf="true">
        <Str Cat="Text">
          <Val><![CDATA[Custom environment]]></Val>
          <Tgt Cat="Text" Stat="Loc" Orig="New">
            <Val><![CDATA[自定义环境]]></Val>
          </Tgt>
        </Str>
        <Disp Icon="Str" />
      </Item>
      <Item ItemId=";DebugArbitraryExpressionOnStoppedThreadOnly" ItemType="0" PsrId="211" Leaf="true">
        <Str Cat="Text">
          <Val><![CDATA[Arbitrary Python expressions can only be evaluated on a thread which is stopped in Python code at a breakpoint or after a step-in or a step-over operation. Only expressions involving global and local variables, object field access, and indexing of built-in collection types with literals can be evaluated in the current context.]]></Val>
          <Tgt Cat="Text" Stat="Loc" Orig="New">
            <Val><![CDATA[任意 Python 表达式仅能在某个线程(该线程在处于断点的 Phthon 代码中停止或在跳进操作或跳过操作后停止)上进行计算。在当前上下文中仅能对涉及全局和本地变量、对象字段访问和具有文本的内置集合类型索引的表达式进行计算。]]></Val>
          </Tgt>
        </Str>
        <Disp Icon="Str" />
      </Item>
      <Item ItemId=";DebugAttachGettingSiteInformation" ItemType="0" PsrId="211" Leaf="true">
        <Str Cat="Text">
          <Val><![CDATA[Getting attach information from web site.]]></Val>
          <Tgt Cat="Text" Stat="Loc" Orig="New">
            <Val><![CDATA[正在从网站获取附加信息。]]></Val>
          </Tgt>
        </Str>
        <Disp Icon="Str" />
      </Item>
      <Item ItemId=";DebugCallStackNativeToPythonTransition" ItemType="0" PsrId="211" Leaf="true">
        <Str Cat="Text">
          <Val><![CDATA[[Native to Python Transition]5D;]]></Val>
          <Tgt Cat="Text" Stat="Loc" Orig="New">
            <Val><![CDATA[[本机到 Python 转换]5D;]]></Val>
          </Tgt>
        </Str>
        <Disp Icon="Str" />
      </Item>
      <Item ItemId=";DebugCallStackPythonToNativeTransition" ItemType="0" PsrId="211" Leaf="true">
        <Str Cat="Text">
          <Val><![CDATA[[Python to Native Transition]5D;]]></Val>
          <Tgt Cat="Text" Stat="Loc" Orig="New">
            <Val><![CDATA[[Python 到本机转换]5D;]]></Val>
          </Tgt>
        </Str>
        <Disp Icon="Str" />
      </Item>
      <Item ItemId=";DebugConnectionFailedToConnectToProcessWithModule" ItemType="0" PsrId="211" Leaf="true">
        <Str Cat="Text">
          <Val><![CDATA[Failed to connect to process {0} ({1}): {2}]]></Val>
          <Tgt Cat="Text" Stat="Loc" Orig="New">
            <Val><![CDATA[未能连接到进程 {0} ({1}): {2}]]></Val>
          </Tgt>
        </Str>
        <Disp Icon="Str" />
      </Item>
      <Item ItemId=";DebugConnectionFailedToConnectToProcessWithoutModule" ItemType="0" PsrId="211" Leaf="true">
        <Str Cat="Text">
          <Val><![CDATA[Failed to connect to process {0}: {1}]]></Val>
          <Tgt Cat="Text" Stat="Loc" Orig="New">
            <Val><![CDATA[未能连接到进程 {0}: {1}]]></Val>
          </Tgt>
        </Str>
        <Disp Icon="Str" />
      </Item>
      <Item ItemId=";DebugCouldNotAbortFailedExpressionEvaluation" ItemType="0" PsrId="211" Leaf="true">
        <Str Cat="Text">
          <Val><![CDATA[Couldn't abort a failed expression evaluation.]]></Val>
          <Tgt Cat="Text" Stat="Loc" Orig="New">
            <Val><![CDATA[无法中止失败的表达式计算。]]></Val>
          </Tgt>
        </Str>
        <Disp Icon="Str" />
      </Item>
      <Item ItemId=";DebugErrorWhileEvaluatingExpression" ItemType="0" PsrId="211" Leaf="true">
        <Str Cat="Text">
          <Val><![CDATA[{0} raised while evaluating expression: {1}]]></Val>
          <Tgt Cat="Text" Stat="Loc" Orig="New">
            <Val><![CDATA[在计算表达式 {1} 时引发 {0}]]></Val>
          </Tgt>
        </Str>
        <Disp Icon="Str" />
      </Item>
      <Item ItemId=";DebugEvaluationTimedOut" ItemType="0" PsrId="211" Leaf="true">
        <Str Cat="Text">
          <Val><![CDATA[Evaluation timed out.]]></Val>
          <Tgt Cat="Text" Stat="Loc" Orig="New">
            <Val><![CDATA[计算已超时。]]></Val>
          </Tgt>
        </Str>
        <Disp Icon="Str" />
      </Item>
      <Item ItemId=";DebugExecEvalFunctionName" ItemType="0" PsrId="211" Leaf="true">
        <Str Cat="Text">
          <Val><![CDATA[<exec or eval>]]></Val>
          <Tgt Cat="Text" Stat="Loc" Orig="New">
            <Val><![CDATA[<exec 或 eval>]]></Val>
          </Tgt>
        </Str>
        <Disp Icon="Str" />
      </Item>
      <Item ItemId=";DebugExecEvalModuleName" ItemType="0" PsrId="211" Leaf="true">
        <Str Cat="Text">
          <Val><![CDATA[<exec/eval>]]></Val>
          <Tgt Cat="Text" Stat="Loc" Orig="New">
            <Val><![CDATA[<exec/eval>]]></Val>
          </Tgt>
        </Str>
        <Disp Icon="Str" />
      </Item>
      <Item ItemId=";DebugFileModule" ItemType="0" PsrId="211" Leaf="true">
        <Str Cat="Text">
          <Val><![CDATA[{0} module]]></Val>
          <Tgt Cat="Text" Stat="Loc" Orig="New">
            <Val><![CDATA[{0} 模块]]></Val>
          </Tgt>
        </Str>
        <Disp Icon="Str" />
      </Item>
      <Item ItemId=";DebugFileUnknownCode" ItemType="0" PsrId="211" Leaf="true">
        <Str Cat="Text">
          <Val><![CDATA[{0} unknown code]]></Val>
          <Tgt Cat="Text" Stat="Loc" Orig="New">
            <Val><![CDATA[{0} 未知代码]]></Val>
          </Tgt>
        </Str>
        <Disp Icon="Str" />
      </Item>
      <Item ItemId=";DebugLaunchInterpreterMissing" ItemType="0" PsrId="211" Leaf="true">
        <Str Cat="Text">
          <Val><![CDATA[The project cannot be launched because no Python interpreter is specified. Please check the Python Environments window and ensure the version of Python is installed and has all settings specified.]]></Val>
          <Tgt Cat="Text" Stat="Loc" Orig="New">
            <Val><![CDATA[无法启动项目，因为未指定 Python 解释器。请查看 Python 环境窗口并确保已安装此版本的 Python 且具有所有指定的设置。]]></Val>
          </Tgt>
        </Str>
        <Disp Icon="Str" />
      </Item>
      <Item ItemId=";DebugLaunchInterpreterMissing_Path" ItemType="0" PsrId="211" Leaf="true">
        <Str Cat="Text">
          <Val><![CDATA[The project cannot be launched because no Python interpreter is available at "{0}". Please check the Python Environments window and ensure the version of Python is installed and has all settings specified.]]></Val>
          <Tgt Cat="Text" Stat="Loc" Orig="New">
            <Val><![CDATA[无法启动项目，因为在“{0}”中没有可用的 Python 解释器。请查看 Python 环境窗口并确保已安装此版本的 Python 且具有所有指定的设置。]]></Val>
          </Tgt>
        </Str>
        <Disp Icon="Str" />
      </Item>
      <Item ItemId=";DebugLaunchScriptNameDoesntExist" ItemType="0" PsrId="211" Leaf="true">
        <Str Cat="Text">
          <Val><![CDATA[The project cannot be launched because the startup file '{0}' was not found.]]></Val>
          <Tgt Cat="Text" Stat="Loc" Orig="New">
            <Val><![CDATA[项目无法启动，因为未找到启动文件“{0}”。]]></Val>
          </Tgt>
        </Str>
        <Disp Icon="Str" />
      </Item>
      <Item ItemId=";DebugLaunchScriptNameMissing" ItemType="0" PsrId="211" Leaf="true">
        <Str Cat="Text">
          <Val><![CDATA[The project cannot be launched because the startup file is not specified.]]></Val>
          <Tgt Cat="Text" Stat="Loc" Orig="New">
            <Val><![CDATA[项目无法启动，因为未指定启动文件。]]></Val>
          </Tgt>
        </Str>
        <Disp Icon="Str" />
      </Item>
      <Item ItemId=";DebugLaunchWorkingDirectoryMissing" ItemType="0" PsrId="211" Leaf="true">
        <Str Cat="Text">
          <Val><![CDATA[The project cannot be launched because the no working directory was provided. Please check the Project Properties window and correct any configuration errors.]]></Val>
          <Tgt Cat="Text" Stat="Loc" Orig="New">
            <Val><![CDATA[无法启动项目，因为未提供任何工作目录。请查看项目属性窗口并更正任何配置错误。]]></Val>
          </Tgt>
        </Str>
        <Disp Icon="Str" />
      </Item>
      <Item ItemId=";DebugLaunchWorkingDirectoryMissing_Path" ItemType="0" PsrId="211" Leaf="true">
        <Str Cat="Text">
          <Val><![CDATA[The project cannot be launched because the specified working directory "{0}" does not exist. Please check the Project Properties window and correct any configuration errors.]]></Val>
          <Tgt Cat="Text" Stat="Loc" Orig="New">
            <Val><![CDATA[无法启动项目，因为指定的工作目录“{0}”不存在。请查看项目属性窗口并更正任何配置错误。]]></Val>
          </Tgt>
        </Str>
        <Disp Icon="Str" />
      </Item>
      <Item ItemId=";DebugModuleNoSymbolsRequired" ItemType="0" PsrId="211" Leaf="true">
        <Str Cat="Text">
          <Val><![CDATA[No symbols required]]></Val>
          <Tgt Cat="Text" Stat="Loc" Orig="New">
            <Val><![CDATA[不需要任何符号]]></Val>
          </Tgt>
        </Str>
        <Disp Icon="Str" />
      </Item>
      <Item ItemId=";DebugNoPythonFrameForCurrentFrame" ItemType="0" PsrId="211" Leaf="true">
        <Str Cat="Text">
          <Val><![CDATA[Could not obtain a Python frame object for the current frame.]]></Val>
          <Tgt Cat="Text" Stat="Loc" Orig="New">
            <Val><![CDATA[无法获取当前帧的 Python 帧对象。]]></Val>
          </Tgt>
        </Str>
        <Disp Icon="Str" />
      </Item>
      <Item ItemId=";DebugOnlyBoolNumericStringAndNoneSupported" ItemType="0" PsrId="211" Leaf="true">
        <Str Cat="Text">
          <Val><![CDATA[Only boolean, numeric or string literals and None are supported.]]></Val>
          <Tgt Cat="Text" Stat="Loc" Orig="New">
            <Val><![CDATA[仅支持布尔、数值或字符串文本和 None。]]></Val>
          </Tgt>
        </Str>
        <Disp Icon="Str" />
      </Item>
      <Item ItemId=";DebugPythonExceptionStackTraceFileAndLineNumber" ItemType="0" PsrId="211" Leaf="true">
        <Str Cat="Text">
          <Val><![CDATA[{0}:{1} in {2}]]></Val>
          <Tgt Cat="Text" Stat="Loc" Orig="New">
            <Val><![CDATA[{2} 中的 {0}:{1}]]></Val>
          </Tgt>
        </Str>
        <Disp Icon="Str" />
      </Item>
      <Item ItemId=";DebugPythonExceptionStackTraceFileOnly" ItemType="0" PsrId="211" Leaf="true">
        <Str Cat="Text">
          <Val><![CDATA[{0} in {1}]]></Val>
          <Tgt Cat="Text" Stat="Loc" Orig="New">
            <Val><![CDATA[{1} 中的 {0} ]]></Val>
          </Tgt>
        </Str>
        <Disp Icon="Str" />
      </Item>
      <Item ItemId=";DebugPythonView" ItemType="0" PsrId="211" Leaf="true">
        <Str Cat="Text">
          <Val><![CDATA[[Python view]5D;]]></Val>
          <Tgt Cat="Text" Stat="Loc" Orig="New">
            <Val><![CDATA[[Python 视图]5D;]]></Val>
          </Tgt>
        </Str>
        <Disp Icon="Str" />
      </Item>
      <Item ItemId=";DebugPythonViewNotAvailableForObject" ItemType="0" PsrId="211" Leaf="true">
        <Str Cat="Text">
          <Val><![CDATA[Python view is unavailable for this object]]></Val>
          <Tgt Cat="Text" Stat="Loc" Orig="New">
            <Val><![CDATA[Python 视图不可用于此对象]]></Val>
          </Tgt>
        </Str>
        <Disp Icon="Str" />
      </Item>
      <Item ItemId=";DebugReplAbortNotSupported" ItemType="0" PsrId="211" Leaf="true">
        <Str Cat="Text">
          <Val><![CDATA[Abort is not supported.]]></Val>
          <Tgt Cat="Text" Stat="Loc" Orig="New">
            <Val><![CDATA[不支持中止。]]></Val>
          </Tgt>
        </Str>
        <Disp Icon="Str" />
      </Item>
      <Item ItemId=";DebugReplCannotChangeCurrentThreadNoFrame" ItemType="0" PsrId="211" Leaf="true">
        <Str Cat="Text">
          <Val><![CDATA[Cannot change current thread to {0}, because it does not have any visible frames.]]></Val>
          <Tgt Cat="Text" Stat="Loc" Orig="New">
            <Val><![CDATA[无法将当前线程更改为 {0}，因为它不具有任何可见帧。]]></Val>
          </Tgt>
        </Str>
        <Disp Icon="Str" />
      </Item>
      <Item ItemId=";DebugReplCannotRetrieveFrameError" ItemType="0" PsrId="211" Leaf="true">
        <Str Cat="Text">
          <Val><![CDATA[Could not retrieve the current frame.]]></Val>
          <Tgt Cat="Text" Stat="Loc" Orig="New">
            <Val><![CDATA[无法检索当前帧。]]></Val>
          </Tgt>
        </Str>
        <Disp Icon="Str" />
      </Item>
      <Item ItemId=";DebugReplCurrentFrameScope" ItemType="0" PsrId="211" Leaf="true">
        <Str Cat="Text">
          <Val><![CDATA[<Current Frame>]]></Val>
          <Tgt Cat="Text" Stat="Loc" Orig="New">
            <Val><![CDATA[<Current Frame>]]></Val>
          </Tgt>
        </Str>
        <Disp Icon="Str" />
      </Item>
      <Item ItemId=";DebugReplCurrentIndicator" ItemType="0" PsrId="211" Leaf="true">
        <Str Cat="Text">
          <Val><![CDATA[=> ]]></Val>
          <Tgt Cat="Text" Stat="Loc" Orig="New">
            <Val><![CDATA[=>]]></Val>
          </Tgt>
        </Str>
        <Disp Icon="Str" />
      </Item>
      <Item ItemId=";DebugReplDisplayName" ItemType="0" PsrId="211" Leaf="true">
        <Str Cat="Text">
          <Val><![CDATA[Debug]]></Val>
          <Tgt Cat="Text" Stat="Loc" Orig="New">
            <Val><![CDATA[调试]]></Val>
          </Tgt>
        </Str>
        <Disp Icon="Str" />
      </Item>
      <Item ItemId=";DebugReplFeatureNotSupportedWithExperimentalDebugger" ItemType="0" PsrId="211" Leaf="true">
        <Str Cat="Text">
          <Val><![CDATA[This debug REPL feature is only supported with the legacy debugger.]]></Val>
          <Tgt Cat="Text" Stat="Loc" Orig="New">
            <Val><![CDATA[旧版调试程序不支持此调试 REPL 功能。]]></Val>
          </Tgt>
          <Prev Cat="Text">
            <Val><![CDATA[This debug REPL feature is not supported with the experimental debugger.]]></Val>
          </Prev>
        </Str>
        <Disp Icon="Str" />
      </Item>
      <Item ItemId=";DebugReplFrameChanged" ItemType="0" PsrId="211" Leaf="true">
        <Str Cat="Text">
          <Val><![CDATA[Current frame changed to {0}]]></Val>
          <Tgt Cat="Text" Stat="Loc" Orig="New">
            <Val><![CDATA[当前帧已更改为 {0}]]></Val>
          </Tgt>
        </Str>
        <Disp Icon="Str" />
      </Item>
      <Item ItemId=";DebugReplFrameCommandDescription" ItemType="0" PsrId="211" Leaf="true">
        <Str Cat="Text">
          <Val><![CDATA[Switches the current frame to the specified frame id.]]></Val>
          <Tgt Cat="Text" Stat="Loc" Orig="New">
            <Val><![CDATA[将当前帧切换到指定的帧 ID。]]></Val>
          </Tgt>
        </Str>
        <Disp Icon="Str" />
      </Item>
      <Item ItemId=";DebugReplFrameCommandInvalidArguments" ItemType="0" PsrId="211" Leaf="true">
        <Str Cat="Text">
          <Val><![CDATA[Invalid arguments '{0}'. Expected frame id.]]></Val>
          <Tgt Cat="Text" Stat="Loc" Orig="New">
            <Val><![CDATA[参数“{0}”无效。应为帧 ID。]]></Val>
          </Tgt>
        </Str>
        <Disp Icon="Str" />
      </Item>
      <Item ItemId=";DebugReplFrameDownCommandDescription" ItemType="0" PsrId="211" Leaf="true">
        <Str Cat="Text">
          <Val><![CDATA[Move the current frame one level down in the call stack.]]></Val>
          <Tgt Cat="Text" Stat="Loc" Orig="New">
            <Val><![CDATA[在调用堆栈中将当前帧向下移动一级。]]></Val>
          </Tgt>
        </Str>
        <Disp Icon="Str" />
      </Item>
      <Item ItemId=";DebugReplFrameUpCommandDescription" ItemType="0" PsrId="211" Leaf="true">
        <Str Cat="Text">
          <Val><![CDATA[Move the current frame one level up in the call stack.]]></Val>
          <Tgt Cat="Text" Stat="Loc" Orig="New">
            <Val><![CDATA[在调用堆栈中将当前帧向上移动一级。]]></Val>
          </Tgt>
        </Str>
        <Disp Icon="Str" />
      </Item>
      <Item ItemId=";DebugReplFramesCommandDescription" ItemType="0" PsrId="211" Leaf="true">
        <Str Cat="Text">
          <Val><![CDATA[Lists the frames for the current thread.]]></Val>
          <Tgt Cat="Text" Stat="Loc" Orig="New">
            <Val><![CDATA[列出当前线程的框架。]]></Val>
          </Tgt>
        </Str>
        <Disp Icon="Str" />
      </Item>
      <Item ItemId=";DebugReplFramesOutput" ItemType="0" PsrId="211" Leaf="true">
        <Str Cat="Text">
          <Val><![CDATA[{2}Frame id={0}, function={1}]]></Val>
          <Tgt Cat="Text" Stat="Loc" Orig="New">
            <Val><![CDATA[{2}帧 ID={0}，函数={1}]]></Val>
          </Tgt>
        </Str>
        <Disp Icon="Str" />
      </Item>
      <Item ItemId=";DebugReplGoCommandDescription" ItemType="0" PsrId="211" Leaf="true">
        <Str Cat="Text">
          <Val><![CDATA[Starts executing the program from the current statement.]]></Val>
          <Tgt Cat="Text" Stat="Loc" Orig="New">
            <Val><![CDATA[开始从当前语句执行程序。]]></Val>
          </Tgt>
        </Str>
        <Disp Icon="Str" />
      </Item>
      <Item ItemId=";DebugReplHelpMessage" ItemType="0" PsrId="211" Leaf="true">
        <Str Cat="Text">
          <Val><![CDATA[Python debug interactive window. Type $help for a list of commands.]]></Val>
          <Tgt Cat="Text" Stat="Loc" Orig="New">
            <Val><![CDATA[Python 调试交互窗口。键入 $help 获取命令列表。]]></Val>
          </Tgt>
        </Str>
        <Disp Icon="Str" />
      </Item>
      <Item ItemId=";DebugReplInputFunctionName" ItemType="0" PsrId="211" Leaf="true">
        <Str Cat="Text">
          <Val><![CDATA[<REPL input>]]></Val>
          <Tgt Cat="Text" Stat="Loc" Orig="New">
            <Val><![CDATA[<REPL 输入>]]></Val>
          </Tgt>
        </Str>
        <Disp Icon="Str" />
      </Item>
      <Item ItemId=";DebugReplInvalidFrameId" ItemType="0" PsrId="211" Leaf="true">
        <Str Cat="Text">
          <Val><![CDATA[Invalid frame id '{0}'.]]></Val>
          <Tgt Cat="Text" Stat="Loc" Orig="New">
            <Val><![CDATA[帧 ID“{0}”无效。]]></Val>
          </Tgt>
        </Str>
        <Disp Icon="Str" />
      </Item>
      <Item ItemId=";DebugReplInvalidProcessId" ItemType="0" PsrId="211" Leaf="true">
        <Str Cat="Text">
          <Val><![CDATA[Invalid process id '{0}'.]]></Val>
          <Tgt Cat="Text" Stat="Loc" Orig="New">
            <Val><![CDATA[进程 ID“{0}”无效。]]></Val>
          </Tgt>
        </Str>
        <Disp Icon="Str" />
      </Item>
      <Item ItemId=";DebugReplInvalidThreadId" ItemType="0" PsrId="211" Leaf="true">
        <Str Cat="Text">
          <Val><![CDATA[Invalid thread id '{0}'.]]></Val>
          <Tgt Cat="Text" Stat="Loc" Orig="New">
            <Val><![CDATA[线程 ID“{0}”无效。]]></Val>
          </Tgt>
        </Str>
        <Disp Icon="Str" />
      </Item>
      <Item ItemId=";DebugReplModuleName" ItemType="0" PsrId="211" Leaf="true">
        <Str Cat="Text">
          <Val><![CDATA[<REPL>]]></Val>
          <Tgt Cat="Text" Stat="Loc" Orig="New">
            <Val><![CDATA[<REPL>]]></Val>
          </Tgt>
        </Str>
        <Disp Icon="Str" />
      </Item>
      <Item ItemId=";DebugReplNoExecutionIfNotStoppedInDebuggerError" ItemType="0" PsrId="211" Leaf="true">
        <Str Cat="Text">
          <Val><![CDATA[Code can only be executed while stopped in debugger.]]></Val>
          <Tgt Cat="Text" Stat="Loc" Orig="New">
            <Val><![CDATA[代码仅能在调试器中停止时执行。]]></Val>
          </Tgt>
        </Str>
        <Disp Icon="Str" />
      </Item>
      <Item ItemId=";DebugReplNoProcessError" ItemType="0" PsrId="211" Leaf="true">
        <Str Cat="Text">
          <Val><![CDATA[Command only available when a process is being debugged.]]></Val>
          <Tgt Cat="Text" Stat="Loc" Orig="New">
            <Val><![CDATA[命令仅在调试进程时可用。]]></Val>
          </Tgt>
        </Str>
        <Disp Icon="Str" />
      </Item>
      <Item ItemId=";DebugReplNotCurrentIndicator" ItemType="0" PsrId="211" Leaf="true">
        <Str Cat="Text">
          <Val><![CDATA[   ]]></Val>
          <Tgt Cat="Text" Stat="Loc" Orig="New">
            <Val><![CDATA[]]></Val>
          </Tgt>
        </Str>
        <Disp Icon="Str" />
      </Item>
      <Item ItemId=";DebugReplProcessCommandDescription" ItemType="0" PsrId="211" Leaf="true">
        <Str Cat="Text">
          <Val><![CDATA[Changes the current process to the process with the specified id.]]></Val>
          <Tgt Cat="Text" Stat="Loc" Orig="New">
            <Val><![CDATA[将当前进程更改为具有指定 ID 的进程。]]></Val>
          </Tgt>
        </Str>
        <Disp Icon="Str" />
      </Item>
      <Item ItemId=";DebugReplProcessCommandInvalidArguments" ItemType="0" PsrId="211" Leaf="true">
        <Str Cat="Text">
          <Val><![CDATA[Invalid arguments '{0}'. Expected process id.]]></Val>
          <Tgt Cat="Text" Stat="Loc" Orig="New">
            <Val><![CDATA[参数“{0}”无效。应为进程 ID。]]></Val>
          </Tgt>
        </Str>
        <Disp Icon="Str" />
      </Item>
      <Item ItemId=";DebugReplProcessesCommandDescription" ItemType="0" PsrId="211" Leaf="true">
        <Str Cat="Text">
          <Val><![CDATA[Lists the processes currently being debugged.]]></Val>
          <Tgt Cat="Text" Stat="Loc" Orig="New">
            <Val><![CDATA[列出当前正在调试的进程。]]></Val>
          </Tgt>
        </Str>
        <Disp Icon="Str" />
      </Item>
      <Item ItemId=";DebugReplProcessesOutput" ItemType="0" PsrId="211" Leaf="true">
        <Str Cat="Text">
          <Val><![CDATA[{2}Process id={0}, Language version={1}]]></Val>
          <Tgt Cat="Text" Stat="Loc" Orig="New">
            <Val><![CDATA[{2}进程 ID={0}，语言版本={1}]]></Val>
          </Tgt>
        </Str>
        <Disp Icon="Str" />
      </Item>
      <Item ItemId=";DebugReplResetNotSupported" ItemType="0" PsrId="211" Leaf="true">
        <Str Cat="Text">
          <Val><![CDATA[Reset is not supported.]]></Val>
          <Tgt Cat="Text" Stat="Loc" Orig="New">
            <Val><![CDATA[不支持重置。]]></Val>
          </Tgt>
        </Str>
        <Disp Icon="Str" />
      </Item>
      <Item ItemId=";DebugReplStepIntoCommandDescription" ItemType="0" PsrId="211" Leaf="true">
        <Str Cat="Text">
          <Val><![CDATA[Steps into the next function call, if possible.]]></Val>
          <Tgt Cat="Text" Stat="Loc" Orig="New">
            <Val><![CDATA[如果可能，跳入下一个函数调用。]]></Val>
          </Tgt>
        </Str>
        <Disp Icon="Str" />
      </Item>
      <Item ItemId=";DebugReplStepOutCommandDescription" ItemType="0" PsrId="211" Leaf="true">
        <Str Cat="Text">
          <Val><![CDATA[Steps out of the current function.]]></Val>
          <Tgt Cat="Text" Stat="Loc" Orig="New">
            <Val><![CDATA[跳出下一个函数调用。]]></Val>
          </Tgt>
        </Str>
        <Disp Icon="Str" />
      </Item>
      <Item ItemId=";DebugReplStepOverCommandDescription" ItemType="0" PsrId="211" Leaf="true">
        <Str Cat="Text">
          <Val><![CDATA[Steps over the next function call.]]></Val>
          <Tgt Cat="Text" Stat="Loc" Orig="New">
            <Val><![CDATA[跳过下一个函数调用。]]></Val>
          </Tgt>
        </Str>
        <Disp Icon="Str" />
      </Item>
      <Item ItemId=";DebugReplSwitchProcessOutput" ItemType="0" PsrId="211" Leaf="true">
        <Str Cat="Text">
          <Val><![CDATA[Current process changed to {0}]]></Val>
          <Tgt Cat="Text" Stat="Loc" Orig="New">
            <Val><![CDATA[当前进程已更改为 {0}]]></Val>
          </Tgt>
        </Str>
        <Disp Icon="Str" />
      </Item>
      <Item ItemId=";DebugReplThreadChanged" ItemType="0" PsrId="211" Leaf="true">
        <Str Cat="Text">
          <Val><![CDATA[Current thread changed to {0}, frame {1}]]></Val>
          <Tgt Cat="Text" Stat="Loc" Orig="New">
            <Val><![CDATA[当前线程更改为 {0}，框架 {1}]]></Val>
          </Tgt>
        </Str>
        <Disp Icon="Str" />
      </Item>
      <Item ItemId=";DebugReplThreadCommandDescription" ItemType="0" PsrId="211" Leaf="true">
        <Str Cat="Text">
          <Val><![CDATA[Changes the current thread to the thread with the specified id.]]></Val>
          <Tgt Cat="Text" Stat="Loc" Orig="New">
            <Val><![CDATA[将当前线程更改为具有指定 ID 的线程。]]></Val>
          </Tgt>
        </Str>
        <Disp Icon="Str" />
      </Item>
      <Item ItemId=";DebugReplThreadCommandInvalidArguments" ItemType="0" PsrId="211" Leaf="true">
        <Str Cat="Text">
          <Val><![CDATA[Invalid arguments '{0}'. Expected thread id.]]></Val>
          <Tgt Cat="Text" Stat="Loc" Orig="New">
            <Val><![CDATA[参数“{0}”无效。应为线程 ID。]]></Val>
          </Tgt>
        </Str>
        <Disp Icon="Str" />
      </Item>
      <Item ItemId=";DebugReplThreadsCommandDescription" ItemType="0" PsrId="211" Leaf="true">
        <Str Cat="Text">
          <Val><![CDATA[Lists the threads currently being debugged.]]></Val>
          <Tgt Cat="Text" Stat="Loc" Orig="New">
            <Val><![CDATA[列出当前正在调试的线程。]]></Val>
          </Tgt>
        </Str>
        <Disp Icon="Str" />
      </Item>
      <Item ItemId=";DebugReplThreadsOutput" ItemType="0" PsrId="211" Leaf="true">
        <Str Cat="Text">
          <Val><![CDATA[{2}Thread id={0}, name={1}]]></Val>
          <Tgt Cat="Text" Stat="Loc" Orig="New">
            <Val><![CDATA[{2}线程 ID={0}, 名称={1}]]></Val>
          </Tgt>
        </Str>
        <Disp Icon="Str" />
      </Item>
      <Item ItemId=";DebugReprMaxLengthAtLeast3" ItemType="0" PsrId="211" Leaf="true">
        <Str Cat="Text">
          <Val><![CDATA[MaxLength must be at least 3 (to accomodate '...')]]></Val>
          <Tgt Cat="Text" Stat="Loc" Orig="New">
            <Val><![CDATA[最大长度必须至少为 3 (以容纳 "...")]]></Val>
          </Tgt>
        </Str>
        <Disp Icon="Str" />
      </Item>
      <Item ItemId=";DebugStackFrameFunctionWithLine" ItemType="0" PsrId="211" Leaf="true">
        <Str Cat="Text">
          <Val><![CDATA[{0} line {1}]]></Val>
          <Tgt Cat="Text" Stat="Loc" Orig="New">
            <Val><![CDATA[{0} 行 {1}]]></Val>
          </Tgt>
        </Str>
        <Disp Icon="Str" />
      </Item>
      <Item ItemId=";DebugStackFrameInfoFunctionNameInFileName" ItemType="0" PsrId="211" Leaf="true">
        <Str Cat="Text">
          <Val><![CDATA[{0} in {1}]]></Val>
          <Tgt Cat="Text" Stat="Loc" Orig="New">
            <Val><![CDATA[{1} 中的 {0} ]]></Val>
          </Tgt>
        </Str>
        <Disp Icon="Str" />
      </Item>
      <Item ItemId=";DebugStackFrameNameInName" ItemType="0" PsrId="211" Leaf="true">
        <Str Cat="Text">
          <Val><![CDATA[{0} in {1}]]></Val>
          <Tgt Cat="Text" Stat="Loc" Orig="New">
            <Val><![CDATA[{1} 中的 {0} ]]></Val>
          </Tgt>
        </Str>
        <Disp Icon="Str" />
      </Item>
      <Item ItemId=";DebugStackFrameParseTextError" ItemType="0" PsrId="211" Leaf="true">
        <Str Cat="Text">
          <Val><![CDATA[Error: {0}]]></Val>
          <Tgt Cat="Text" Stat="Loc" Orig="New">
            <Val><![CDATA[错误: {0}]]></Val>
          </Tgt>
        </Str>
        <Disp Icon="Str" />
      </Item>
      <Item ItemId=";DebugStructuredExceptionWhileEvaluatingExpression" ItemType="0" PsrId="211" Leaf="true">
        <Str Cat="Text">
          <Val><![CDATA[Native exception {0:x08} ({1}) raised while evaluating expression]]></Val>
          <Tgt Cat="Text" Stat="Loc" Orig="New">
            <Val><![CDATA[计算表达式时引发本机异常 {0:x08} ({1})]]></Val>
          </Tgt>
        </Str>
        <Disp Icon="Str" />
      </Item>
      <Item ItemId=";DebugStructuredExceptionWhileEvaluatingExpressionNotAnEnumValue" ItemType="0" PsrId="211" Leaf="true">
        <Str Cat="Text">
          <Val><![CDATA[Native exception {0:x08} raised while evaluating expression]]></Val>
          <Tgt Cat="Text" Stat="Loc" Orig="New">
            <Val><![CDATA[计算表达式时引发本机异常 {0:x08}]]></Val>
          </Tgt>
        </Str>
        <Disp Icon="Str" />
      </Item>
      <Item ItemId=";DebugTcpTransportUriCannotContainPath" ItemType="0" PsrId="211" Leaf="true">
        <Str Cat="Text">
          <Val><![CDATA[tcp:// URI cannot contain a path]]></Val>
          <Tgt Cat="Text" Stat="Loc" Orig="New">
            <Val><![CDATA[tcp:// URI 不能包含路径]]></Val>
          </Tgt>
        </Str>
        <Disp Icon="Str" />
      </Item>
      <Item ItemId=";DebugTcpsTransportConnectionError" ItemType="0" PsrId="211" Leaf="true">
        <Str Cat="Text">
          <Val><![CDATA[Could not establish secure connection to {0} because of the following SSL issues:]D;]A;{1}]D;]A;]]></Val>
          <Tgt Cat="Text" Stat="Loc" Orig="New">
            <Val><![CDATA[由于以下 SSL 问题，无法建立到 {0} 的安全连接:]D;]A;{1}]D;]A;]]></Val>
          </Tgt>
        </Str>
        <Disp Icon="Str" />
      </Item>
      <Item ItemId=";DebugTcpsTransportConnectionErrorRemoteCertificateChainErrors" ItemType="0" PsrId="211" Leaf="true">
        <Str Cat="Text">
          <Val><![CDATA[- remote certificate is not trusted]]></Val>
          <Tgt Cat="Text" Stat="Loc" Orig="New">
            <Val><![CDATA[- 远程证书不受信任]]></Val>
          </Tgt>
        </Str>
        <Disp Icon="Str" />
      </Item>
      <Item ItemId=";DebugTcpsTransportConnectionErrorRemoteCertificateNameMismatch" ItemType="0" PsrId="211" Leaf="true">
        <Str Cat="Text">
          <Val><![CDATA[- remote certificate name does not match hostname]]></Val>
          <Tgt Cat="Text" Stat="Loc" Orig="New">
            <Val><![CDATA[- 远程证书名称与主机名不匹配]]></Val>
          </Tgt>
        </Str>
        <Disp Icon="Str" />
      </Item>
      <Item ItemId=";DebugTcpsTransportConnectionErrorRemoteCertificateNotAvailable" ItemType="0" PsrId="211" Leaf="true">
        <Str Cat="Text">
          <Val><![CDATA[- no remote certificate provided]]></Val>
          <Tgt Cat="Text" Stat="Loc" Orig="New">
            <Val><![CDATA[- 未提供任何远程证书]]></Val>
          </Tgt>
        </Str>
        <Disp Icon="Str" />
      </Item>
      <Item ItemId=";DebugThreadNormalPriority" ItemType="0" PsrId="211" Leaf="true">
        <Str Cat="Text">
          <Val><![CDATA[Normal]]></Val>
          <Tgt Cat="Text" Stat="Loc" Orig="New">
            <Val><![CDATA[正常]]></Val>
          </Tgt>
        </Str>
        <Disp Icon="Str" />
      </Item>
      <Item ItemId=";DebugThreadUnknownLocation" ItemType="0" PsrId="211" Leaf="true">
        <Str Cat="Text">
          <Val><![CDATA[<unknown location, not in Python code>]]></Val>
          <Tgt Cat="Text" Stat="Loc" Orig="New">
            <Val><![CDATA[<未知位置，不在 Python 代码中>]]></Val>
          </Tgt>
        </Str>
        <Disp Icon="Str" />
      </Item>
      <Item ItemId=";DebugTooLongExpression" ItemType="0" PsrId="211" Leaf="true">
        <Str Cat="Text">
          <Val><![CDATA[Expression is too long.]]></Val>
          <Tgt Cat="Text" Stat="Loc" Orig="New">
            <Val><![CDATA[表达式过长。]]></Val>
          </Tgt>
        </Str>
        <Disp Icon="Str" />
      </Item>
      <Item ItemId=";DebugUnknownErrorWhileEvaluatingExpression" ItemType="0" PsrId="211" Leaf="true">
        <Str Cat="Text">
          <Val><![CDATA[Unknown error occurred while evaluating expression.]]></Val>
          <Tgt Cat="Text" Stat="Loc" Orig="New">
            <Val><![CDATA[计算表达式时出现未知错误。]]></Val>
          </Tgt>
        </Str>
        <Disp Icon="Str" />
      </Item>
      <Item ItemId=";DebugUnknownExceptionType" ItemType="0" PsrId="211" Leaf="true">
        <Str Cat="Text">
          <Val><![CDATA[<unknown exception type>]]></Val>
          <Tgt Cat="Text" Stat="Loc" Orig="New">
            <Val><![CDATA[<未知异常类型>]]></Val>
          </Tgt>
        </Str>
        <Disp Icon="Str" />
      </Item>
      <Item ItemId=";DebugUnknownFunctionName" ItemType="0" PsrId="211" Leaf="true">
        <Str Cat="Text">
          <Val><![CDATA[<unknown>]]></Val>
          <Tgt Cat="Text" Stat="Loc" Orig="New">
            <Val><![CDATA[<未知>]]></Val>
          </Tgt>
        </Str>
        <Disp Icon="Str" />
      </Item>
      <Item ItemId=";DebugUnknownModuleName" ItemType="0" PsrId="211" Leaf="true">
        <Str Cat="Text">
          <Val><![CDATA[<unknown>]]></Val>
          <Tgt Cat="Text" Stat="Loc" Orig="New">
            <Val><![CDATA[<未知>]]></Val>
          </Tgt>
        </Str>
        <Disp Icon="Str" />
      </Item>
      <Item ItemId=";DebugWebServerLabel" ItemType="0" PsrId="211" Leaf="true">
        <Str Cat="Text">
          <Val><![CDATA[Start &debug server]]></Val>
          <Tgt Cat="Text" Stat="Loc" Orig="New">
            <Val><![CDATA[开始调试服务器(&D)]]></Val>
          </Tgt>
        </Str>
        <Disp Icon="Str" />
      </Item>
      <Item ItemId=";DebuggerInProgress" ItemType="0" PsrId="211" Leaf="true">
        <Str Cat="Text">
          <Val><![CDATA[Debugger operation is in progress...]]></Val>
          <Tgt Cat="Text" Stat="Loc" Orig="New">
            <Val><![CDATA[调试器操作正在进行...]]></Val>
          </Tgt>
        </Str>
        <Disp Icon="Str" />
      </Item>
      <Item ItemId=";DebuggerPythonVersionNotSupported" ItemType="0" PsrId="211" Leaf="true">
        <Str Cat="Text">
          <Val><![CDATA[Debugging is not supported for Python 2.5 and earlier.]]></Val>
          <Tgt Cat="Text" Stat="Loc" Orig="New">
            <Val><![CDATA[Python 2.5 及更早版本不支持调试。]]></Val>
          </Tgt>
        </Str>
        <Disp Icon="Str" />
      </Item>
      <Item ItemId=";DefaultInterpreterDescription" ItemType="0" PsrId="211" Leaf="true">
        <Str Cat="Text">
          <Val><![CDATA[your default environment]]></Val>
          <Tgt Cat="Text" Stat="Loc" Orig="New">
            <Val><![CDATA[默认环境]]></Val>
          </Tgt>
        </Str>
        <Disp Icon="Str" />
      </Item>
      <Item ItemId=";DefaultLauncherDescription" ItemType="0" PsrId="211" Leaf="true">
        <Str Cat="Text">
          <Val><![CDATA[Launches and debugs Python programs. This is the default.]]></Val>
          <Tgt Cat="Text" Stat="Loc" Orig="New">
            <Val><![CDATA[启动并调试 Python 程序。这是默认设置。]]></Val>
          </Tgt>
        </Str>
        <Disp Icon="Str" />
      </Item>
      <Item ItemId=";DefaultLauncherName" ItemType="0" PsrId="211" Leaf="true">
        <Str Cat="Text">
          <Val><![CDATA[Standard Python launcher]]></Val>
          <Tgt Cat="Text" Stat="Loc" Orig="New">
            <Val><![CDATA[标准 Python 启动器]]></Val>
          </Tgt>
        </Str>
        <Disp Icon="Str" />
      </Item>
      <Item ItemId=";DiagnosticsLogCopiedToClipboard" ItemType="0" PsrId="211" Leaf="true">
        <Str Cat="Text">
          <Val><![CDATA[Diagnostics log was copied to the clipboard.]]></Val>
          <Tgt Cat="Text" Stat="Loc" Orig="New">
            <Val><![CDATA[已将诊断日志复制到剪贴板。]]></Val>
          </Tgt>
        </Str>
        <Disp Icon="Str" />
      </Item>
      <Item ItemId=";DiagnosticsWindow_DefaultFileName" ItemType="0" PsrId="211" Leaf="true">
        <Str Cat="Text">
          <Val><![CDATA[Diagnostic Info {0:yyyy-MM-dd'T'HHmmss}.txt]]></Val>
          <Tgt Cat="Text" Stat="Loc" Orig="New">
            <Val><![CDATA[诊断信息 {0:yyyy-MM-dd'T'HHmmss}.txt]]></Val>
          </Tgt>
        </Str>
        <Disp Icon="Str" />
      </Item>
      <Item ItemId=";DiagnosticsWindow_TextFileFilter" ItemType="0" PsrId="211" Leaf="true">
        <Str Cat="Text">
          <Val><![CDATA[Text Files (*.txt)|*.txt|All Files (*.*)|*.*]]></Val>
          <Tgt Cat="Text" Stat="Loc" Orig="New">
            <Val><![CDATA[文本文件(*.txt)|*.txt|所有文件(*.*)|*.*]]></Val>
          </Tgt>
        </Str>
        <Disp Icon="Str" />
      </Item>
      <Item ItemId=";DocumentationClassificationType" ItemType="0" PsrId="211" Leaf="true">
        <Str Cat="Text">
          <Val><![CDATA[Python Documentation]]></Val>
          <Tgt Cat="Text" Stat="Loc" Orig="New">
            <Val><![CDATA[Python 文档]]></Val>
          </Tgt>
        </Str>
        <Disp Icon="Str" />
      </Item>
      <Item ItemId=";DontShowAgain" ItemType="0" PsrId="211" Leaf="true">
        <Str Cat="Text">
          <Val><![CDATA[Do not show this warning again.]]></Val>
          <Tgt Cat="Text" Stat="Loc" Orig="New">
            <Val><![CDATA[不再显示此警告。]]></Val>
          </Tgt>
        </Str>
        <Disp Icon="Str" />
      </Item>
      <Item ItemId=";DotClassificationType" ItemType="0" PsrId="211" Leaf="true">
        <Str Cat="Text">
          <Val><![CDATA[Python Dot]]></Val>
          <Tgt Cat="Text" Stat="Loc" Orig="New">
            <Val><![CDATA[Python Dot]]></Val>
          </Tgt>
        </Str>
        <Disp Icon="Str" />
      </Item>
      <Item ItemId=";DownloadAndInstall" ItemType="0" PsrId="211" Leaf="true">
        <Str Cat="Text">
          <Val><![CDATA[&Download and install now]D;]A;You will need to restart Visual Studio after installation.]]></Val>
          <Tgt Cat="Text" Stat="Loc" Orig="New">
            <Val><![CDATA[立即下载和安装(&D)]D;]A;需要在安装后重启 Visual Studio。]]></Val>
          </Tgt>
        </Str>
        <Disp Icon="Str" />
      </Item>
      <Item ItemId=";ElevateForInstallPackage_DoNotElevate" ItemType="0" PsrId="211" Leaf="true">
        <Str Cat="Text">
          <Val><![CDATA[&Continue without Administrator privileges]]></Val>
          <Tgt Cat="Text" Stat="Loc" Orig="New">
            <Val><![CDATA[在没有管理员特权的情况下继续执行(&C)]]></Val>
          </Tgt>
        </Str>
        <Disp Icon="Str" />
      </Item>
      <Item ItemId=";ElevateForInstallPackage_DoNotElevate_Note" ItemType="0" PsrId="211" Leaf="true">
        <Str Cat="Text">
          <Val><![CDATA[This operation may fail if you do not have sufficient permissions]]></Val>
          <Tgt Cat="Text" Stat="Loc" Orig="New">
            <Val><![CDATA[如果你没有足够的权限，此操作可能会失败]]></Val>
          </Tgt>
        </Str>
        <Disp Icon="Str" />
      </Item>
      <Item ItemId=";ElevateForInstallPackage_Elevate" ItemType="0" PsrId="211" Leaf="true">
        <Str Cat="Text">
          <Val><![CDATA[&Elevate now]]></Val>
          <Tgt Cat="Text" Stat="Loc" Orig="New">
            <Val><![CDATA[立即提升(&E)]]></Val>
          </Tgt>
        </Str>
        <Disp Icon="Str" />
      </Item>
      <Item ItemId=";ElevateForInstallPackage_ElevateAlways" ItemType="0" PsrId="211" Leaf="true">
        <Str Cat="Text">
          <Val><![CDATA[&Always elevate when installing or removing packages]]></Val>
          <Tgt Cat="Text" Stat="Loc" Orig="New">
            <Val><![CDATA[始终在安装或删除包时提升(&A)]]></Val>
          </Tgt>
        </Str>
        <Disp Icon="Str" />
      </Item>
      <Item ItemId=";ElevateForInstallPackage_ElevateAlways_Note" ItemType="0" PsrId="211" Leaf="true">
        <Str Cat="Text">
          <Val><![CDATA[This dialog will not be shown again]]></Val>
          <Tgt Cat="Text" Stat="Loc" Orig="New">
            <Val><![CDATA[将不再显示此对话框]]></Val>
          </Tgt>
        </Str>
        <Disp Icon="Str" />
      </Item>
      <Item ItemId=";ElevateForInstallPackage_Elevate_Note" ItemType="0" PsrId="211" Leaf="true">
        <Str Cat="Text">
          <Val><![CDATA[You may be prompted for credentials]]></Val>
          <Tgt Cat="Text" Stat="Loc" Orig="New">
            <Val><![CDATA[系统可能会提示你提供凭据]]></Val>
          </Tgt>
        </Str>
        <Disp Icon="Str" />
      </Item>
      <Item ItemId=";ElevateForInstallPackage_MainInstruction" ItemType="0" PsrId="211" Leaf="true">
        <Str Cat="Text">
          <Val><![CDATA[Administrator privileges may be required to install, update or remove packages for this environment.]]></Val>
          <Tgt Cat="Text" Stat="Loc" Orig="New">
            <Val><![CDATA[可能需要管理员特权才能安装、更新或删除此环境的包。]]></Val>
          </Tgt>
        </Str>
        <Disp Icon="Str" />
      </Item>
      <Item ItemId=";EnvironmentDeleteConfirmation" ItemType="0" PsrId="211" Leaf="true">
        <Str Cat="Text">
          <Val><![CDATA['{0}' will be removed from the project and the directory]D;]A;'{1}']D;]A;and all its contents will be deleted from disk.]]></Val>
          <Tgt Cat="Text" Stat="Loc" Orig="New">
            <Val><![CDATA[“{0}”将从项目中删除，目录]D;]A;“{1}”]D;]A;及其所有内容都将从磁盘中删除。]]></Val>
          </Tgt>
        </Str>
        <Disp Icon="Str" />
      </Item>
      <Item ItemId=";EnvironmentDeleteConfirmation_NoPath" ItemType="0" PsrId="211" Leaf="true">
        <Str Cat="Text">
          <Val><![CDATA['{0}' will be removed from the project and all its contents will be deleted from disk.]]></Val>
          <Tgt Cat="Text" Stat="Loc" Orig="New">
            <Val><![CDATA[“{0}”将从项目中删除，其所有内容都将从磁盘中删除。]]></Val>
          </Tgt>
        </Str>
        <Disp Icon="Str" />
      </Item>
      <Item ItemId=";EnvironmentDeleteError" ItemType="0" PsrId="211" Leaf="true">
        <Str Cat="Text">
          <Val><![CDATA[We weren't able to delete all the files from {0}.]D;]A;]D;]A;Some files may need to be removed manually.]]></Val>
          <Tgt Cat="Text" Stat="Loc" Orig="New">
            <Val><![CDATA[我们无法从 {0} 中删除所有文件。]D;]A;]D;]A;可能需要手动删除某些文件。]]></Val>
          </Tgt>
        </Str>
        <Disp Icon="Str" />
      </Item>
      <Item ItemId=";EnvironmentIdDescription" ItemType="0" PsrId="211" Leaf="true">
        <Str Cat="Text">
          <Val><![CDATA[The identifier of the environment.]]></Val>
          <Tgt Cat="Text" Stat="Loc" Orig="New">
            <Val><![CDATA[环境标识符。]]></Val>
          </Tgt>
        </Str>
        <Disp Icon="Str" />
      </Item>
      <Item ItemId=";EnvironmentIdDisplayName" ItemType="0" PsrId="211" Leaf="true">
        <Str Cat="Text">
          <Val><![CDATA[Id]]></Val>
          <Tgt Cat="Text" Stat="Loc" Orig="New">
            <Val><![CDATA[ID]]></Val>
          </Tgt>
        </Str>
        <Disp Icon="Str" />
      </Item>
      <Item ItemId=";EnvironmentRemoveConfirmation" ItemType="0" PsrId="211" Leaf="true">
        <Str Cat="Text">
          <Val><![CDATA['{0}' will be removed from the project.]D;]A;No files will be deleted from disk.]]></Val>
          <Tgt Cat="Text" Stat="Loc" Orig="New">
            <Val><![CDATA[“{0}”将从项目中删除。]D;]A;不会从磁盘中删除任何文件。]]></Val>
          </Tgt>
        </Str>
        <Disp Icon="Str" />
      </Item>
      <Item ItemId=";EnvironmentSwitcherNoCurrentEnvironment" ItemType="0" PsrId="211" Leaf="true">
        <Str Cat="Text">
          <Val><![CDATA[(no Python environment)]]></Val>
          <Tgt Cat="Text" Stat="Loc" Orig="New">
            <Val><![CDATA[(无 Python 环境)]]></Val>
          </Tgt>
        </Str>
        <Disp Icon="Str" />
      </Item>
      <Item ItemId=";EnvironmentSwitcherTooltipWithKeyBinding" ItemType="0" PsrId="211" Leaf="true">
        <Str Cat="Text">
          <Val><![CDATA[Python Environment ({0})]]></Val>
          <Tgt Cat="Text" Stat="Loc" Orig="New">
            <Val><![CDATA[Python 环境({0})]]></Val>
          </Tgt>
        </Str>
        <Disp Icon="Str" />
      </Item>
      <Item ItemId=";EnvironmentSwitcherTooltipWithoutKeyBinding" ItemType="0" PsrId="211" Leaf="true">
        <Str Cat="Text">
          <Val><![CDATA[Python Environment]]></Val>
          <Tgt Cat="Text" Stat="Loc" Orig="New">
            <Val><![CDATA[Python 环境]]></Val>
          </Tgt>
        </Str>
        <Disp Icon="Str" />
      </Item>
      <Item ItemId=";EnvironmentVersionDescription" ItemType="0" PsrId="211" Leaf="true">
        <Str Cat="Text">
          <Val><![CDATA[The Python language version supported by the environment.]]></Val>
          <Tgt Cat="Text" Stat="Loc" Orig="New">
            <Val><![CDATA[此环境支持 Python 语言版本。]]></Val>
          </Tgt>
        </Str>
        <Disp Icon="Str" />
      </Item>
      <Item ItemId=";EnvironmentVersionDisplayName" ItemType="0" PsrId="211" Leaf="true">
        <Str Cat="Text">
          <Val><![CDATA[Version]]></Val>
          <Tgt Cat="Text" Stat="Loc" Orig="New">
            <Val><![CDATA[版本]]></Val>
          </Tgt>
        </Str>
        <Disp Icon="Str" />
      </Item>
      <Item ItemId=";Environments" ItemType="0" PsrId="211" Leaf="true">
        <Str Cat="Text">
          <Val><![CDATA[Python Environments]]></Val>
          <Tgt Cat="Text" Stat="Loc" Orig="New">
            <Val><![CDATA[Python 环境]]></Val>
          </Tgt>
        </Str>
        <Disp Icon="Str" />
      </Item>
      <Item ItemId=";ErrorBuildingCustomCommand" ItemType="0" PsrId="211" Leaf="true">
        <Str Cat="Text">
          <Val><![CDATA[Failed to get command {0} from project]]></Val>
          <Tgt Cat="Text" Stat="Loc" Orig="New">
            <Val><![CDATA[未能从项目中获取命令 {0}]]></Val>
          </Tgt>
        </Str>
        <Disp Icon="Str" />
      </Item>
      <Item ItemId=";ErrorCommandAlreadyRunning" ItemType="0" PsrId="211" Leaf="true">
        <Str Cat="Text">
          <Val><![CDATA[A command is already running.]]></Val>
          <Tgt Cat="Text" Stat="Loc" Orig="New">
            <Val><![CDATA[命令已在运行。]]></Val>
          </Tgt>
        </Str>
        <Disp Icon="Str" />
      </Item>
      <Item ItemId=";ErrorDetail" ItemType="0" PsrId="211" Leaf="true">
        <Str Cat="Text">
          <Val><![CDATA[Error &details]]></Val>
          <Tgt Cat="Text" Stat="Loc" Orig="New">
            <Val><![CDATA[错误详细信息(&D)]]></Val>
          </Tgt>
        </Str>
        <Disp Icon="Str" />
      </Item>
      <Item ItemId=";ErrorImportWizardException" ItemType="0" PsrId="211" Leaf="true">
        <Str Cat="Text">
          <Val><![CDATA[An unexpected error {0} occurred while creating your project.]D;]A;]D;]A;If Visual Studio is running with the /Log option, the full exception has been written to the activity log.]]></Val>
          <Tgt Cat="Text" Stat="Loc" Orig="New">
            <Val><![CDATA[创建项目时出现意外错误 {0}。]D;]A;]D;]A;如果 Visual Studio 正在使用 /Log 选项运行，则完整异常已写入活动日志。]]></Val>
          </Tgt>
        </Str>
        <Disp Icon="Str" />
      </Item>
      <Item ItemId=";ErrorImportWizardUnauthorizedAccess" ItemType="0" PsrId="211" Leaf="true">
        <Str Cat="Text">
          <Val><![CDATA[Some file paths could not be accessed.]D;]A;]D;]A;Try moving your source code to a location where you can read and write files.]]></Val>
          <Tgt Cat="Text" Stat="Loc" Orig="New">
            <Val><![CDATA[无法访问某些文件路径。]D;]A;]D;]A;尝试将源代码移至可以读取和编写文件的位置。]]></Val>
          </Tgt>
        </Str>
        <Disp Icon="Str" />
      </Item>
      <Item ItemId=";ErrorInvalidLaunchUrl" ItemType="0" PsrId="211" Leaf="true">
        <Str Cat="Text">
          <Val><![CDATA[Project is configured to launch to invalid URL: "{0}"]D;]A;]D;]A;Your web browser will not be opened.]]></Val>
          <Tgt Cat="Text" Stat="Loc" Orig="New">
            <Val><![CDATA[将项目配置为启动到无效的 URL: “{0}”]D;]A;]D;]A;将不会打开 Web 浏览器。]]></Val>
          </Tgt>
        </Str>
        <Disp Icon="Str" />
      </Item>
      <Item ItemId=";ErrorLoadingEnvironmentViewExtension" ItemType="0" PsrId="211" Leaf="true">
        <Str Cat="Text">
          <Val><![CDATA[An error occurred loading '{0}' for the environments window.]D;]A;{1}]]></Val>
          <Tgt Cat="Text" Stat="Loc" Orig="New">
            <Val><![CDATA[为环境窗口加载“{0}”时出错。]D;]A;{1}]]></Val>
          </Tgt>
        </Str>
        <Disp Icon="Str" />
      </Item>
      <Item ItemId=";ErrorLoadingEnvironmentViewExtensions" ItemType="0" PsrId="211" Leaf="true">
        <Str Cat="Text">
          <Val><![CDATA[An error occurred loading extensions for the environments window.]D;]A;{1}]]></Val>
          <Tgt Cat="Text" Stat="Loc" Orig="New">
            <Val><![CDATA[为环境窗口加载扩展时出错。]D;]A;{1}]]></Val>
          </Tgt>
        </Str>
        <Disp Icon="Str" />
      </Item>
      <Item ItemId=";ErrorNoDte" ItemType="0" PsrId="211" Leaf="true">
        <Str Cat="Text">
          <Val><![CDATA[Unable to start wizard: no automation object available.]]></Val>
          <Tgt Cat="Text" Stat="Loc" Orig="New">
            <Val><![CDATA[无法启动向导: 没有可用的自动化对象。]]></Val>
          </Tgt>
        </Str>
        <Disp Icon="Str" />
      </Item>
      <Item ItemId=";ErrorOpeningCommandPrompt" ItemType="0" PsrId="211" Leaf="true">
        <Str Cat="Text">
          <Val><![CDATA[An error occurred opening command prompt.]]></Val>
          <Tgt Cat="Text" Stat="Loc" Orig="New">
            <Val><![CDATA[打开命令提示符时出错。]]></Val>
          </Tgt>
        </Str>
        <Disp Icon="Str" />
      </Item>
      <Item ItemId=";ErrorOpeningInteractiveWindow" ItemType="0" PsrId="211" Leaf="true">
        <Str Cat="Text">
          <Val><![CDATA[An error occurred opening this interactive window.]]></Val>
          <Tgt Cat="Text" Stat="Loc" Orig="New">
            <Val><![CDATA[打开此交互窗口时出错。]]></Val>
          </Tgt>
        </Str>
        <Disp Icon="Str" />
      </Item>
      <Item ItemId=";ErrorOpeningPowershell" ItemType="0" PsrId="211" Leaf="true">
        <Str Cat="Text">
          <Val><![CDATA[An error occurred opening PowerShell.]]></Val>
          <Tgt Cat="Text" Stat="Loc" Orig="New">
            <Val><![CDATA[打开 PowerShell 时出错。]]></Val>
          </Tgt>
        </Str>
        <Disp Icon="Str" />
      </Item>
      <Item ItemId=";ErrorRunningCustomCommand" ItemType="0" PsrId="211" Leaf="true">
        <Str Cat="Text">
          <Val><![CDATA[An error occurred while running {0}.]D;]A;]D;]A;{1}]]></Val>
          <Tgt Cat="Text" Stat="Loc" Orig="New">
            <Val><![CDATA[运行 {0} 时出错。]D;]A;]D;]A;{1}]]></Val>
          </Tgt>
        </Str>
        <Disp Icon="Str" />
      </Item>
      <Item ItemId=";ErrorStartingInteractiveProcess" ItemType="0" PsrId="211" Leaf="true">
        <Str Cat="Text">
          <Val><![CDATA[Failed to start interactive process:]D;]A;{0}]D;]A;]]></Val>
          <Tgt Cat="Text" Stat="Loc" Orig="New">
            <Val><![CDATA[未能启动交互进程:]D;]A;{0}]D;]A;]]></Val>
          </Tgt>
        </Str>
        <Disp Icon="Str" />
      </Item>
      <Item ItemId=";ErrorStartingInterpreter" ItemType="0" PsrId="211" Leaf="true">
        <Str Cat="Text">
          <Val><![CDATA[An error occurred starting this interpreter.]]></Val>
          <Tgt Cat="Text" Stat="Loc" Orig="New">
            <Val><![CDATA[启动此解释器时出错。]]></Val>
          </Tgt>
        </Str>
        <Disp Icon="Str" />
      </Item>
      <Item ItemId=";ErrorTaskItemZipArchiveNotSupportedCaption" ItemType="0" PsrId="211" Leaf="true">
        <Str Cat="Text">
          <Val><![CDATA[Cannot open file]]></Val>
          <Tgt Cat="Text" Stat="Loc" Orig="New">
            <Val><![CDATA[无法打开文件]]></Val>
          </Tgt>
        </Str>
        <Disp Icon="Str" />
      </Item>
      <Item ItemId=";ErrorTaskItemZipArchiveNotSupportedMessage" ItemType="0" PsrId="211" Leaf="true">
        <Str Cat="Text">
          <Val><![CDATA[Opening source files contained in .zip archives is not supported]]></Val>
          <Tgt Cat="Text" Stat="Loc" Orig="New">
            <Val><![CDATA[不支持打开 .zip 存档中包含的源文件]]></Val>
          </Tgt>
        </Str>
        <Disp Icon="Str" />
      </Item>
      <Item ItemId=";ErrorTestCaseNotFound" ItemType="0" PsrId="211" Leaf="true">
        <Str Cat="Text">
          <Val><![CDATA[Testcase not found for test result: {0}]]></Val>
          <Tgt Cat="Text" Stat="Loc" Orig="New">
            <Val><![CDATA[找不到测试结果的测试用例: {0}]]></Val>
          </Tgt>
        </Str>
        <Disp Icon="Str" />
      </Item>
      <Item ItemId=";ExecuteInReplCommand_ExecuteFile" ItemType="0" PsrId="211" Leaf="true">
        <Str Cat="Text">
          <Val><![CDATA[Execute File in P&ython Interactive]]></Val>
          <Tgt Cat="Text" Stat="Loc" Orig="New">
            <Val><![CDATA[在 Python 交互中执行文件(&Y)]]></Val>
          </Tgt>
        </Str>
        <Disp Icon="Str" />
      </Item>
      <Item ItemId=";ExecuteInReplCommand_ExecuteProject" ItemType="0" PsrId="211" Leaf="true">
        <Str Cat="Text">
          <Val><![CDATA[Execute Project in P&ython Interactive]]></Val>
          <Tgt Cat="Text" Stat="Loc" Orig="New">
            <Val><![CDATA[在 Python 交互中执行项目(&Y)]]></Val>
          </Tgt>
        </Str>
        <Disp Icon="Str" />
      </Item>
      <Item ItemId=";ExecuteInReplCommand_RunningMessage" ItemType="0" PsrId="211" Leaf="true">
        <Str Cat="Text">
          <Val><![CDATA[Running {0}]]></Val>
          <Tgt Cat="Text" Stat="Loc" Orig="New">
            <Val><![CDATA[运行 {0}]]></Val>
          </Tgt>
        </Str>
        <Disp Icon="Str" />
      </Item>
      <Item ItemId=";ExecutingCommandFailed" ItemType="0" PsrId="211" Leaf="true">
        <Str Cat="Text">
          <Val><![CDATA[----- Failed to run '{0}' -----]D;]A;]D;]A;]]></Val>
          <Tgt Cat="Text" Stat="Loc" Orig="New">
            <Val><![CDATA[----- 未能运行“{0}” -----]D;]A;]D;]A;]]></Val>
          </Tgt>
        </Str>
        <Disp Icon="Str" />
      </Item>
      <Item ItemId=";ExecutingCommandStarted" ItemType="0" PsrId="211" Leaf="true">
        <Str Cat="Text">
          <Val><![CDATA[----- Running '{0}' -----]D;]A;]]></Val>
          <Tgt Cat="Text" Stat="Loc" Orig="New">
            <Val><![CDATA[----- 正在运行“{0}” -----]D;]A;]]></Val>
          </Tgt>
        </Str>
        <Disp Icon="Str" />
      </Item>
      <Item ItemId=";ExecutingCommandSucceeded" ItemType="0" PsrId="211" Leaf="true">
        <Str Cat="Text">
          <Val><![CDATA[----- Successfully ran '{0}' -----]D;]A;]D;]A;]]></Val>
          <Tgt Cat="Text" Stat="Loc" Orig="New">
            <Val><![CDATA[----- 已成功运行“{0}”-----]D;]A;]D;]A;]]></Val>
          </Tgt>
        </Str>
        <Disp Icon="Str" />
      </Item>
      <Item ItemId=";ExtractMethod" ItemType="0" PsrId="211" Leaf="true">
        <Str Cat="Text">
          <Val><![CDATA[Extract Method]]></Val>
          <Tgt Cat="Text" Stat="Loc" Orig="New">
            <Val><![CDATA[提取方法]]></Val>
          </Tgt>
        </Str>
        <Disp Icon="Str" />
      </Item>
      <Item ItemId=";ExtractMethodAssignsVariablesAndReturns" ItemType="0" PsrId="211" Leaf="true">
        <Str Cat="Text">
          <Val><![CDATA[Cannot extract method that assigns to variables and returns]]></Val>
          <Tgt Cat="Text" Stat="Loc" Orig="New">
            <Val><![CDATA[无法提取分配给变量并返回的方法]]></Val>
          </Tgt>
        </Str>
        <Disp Icon="Str" />
      </Item>
      <Item ItemId=";ExtractMethodCannotExtract" ItemType="0" PsrId="211" Leaf="true">
        <Str Cat="Text">
          <Val><![CDATA[Cannot extract code containing "{0}"]]></Val>
          <Tgt Cat="Text" Stat="Loc" Orig="New">
            <Val><![CDATA[无法提取包含“{0}”的代码]]></Val>
          </Tgt>
        </Str>
        <Disp Icon="Str" />
      </Item>
      <Item ItemId=";ExtractMethodContainsFromImportStar" ItemType="0" PsrId="211" Leaf="true">
        <Str Cat="Text">
          <Val><![CDATA[Cannot extract method containing "from ... import *" statement]]></Val>
          <Tgt Cat="Text" Stat="Loc" Orig="New">
            <Val><![CDATA[无法提取包含 "from ... import *" 语句的方法]]></Val>
          </Tgt>
        </Str>
        <Disp Icon="Str" />
      </Item>
      <Item ItemId=";ExtractMethodContainsYieldExpression" ItemType="0" PsrId="211" Leaf="true">
        <Str Cat="Text">
          <Val><![CDATA[Cannot extract code containing "yield" expression]]></Val>
          <Tgt Cat="Text" Stat="Loc" Orig="New">
            <Val><![CDATA[无法提取包含 "yield" 表达式的代码]]></Val>
          </Tgt>
        </Str>
        <Disp Icon="Str" />
      </Item>
      <Item ItemId=";ExtractMethodInvalidExpressionSelected" ItemType="0" PsrId="211" Leaf="true">
        <Str Cat="Text">
          <Val><![CDATA[Invalid expression selected]]></Val>
          <Tgt Cat="Text" Stat="Loc" Orig="New">
            <Val><![CDATA[所选的表达式无效]]></Val>
          </Tgt>
        </Str>
        <Disp Icon="Str" />
      </Item>
      <Item ItemId=";ExtractMethodInvalidTargetSelected" ItemType="0" PsrId="211" Leaf="true">
        <Str Cat="Text">
          <Val><![CDATA[Invalid target selected]]></Val>
          <Tgt Cat="Text" Stat="Loc" Orig="New">
            <Val><![CDATA[所选的目标无效]]></Val>
          </Tgt>
        </Str>
        <Disp Icon="Str" />
      </Item>
      <Item ItemId=";ExtractMethodSelectionContainsBreakButNotEnclosingLoop" ItemType="0" PsrId="211" Leaf="true">
        <Str Cat="Text">
          <Val><![CDATA[The selection contains a "break" statement, but not the enclosing loop]]></Val>
          <Tgt Cat="Text" Stat="Loc" Orig="New">
            <Val><![CDATA[选定内容包含 "break" 语句，但不是封闭循环]]></Val>
          </Tgt>
        </Str>
        <Disp Icon="Str" />
      </Item>
      <Item ItemId=";ExtractMethodSelectionContainsContinueButNotEnclosingLoop" ItemType="0" PsrId="211" Leaf="true">
        <Str Cat="Text">
          <Val><![CDATA[The selection contains a "continue" statement, but not the enclosing loop]]></Val>
          <Tgt Cat="Text" Stat="Loc" Orig="New">
            <Val><![CDATA[选定内容包含 "continue" 语句，但不是封闭循环]]></Val>
          </Tgt>
        </Str>
        <Disp Icon="Str" />
      </Item>
      <Item ItemId=";ExtractMethodSelectionContainsReturn" ItemType="0" PsrId="211" Leaf="true">
        <Str Cat="Text">
          <Val><![CDATA[When the selection contains a return statement, all code paths must return.]]></Val>
          <Tgt Cat="Text" Stat="Loc" Orig="New">
            <Val><![CDATA[选择包含 return 语句时，必须返回所有代码路径。]]></Val>
          </Tgt>
        </Str>
        <Disp Icon="Str" />
      </Item>
      <Item ItemId=";ExtractMethodStatementsFromClassDefinition" ItemType="0" PsrId="211" Leaf="true">
        <Str Cat="Text">
          <Val><![CDATA[Cannot extract statements from a class definition]]></Val>
          <Tgt Cat="Text" Stat="Loc" Orig="New">
            <Val><![CDATA[无法从类定义中提取语句]]></Val>
          </Tgt>
        </Str>
        <Disp Icon="Str" />
      </Item>
      <Item ItemId=";ExtractMethod_Cancel" ItemType="0" PsrId="211" Leaf="true">
        <Str Cat="Text">
          <Val><![CDATA[_Cancel]]></Val>
          <Tgt Cat="Text" Stat="Loc" Orig="New">
            <Val><![CDATA[取消(_C)]]></Val>
          </Tgt>
        </Str>
        <Disp Icon="Str" />
      </Item>
      <Item ItemId=";ExtractMethod_CannotExtractMethod" ItemType="0" PsrId="211" Leaf="true">
        <Str Cat="Text">
          <Val><![CDATA[Cannot extract method]]></Val>
          <Tgt Cat="Text" Stat="Loc" Orig="New">
            <Val><![CDATA[无法提取方法]]></Val>
          </Tgt>
        </Str>
        <Disp Icon="Str" />
      </Item>
      <Item ItemId=";ExtractMethod_ClosureVariables" ItemType="0" PsrId="211" Leaf="true">
        <Str Cat="Text">
          <Val><![CDATA[Closure _Variables:]]></Val>
          <Tgt Cat="Text" Stat="Loc" Orig="New">
            <Val><![CDATA[结束变量(_V):]]></Val>
          </Tgt>
        </Str>
        <Disp Icon="Str" />
      </Item>
      <Item ItemId=";ExtractMethod_ExtractTo" ItemType="0" PsrId="211" Leaf="true">
        <Str Cat="Text">
          <Val><![CDATA[Extract _to:]]></Val>
          <Tgt Cat="Text" Stat="Loc" Orig="New">
            <Val><![CDATA[提取到(_T):]]></Val>
          </Tgt>
        </Str>
        <Disp Icon="Str" />
      </Item>
      <Item ItemId=";ExtractMethod_FailedToGetPreview" ItemType="0" PsrId="211" Leaf="true">
        <Str Cat="Text">
          <Val><![CDATA[<failed to get preview>]]></Val>
          <Tgt Cat="Text" Stat="Loc" Orig="New">
            <Val><![CDATA[<获取预览失败>]]></Val>
          </Tgt>
        </Str>
        <Disp Icon="Str" />
      </Item>
      <Item ItemId=";ExtractMethod_InvalidMethodName" ItemType="0" PsrId="211" Leaf="true">
        <Str Cat="Text">
          <Val><![CDATA[The method name is not valid.]]></Val>
          <Tgt Cat="Text" Stat="Loc" Orig="New">
            <Val><![CDATA[方法名称无效。]]></Val>
          </Tgt>
        </Str>
        <Disp Icon="Str" />
      </Item>
      <Item ItemId=";ExtractMethod_NewMethodName" ItemType="0" PsrId="211" Leaf="true">
        <Str Cat="Text">
          <Val><![CDATA[New method _name:]]></Val>
          <Tgt Cat="Text" Stat="Loc" Orig="New">
            <Val><![CDATA[新方法名称(_N):]]></Val>
          </Tgt>
        </Str>
        <Disp Icon="Str" />
      </Item>
      <Item ItemId=";ExtractMethod_OK" ItemType="0" PsrId="211" Leaf="true">
        <Str Cat="Text">
          <Val><![CDATA[_OK]]></Val>
          <Tgt Cat="Text" Stat="Loc" Orig="New">
            <Val><![CDATA[确定(_O)]]></Val>
          </Tgt>
        </Str>
        <Disp Icon="Str" />
      </Item>
      <Item ItemId=";ExtractMethod_Preview" ItemType="0" PsrId="211" Leaf="true">
        <Str Cat="Text">
          <Val><![CDATA[_Preview:]]></Val>
          <Tgt Cat="Text" Stat="Loc" Orig="New">
            <Val><![CDATA[预览(_P):]]></Val>
          </Tgt>
        </Str>
        <Disp Icon="Str" />
      </Item>
      <Item ItemId=";ExtractMethod_ShouldExpandSelection" ItemType="0" PsrId="211" Leaf="true">
        <Str Cat="Text">
          <Val><![CDATA[The selected text does not cover an entire expression.]D;]A;]D;]A;Expand selection to the full expression?]]></Val>
          <Tgt Cat="Text" Stat="Loc" Orig="New">
            <Val><![CDATA[所选文本未覆盖整个表达式。]D;]A;]D;]A;是否将选定内容扩展至整个表达式?]]></Val>
          </Tgt>
        </Str>
        <Disp Icon="Str" />
      </Item>
      <Item ItemId=";ExtractMethod_ShouldExpandSelectionTitle" ItemType="0" PsrId="211" Leaf="true">
        <Str Cat="Text">
          <Val><![CDATA[Expand extract method selection?]]></Val>
          <Tgt Cat="Text" Stat="Loc" Orig="New">
            <Val><![CDATA[是否扩展提取方法选择?]]></Val>
          </Tgt>
        </Str>
        <Disp Icon="Str" />
      </Item>
      <Item ItemId=";ExtractMethod_Title" ItemType="0" PsrId="211" Leaf="true">
        <Str Cat="Text">
          <Val><![CDATA[Extract Method]]></Val>
          <Tgt Cat="Text" Stat="Loc" Orig="New">
            <Val><![CDATA[提取方法]]></Val>
          </Tgt>
        </Str>
        <Disp Icon="Str" />
      </Item>
      <Item ItemId=";FailedToAttachDebugger" ItemType="0" PsrId="211" Leaf="true">
        <Str Cat="Text">
          <Val><![CDATA[Failed to attach debugger:]D;]A;{0}]]></Val>
          <Tgt Cat="Text" Stat="Loc" Orig="New">
            <Val><![CDATA[附加调试器失败:]D;]A;{0}]]></Val>
          </Tgt>
        </Str>
        <Disp Icon="Str" />
      </Item>
      <Item ItemId=";FailedToCollectFilesForPublish" ItemType="0" PsrId="211" Leaf="true">
        <Str Cat="Text">
          <Val><![CDATA[Failed to collect files to publish.]]></Val>
          <Tgt Cat="Text" Stat="Loc" Orig="New">
            <Val><![CDATA[未能收集要发布的文件。]]></Val>
          </Tgt>
        </Str>
        <Disp Icon="Str" />
      </Item>
      <Item ItemId=";FailedToCollectFilesForPublishMessage" ItemType="0" PsrId="211" Leaf="true">
        <Str Cat="Text">
          <Val><![CDATA[An error occurred while collecting files to publish. Review the details below and retry or cancel the operation.]]></Val>
          <Tgt Cat="Text" Stat="Loc" Orig="New">
            <Val><![CDATA[收集要发布的文件时出错。查看下面的详细信息，并重试或取消操作。]]></Val>
          </Tgt>
        </Str>
        <Disp Icon="Str" />
      </Item>
      <Item ItemId=";FailedToConvertCoverageFile" ItemType="0" PsrId="211" Leaf="true">
        <Str Cat="Text">
          <Val><![CDATA[Failed to convert coverage file: {0}]]></Val>
          <Tgt Cat="Text" Stat="Loc" Orig="New">
            <Val><![CDATA[未能转换覆盖率文件: {0}]]></Val>
          </Tgt>
        </Str>
        <Disp Icon="Str" />
      </Item>
      <Item ItemId=";FailedToLaunchDebugger" ItemType="0" PsrId="211" Leaf="true">
        <Str Cat="Text">
          <Val><![CDATA[Failed to launch debugger]]></Val>
          <Tgt Cat="Text" Stat="Loc" Orig="New">
            <Val><![CDATA[未能启动调试程序]]></Val>
          </Tgt>
        </Str>
        <Disp Icon="Str" />
      </Item>
      <Item ItemId=";FailedToReadResource" ItemType="0" PsrId="211" Leaf="true">
        <Str Cat="Text">
          <Val><![CDATA[Could not get resource {1}.{2} from {0}.]D;]A;]D;]A;{3}]]></Val>
          <Tgt Cat="Text" Stat="Loc" Orig="New">
            <Val><![CDATA[无法从 {0} 获取资源 {1}.{2}。]D;]A;]D;]A;{3}]]></Val>
          </Tgt>
        </Str>
        <Disp Icon="Str" />
      </Item>
      <Item ItemId=";FailedToSaveDiagnosticInfo" ItemType="0" PsrId="211" Leaf="true">
        <Str Cat="Text">
          <Val><![CDATA[An error occurred saving the diagnostic info.]]></Val>
          <Tgt Cat="Text" Stat="Loc" Orig="New">
            <Val><![CDATA[保存诊断信息时出错。]]></Val>
          </Tgt>
        </Str>
        <Disp Icon="Str" />
      </Item>
      <Item ItemId=";FilePublisherDestinationDescription" ItemType="0" PsrId="211" Leaf="true">
        <Str Cat="Text">
          <Val><![CDATA[file path]]></Val>
          <Tgt Cat="Text" Stat="Loc" Orig="New">
            <Val><![CDATA[文件路径]]></Val>
          </Tgt>
        </Str>
        <Disp Icon="Str" />
      </Item>
      <Item ItemId=";FilePublisherIncorrectUsernameOrPassword" ItemType="0" PsrId="211" Leaf="true">
        <Str Cat="Text">
          <Val><![CDATA[Incorrect user name or password: {0}]]></Val>
          <Tgt Cat="Text" Stat="Loc" Orig="New">
            <Val><![CDATA[用户名或密码不正确: {0}]]></Val>
          </Tgt>
        </Str>
        <Disp Icon="Str" />
      </Item>
      <Item ItemId=";FillCommentSelectionError" ItemType="0" PsrId="211" Leaf="true">
        <Str Cat="Text">
          <Val><![CDATA[Fill Comment Paragraph fills the text in a contiguous block of comment lines or multiline strings.]D;]A;]D;]A;It must be invoked on a comment line or within a triple quoted line.]]></Val>
          <Tgt Cat="Text" Stat="Loc" Orig="New">
            <Val><![CDATA[填充注释段在注释行或多行字符串的连续块中填充文本。]D;]A;]D;]A;必须在命令行上或在三重引用行内对其调用。]]></Val>
          </Tgt>
        </Str>
        <Disp Icon="Str" />
      </Item>
      <Item ItemId=";FindReferencesCaretMustBeOnValidExpression" ItemType="0" PsrId="211" Leaf="true">
        <Str Cat="Text">
          <Val><![CDATA[The caret must be on valid expression to find all references.]]></Val>
          <Tgt Cat="Text" Stat="Loc" Orig="New">
            <Val><![CDATA[脱字号必须在有效的表达式上，才能查找所有引用。]]></Val>
          </Tgt>
        </Str>
        <Disp Icon="Str" />
      </Item>
      <Item ItemId=";FormattingOptionPreviewNotAltered" ItemType="0" PsrId="211" Leaf="true">
        <Str Cat="Text">
          <Val><![CDATA[# The existing formatting will not be altered:]D;]A;]D;]A;{0}]D;]A;    # or]D;]A;{1}]]></Val>
          <Tgt Cat="Text" Stat="Loc" Orig="New">
            <Val><![CDATA[# 将不会更改现有格式设置:]D;]A;]D;]A;{0}]D;]A;    # 或]D;]A;{1}]]></Val>
          </Tgt>
        </Str>
        <Disp Icon="Str" />
      </Item>
      <Item ItemId=";FormattingOptionsCategoryClassDefinitions" ItemType="0" PsrId="211" Leaf="true">
        <Str Cat="Text">
          <Val><![CDATA[Class Definitions]]></Val>
          <Tgt Cat="Text" Stat="Loc" Orig="New">
            <Val><![CDATA[类定义]]></Val>
          </Tgt>
        </Str>
        <Disp Icon="Str" />
      </Item>
      <Item ItemId=";FormattingOptionsCategoryExpressionSpacing" ItemType="0" PsrId="211" Leaf="true">
        <Str Cat="Text">
          <Val><![CDATA[Expression Spacing]]></Val>
          <Tgt Cat="Text" Stat="Loc" Orig="New">
            <Val><![CDATA[表达式间距]]></Val>
          </Tgt>
        </Str>
        <Disp Icon="Str" />
      </Item>
      <Item ItemId=";FormattingOptionsCategoryFunctionDefinitions" ItemType="0" PsrId="211" Leaf="true">
        <Str Cat="Text">
          <Val><![CDATA[Function Definitions]]></Val>
          <Tgt Cat="Text" Stat="Loc" Orig="New">
            <Val><![CDATA[函数定义]]></Val>
          </Tgt>
        </Str>
        <Disp Icon="Str" />
      </Item>
      <Item ItemId=";FormattingOptionsCategoryOperators" ItemType="0" PsrId="211" Leaf="true">
        <Str Cat="Text">
          <Val><![CDATA[Operators]]></Val>
          <Tgt Cat="Text" Stat="Loc" Orig="New">
            <Val><![CDATA[运算符]]></Val>
          </Tgt>
        </Str>
        <Disp Icon="Str" />
      </Item>
      <Item ItemId=";FormattingOptionsCategoryStatements" ItemType="0" PsrId="211" Leaf="true">
        <Str Cat="Text">
          <Val><![CDATA[Statements]]></Val>
          <Tgt Cat="Text" Stat="Loc" Orig="New">
            <Val><![CDATA[语句]]></Val>
          </Tgt>
        </Str>
        <Disp Icon="Str" />
      </Item>
      <Item ItemId=";FormattingOptionsCategoryWrapping" ItemType="0" PsrId="211" Leaf="true">
        <Str Cat="Text">
          <Val><![CDATA[Wrapping]]></Val>
          <Tgt Cat="Text" Stat="Loc" Orig="New">
            <Val><![CDATA[换行]]></Val>
          </Tgt>
        </Str>
        <Disp Icon="Str" />
      </Item>
      <Item ItemId=";FormattingOptionsClassDeclarations" ItemType="0" PsrId="211" Leaf="true">
        <Str Cat="Text">
          <Val><![CDATA[Class Declarations]]></Val>
          <Tgt Cat="Text" Stat="Loc" Orig="New">
            <Val><![CDATA[类声明]]></Val>
          </Tgt>
        </Str>
        <Disp Icon="Str" />
      </Item>
      <Item ItemId=";FormattingOptionsDefaultText" ItemType="0" PsrId="211" Leaf="true">
        <Str Cat="Text">
          <Val><![CDATA[# Select an option to see a preview]]></Val>
          <Tgt Cat="Text" Stat="Loc" Orig="New">
            <Val><![CDATA[# 选择一个选项以查看预览]]></Val>
          </Tgt>
        </Str>
        <Disp Icon="Str" />
      </Item>
      <Item ItemId=";FromImportCompletionImportAllMembersFromModuleTooltip" ItemType="0" PsrId="211" Leaf="true">
        <Str Cat="Text">
          <Val><![CDATA[Import all members from the module]]></Val>
          <Tgt Cat="Text" Stat="Loc" Orig="New">
            <Val><![CDATA[从模块导入所有成员]]></Val>
          </Tgt>
        </Str>
        <Disp Icon="Str" />
      </Item>
      <Item ItemId=";FtpPublisherDestinationDescription" ItemType="0" PsrId="211" Leaf="true">
        <Str Cat="Text">
          <Val><![CDATA[ftp server]]></Val>
          <Tgt Cat="Text" Stat="Loc" Orig="New">
            <Val><![CDATA[FTP 服务器]]></Val>
          </Tgt>
        </Str>
        <Disp Icon="Str" />
      </Item>
      <Item ItemId=";FtpPublisherDirCreateException" ItemType="0" PsrId="211" Leaf="true">
        <Str Cat="Text">
          <Val><![CDATA[Failed to create directory: {0}]]></Val>
          <Tgt Cat="Text" Stat="Loc" Orig="New">
            <Val><![CDATA[创建目录失败: {0}]]></Val>
          </Tgt>
        </Str>
        <Disp Icon="Str" />
      </Item>
      <Item ItemId=";FtpPublisherDirExistsCheckException" ItemType="0" PsrId="211" Leaf="true">
        <Str Cat="Text">
          <Val><![CDATA[Failed to check if directory exists: {0}]]></Val>
          <Tgt Cat="Text" Stat="Loc" Orig="New">
            <Val><![CDATA[未能检查是否存在目录: {0}]]></Val>
          </Tgt>
        </Str>
        <Disp Icon="Str" />
      </Item>
      <Item ItemId=";FtpPublisherUploadFileException" ItemType="0" PsrId="211" Leaf="true">
        <Str Cat="Text">
          <Val><![CDATA[Failed to upload file: {0}]]></Val>
          <Tgt Cat="Text" Stat="Loc" Orig="New">
            <Val><![CDATA[上载文件失败: {0}]]></Val>
          </Tgt>
        </Str>
        <Disp Icon="Str" />
      </Item>
      <Item ItemId=";FunctionClassificationType" ItemType="0" PsrId="211" Leaf="true">
        <Str Cat="Text">
          <Val><![CDATA[Python Function]]></Val>
          <Tgt Cat="Text" Stat="Loc" Orig="New">
            <Val><![CDATA[Python 函数]]></Val>
          </Tgt>
        </Str>
        <Disp Icon="Str" />
      </Item>
      <Item ItemId=";GeneralPaneName" ItemType="0" PsrId="211" Leaf="true">
        <Str Cat="Text">
          <Val><![CDATA[General]]></Val>
          <Tgt Cat="Text" Stat="Loc" Orig="New">
            <Val><![CDATA[常规]]></Val>
          </Tgt>
        </Str>
        <Disp Icon="Str" />
      </Item>
      <Item ItemId=";GlobalDefaultSuffix" ItemType="0" PsrId="211" Leaf="true">
        <Str Cat="Text">
          <Val><![CDATA[ (global default)]]></Val>
          <Tgt Cat="Text" Stat="Loc" Orig="New">
            <Val><![CDATA[(全局默认值)]]></Val>
          </Tgt>
        </Str>
        <Disp Icon="Str" />
      </Item>
      <Item ItemId=";GroupingClassificationType" ItemType="0" PsrId="211" Leaf="true">
        <Str Cat="Text">
          <Val><![CDATA[Python Grouping]]></Val>
          <Tgt Cat="Text" Stat="Loc" Orig="New">
            <Val><![CDATA[Python 分组]]></Val>
          </Tgt>
        </Str>
        <Disp Icon="Str" />
      </Item>
      <Item ItemId=";HideDetails" ItemType="0" PsrId="211" Leaf="true">
        <Str Cat="Text">
          <Val><![CDATA[Hide &details]]></Val>
          <Tgt Cat="Text" Stat="Loc" Orig="New">
            <Val><![CDATA[隐藏详细信息(&D)]]></Val>
          </Tgt>
        </Str>
        <Disp Icon="Str" />
      </Item>
      <Item ItemId=";ImportCoverageCommandFileFilter" ItemType="0" PsrId="211" Leaf="true">
        <Str Cat="Text">
          <Val><![CDATA[coverage.py XML (*.xml)|*.xml|All Files (*.*)|*.*]]></Val>
          <Tgt Cat="Text" Stat="Loc" Orig="New">
            <Val><![CDATA[coverage.py XML (*.xml)|*.xml|所有文件(*.*)|*.*]]></Val>
          </Tgt>
          <Prev Cat="Text">
            <Val><![CDATA[Coverage XML (*.xml)|*.xml|All Files (*.*)|*.*]]></Val>
          </Prev>
        </Str>
        <Disp Icon="Str" />
      </Item>
      <Item ItemId=";ImportPtvsdModuleNotFoundMessage" ItemType="0" PsrId="211" Leaf="true">
        <Str Cat="Text">
          <Val><![CDATA[There was an error loading ptvsd from the current environment. Please upgrade or uninstall ptvsd.]]></Val>
          <Tgt Cat="Text" Stat="Loc" Orig="New">
            <Val><![CDATA[从当前环境加载 ptvsd 时出错。请升级或卸载 ptvsd。]]></Val>
          </Tgt>
        </Str>
        <Disp Icon="Str" />
      </Item>
      <Item ItemId=";ImportPtvsdModuleNotFoundTitle" ItemType="0" PsrId="211" Leaf="true">
        <Str Cat="Text">
          <Val><![CDATA[Debugger package could not be loaded]]></Val>
          <Tgt Cat="Text" Stat="Loc" Orig="New">
            <Val><![CDATA[无法加载调试程序包]]></Val>
          </Tgt>
        </Str>
        <Disp Icon="Str" />
      </Item>
      <Item ItemId=";ImportWizardBottleProjectCustomization" ItemType="0" PsrId="211" Leaf="true">
        <Str Cat="Text">
          <Val><![CDATA[Bottle Web Project]]></Val>
          <Tgt Cat="Text" Stat="Loc" Orig="New">
            <Val><![CDATA[Bottle Web 项目]]></Val>
          </Tgt>
        </Str>
        <Disp Icon="Str" />
      </Item>
      <Item ItemId=";ImportWizardDefaultProjectCustomization" ItemType="0" PsrId="211" Leaf="true">
        <Str Cat="Text">
          <Val><![CDATA[(No customizations)]]></Val>
          <Tgt Cat="Text" Stat="Loc" Orig="New">
            <Val><![CDATA[(无自定义项)]]></Val>
          </Tgt>
        </Str>
        <Disp Icon="Str" />
      </Item>
      <Item ItemId=";ImportWizardDjangoProjectCustomization" ItemType="0" PsrId="211" Leaf="true">
        <Str Cat="Text">
          <Val><![CDATA[Django Web Project]]></Val>
          <Tgt Cat="Text" Stat="Loc" Orig="New">
            <Val><![CDATA[Django Web 项目]]></Val>
          </Tgt>
        </Str>
        <Disp Icon="Str" />
      </Item>
      <Item ItemId=";ImportWizardFlaskProjectCustomization" ItemType="0" PsrId="211" Leaf="true">
        <Str Cat="Text">
          <Val><![CDATA[Flask Web Project]]></Val>
          <Tgt Cat="Text" Stat="Loc" Orig="New">
            <Val><![CDATA[Flask Web 项目]]></Val>
          </Tgt>
        </Str>
        <Disp Icon="Str" />
      </Item>
      <Item ItemId=";ImportWizardGenericWebProjectCustomization" ItemType="0" PsrId="211" Leaf="true">
        <Str Cat="Text">
          <Val><![CDATA[Generic Web Project]]></Val>
          <Tgt Cat="Text" Stat="Loc" Orig="New">
            <Val><![CDATA[一般 Web 项目]]></Val>
          </Tgt>
        </Str>
        <Disp Icon="Str" />
      </Item>
      <Item ItemId=";ImportWizardProjectExists" ItemType="0" PsrId="211" Leaf="true">
        <Str Cat="Text">
          <Val><![CDATA[The specified project file already exists. Overwrite?]]></Val>
          <Tgt Cat="Text" Stat="Loc" Orig="New">
            <Val><![CDATA[指定的项目文件已经存在。是否覆盖?]]></Val>
          </Tgt>
        </Str>
        <Disp Icon="Str" />
      </Item>
      <Item ItemId=";ImportWizard_BackButton" ItemType="0" PsrId="211" Leaf="true">
        <Str Cat="Text">
          <Val><![CDATA[_Back]]></Val>
          <Tgt Cat="Text" Stat="Loc" Orig="New">
            <Val><![CDATA[后退(_B)]]></Val>
          </Tgt>
        </Str>
        <Disp Icon="Str" />
      </Item>
      <Item ItemId=";ImportWizard_CancelButton" ItemType="0" PsrId="211" Leaf="true">
        <Str Cat="Text">
          <Val><![CDATA[_Cancel]]></Val>
          <Tgt Cat="Text" Stat="Loc" Orig="New">
            <Val><![CDATA[取消(_C)]]></Val>
          </Tgt>
        </Str>
        <Disp Icon="Str" />
      </Item>
      <Item ItemId=";ImportWizard_CreateProjectFromExistingCodeDescription" ItemType="0" PsrId="211" Leaf="true">
        <Str Cat="Text">
          <Val><![CDATA[Welcome to the Create New Project from Existing Python Code Wizard]]></Val>
          <Tgt Cat="Text" Stat="Loc" Orig="New">
            <Val><![CDATA[欢迎使用“从现有的 Python 代码向导创建新项目”]]></Val>
          </Tgt>
        </Str>
        <Disp Icon="Str" />
      </Item>
      <Item ItemId=";ImportWizard_CreateProjectFromExistingCodeTitle" ItemType="0" PsrId="211" Leaf="true">
        <Str Cat="Text">
          <Val><![CDATA[Create New Project from Existing Python Code]]></Val>
          <Tgt Cat="Text" Stat="Loc" Orig="New">
            <Val><![CDATA[从现有的 Python 代码创建新项目]]></Val>
          </Tgt>
        </Str>
        <Disp Icon="Str" />
      </Item>
      <Item ItemId=";ImportWizard_CustomizeProjectType" ItemType="0" PsrId="211" Leaf="true">
        <Str Cat="Text">
          <Val><![CDATA[Customize Project _Type:]]></Val>
          <Tgt Cat="Text" Stat="Loc" Orig="New">
            <Val><![CDATA[自定义项目类型(_T):]]></Val>
          </Tgt>
        </Str>
        <Disp Icon="Str" />
      </Item>
      <Item ItemId=";ImportWizard_DetectVirtualEnvironment" ItemType="0" PsrId="211" Leaf="true">
        <Str Cat="Text">
          <Val><![CDATA[Detect _Virtual Environments]]></Val>
          <Tgt Cat="Text" Stat="Loc" Orig="New">
            <Val><![CDATA[检测虚拟环境(_V)]]></Val>
          </Tgt>
        </Str>
        <Disp Icon="Str" />
      </Item>
      <Item ItemId=";ImportWizard_FileSourceFilter" ItemType="0" PsrId="211" Leaf="true">
        <Str Cat="Text">
          <Val><![CDATA[Enter the filter for files to include.]]></Val>
          <Tgt Cat="Text" Stat="Loc" Orig="New">
            <Val><![CDATA[输入文件要包含的筛选器。]]></Val>
          </Tgt>
        </Str>
        <Disp Icon="Str" />
      </Item>
      <Item ItemId=";ImportWizard_FileSourceFilterHelp" ItemType="0" PsrId="211" Leaf="true">
        <Str Cat="Text">
          <Val><![CDATA[Files with the .py extension are always included.]]></Val>
          <Tgt Cat="Text" Stat="Loc" Orig="New">
            <Val><![CDATA[始终包含具有 .py 扩展名的文件。]]></Val>
          </Tgt>
        </Str>
        <Disp Icon="Str" />
      </Item>
      <Item ItemId=";ImportWizard_FileSourceLocation" ItemType="0" PsrId="211" Leaf="true">
        <Str Cat="Text">
          <Val><![CDATA[Enter or browse to the folder containing your Python code.]]></Val>
          <Tgt Cat="Text" Stat="Loc" Orig="New">
            <Val><![CDATA[输入或浏览到包含 Python 代码的文件夹。]]></Val>
          </Tgt>
        </Str>
        <Disp Icon="Str" />
      </Item>
      <Item ItemId=";ImportWizard_FileSourceLocationDoesntExistHelp" ItemType="0" PsrId="211" Leaf="true">
        <Str Cat="Text">
          <Val><![CDATA[Specified path does not exist]]></Val>
          <Tgt Cat="Text" Stat="Loc" Orig="New">
            <Val><![CDATA[指定的路径不存在]]></Val>
          </Tgt>
        </Str>
        <Disp Icon="Str" />
      </Item>
      <Item ItemId=";ImportWizard_FileSourceLocationHelp" ItemType="0" PsrId="211" Leaf="true">
        <Str Cat="Text">
          <Val><![CDATA[We won't move any files from where they are now.]]></Val>
          <Tgt Cat="Text" Stat="Loc" Orig="New">
            <Val><![CDATA[我们不会将任何文件从其现在所在的位置移动。]]></Val>
          </Tgt>
        </Str>
        <Disp Icon="Str" />
      </Item>
      <Item ItemId=";ImportWizard_FinishButton" ItemType="0" PsrId="211" Leaf="true">
        <Str Cat="Text">
          <Val><![CDATA[_Finish]]></Val>
          <Tgt Cat="Text" Stat="Loc" Orig="New">
            <Val><![CDATA[完成(_F)]]></Val>
          </Tgt>
        </Str>
        <Disp Icon="Str" />
      </Item>
      <Item ItemId=";ImportWizard_GlobalOrAutoDetectedVirtualEnvironment" ItemType="0" PsrId="211" Leaf="true">
        <Str Cat="Text">
          <Val><![CDATA[(Global default or an auto-detected virtual environment)]]></Val>
          <Tgt Cat="Text" Stat="Loc" Orig="New">
            <Val><![CDATA[(全局默认值或自动检测到的虚拟环境)]]></Val>
          </Tgt>
        </Str>
        <Disp Icon="Str" />
      </Item>
      <Item ItemId=";ImportWizard_NextButton" ItemType="0" PsrId="211" Leaf="true">
        <Str Cat="Text">
          <Val><![CDATA[_Next]]></Val>
          <Tgt Cat="Text" Stat="Loc" Orig="New">
            <Val><![CDATA[下一步(_N)]]></Val>
          </Tgt>
        </Str>
        <Disp Icon="Str" />
      </Item>
      <Item ItemId=";ImportWizard_ProjectFileFilter" ItemType="0" PsrId="211" Leaf="true">
        <Str Cat="Text">
          <Val><![CDATA[Python Project Files (*.pyproj)|*.pyproj|All Files (*.*)|*.*]]></Val>
          <Tgt Cat="Text" Stat="Loc" Orig="New">
            <Val><![CDATA[Python 项目文件(*.pyproj)|*.pyproj|所有文件(*.*)|*.*]]></Val>
          </Tgt>
        </Str>
        <Disp Icon="Str" />
      </Item>
      <Item ItemId=";ImportWizard_SaveProjectPageTitle" ItemType="0" PsrId="211" Leaf="true">
        <Str Cat="Text">
          <Val><![CDATA[Save Project]]></Val>
          <Tgt Cat="Text" Stat="Loc" Orig="New">
            <Val><![CDATA[保存项目]]></Val>
          </Tgt>
        </Str>
        <Disp Icon="Str" />
      </Item>
      <Item ItemId=";ImportWizard_SearchPath" ItemType="0" PsrId="211" Leaf="true">
        <Str Cat="Text">
          <Val><![CDATA[Enter any search paths your project needs.]]></Val>
          <Tgt Cat="Text" Stat="Loc" Orig="New">
            <Val><![CDATA[输入项目所需的任何搜索路径。]]></Val>
          </Tgt>
        </Str>
        <Disp Icon="Str" />
      </Item>
      <Item ItemId=";ImportWizard_SearchPathHelp" ItemType="0" PsrId="211" Leaf="true">
        <Str Cat="Text">
          <Val><![CDATA[One on each line, and we'll make them relative to the project file for you.]]></Val>
          <Tgt Cat="Text" Stat="Loc" Orig="New">
            <Val><![CDATA[每行上一个，我们将使其与你的项目文件关联。]]></Val>
          </Tgt>
        </Str>
        <Disp Icon="Str" />
      </Item>
      <Item ItemId=";ImportWizard_SelectFeatures" ItemType="0" PsrId="211" Leaf="true">
        <Str Cat="Text">
          <Val><![CDATA[Select any other features for your project.]]></Val>
          <Tgt Cat="Text" Stat="Loc" Orig="New">
            <Val><![CDATA[为项目选择任何其他功能。]]></Val>
          </Tgt>
        </Str>
        <Disp Icon="Str" />
      </Item>
      <Item ItemId=";ImportWizard_SelectFeaturesHelp" ItemType="0" PsrId="211" Leaf="true">
        <Str Cat="Text">
          <Val><![CDATA[These can not be changed later without creating a new project.]]></Val>
          <Tgt Cat="Text" Stat="Loc" Orig="New">
            <Val><![CDATA[在未创建新项目的情况下，这些设置稍后将无法更改。]]></Val>
          </Tgt>
        </Str>
        <Disp Icon="Str" />
      </Item>
      <Item ItemId=";ImportWizard_SelectInterpreter" ItemType="0" PsrId="211" Leaf="true">
        <Str Cat="Text">
          <Val><![CDATA[Select the Python interpreter and version to use.]]></Val>
          <Tgt Cat="Text" Stat="Loc" Orig="New">
            <Val><![CDATA[选择要使用的 Python 解释器和版本。]]></Val>
          </Tgt>
        </Str>
        <Disp Icon="Str" />
      </Item>
      <Item ItemId=";ImportWizard_SelectInterpreterHelp" ItemType="0" PsrId="211" Leaf="true">
        <Str Cat="Text">
          <Val><![CDATA[This setting can be changed later in Project Properties.]]></Val>
          <Tgt Cat="Text" Stat="Loc" Orig="New">
            <Val><![CDATA[此设置稍后可在 Project 属性中进行更改。]]></Val>
          </Tgt>
        </Str>
        <Disp Icon="Str" />
      </Item>
      <Item ItemId=";ImportWizard_SelectProjectFileLocation" ItemType="0" PsrId="211" Leaf="true">
        <Str Cat="Text">
          <Val><![CDATA[Select where to save your project file.]]></Val>
          <Tgt Cat="Text" Stat="Loc" Orig="New">
            <Val><![CDATA[选择保存项目文件的位置。]]></Val>
          </Tgt>
        </Str>
        <Disp Icon="Str" />
      </Item>
      <Item ItemId=";ImportWizard_SelectProjectFileLocationHelp" ItemType="0" PsrId="211" Leaf="true">
        <Str Cat="Text">
          <Val><![CDATA[We won't move any files, and you can use Save As to move the project file later.]]></Val>
          <Tgt Cat="Text" Stat="Loc" Orig="New">
            <Val><![CDATA[无法移动任何文件，稍后可以使用“另存为”移动项目文件。]]></Val>
          </Tgt>
        </Str>
        <Disp Icon="Str" />
      </Item>
      <Item ItemId=";ImportWizard_SelectStartupFile" ItemType="0" PsrId="211" Leaf="true">
        <Str Cat="Text">
          <Val><![CDATA[Choose which file to run when F5 is pressed.]]></Val>
          <Tgt Cat="Text" Stat="Loc" Orig="New">
            <Val><![CDATA[选择按下 F5 时要运行的文件。]]></Val>
          </Tgt>
        </Str>
        <Disp Icon="Str" />
      </Item>
      <Item ItemId=";ImportWizard_SelectStartupFileHelp" ItemType="0" PsrId="211" Leaf="true">
        <Str Cat="Text">
          <Val><![CDATA[If it is not in this list, you can right-click any file in your project and choose "Set as startup file"]]></Val>
          <Tgt Cat="Text" Stat="Loc" Orig="New">
            <Val><![CDATA[如果该文件不在此列表中，则可以右键单击项目中的任何文件并选择“设置为启动文件”]]></Val>
          </Tgt>
        </Str>
        <Disp Icon="Str" />
      </Item>
      <Item ItemId=";InsertSnippet" ItemType="0" PsrId="211" Leaf="true">
        <Str Cat="Text">
          <Val><![CDATA[Insert Snippet]]></Val>
          <Tgt Cat="Text" Stat="Loc" Orig="New">
            <Val><![CDATA[插入代码片段]]></Val>
          </Tgt>
        </Str>
        <Disp Icon="Str" />
      </Item>
      <Item ItemId=";InstallEasyInstall" ItemType="0" PsrId="211" Leaf="true">
        <Str Cat="Text">
          <Val><![CDATA[To install your Python package, we will install setuptools and the pip package manager.]D;]A;]D;]A;Continue?]]></Val>
          <Tgt Cat="Text" Stat="Loc" Orig="New">
            <Val><![CDATA[若要安装 Python 包，我们将安装安装工具和 pip 程序包管理器。]D;]A;]D;]A;是否继续?]]></Val>
          </Tgt>
        </Str>
        <Disp Icon="Str" />
      </Item>
      <Item ItemId=";InstallPackagesStatusCenterProgressCompleted" ItemType="0" PsrId="211" Leaf="true">
        <Str Cat="Text">
          <Val><![CDATA[Packages installed successfully]]></Val>
          <Tgt Cat="Text" Stat="Loc" Orig="New">
            <Val><![CDATA[已成功安装包]]></Val>
          </Tgt>
        </Str>
        <Disp Icon="Str" />
      </Item>
      <Item ItemId=";InstallPackagesStatusCenterProgressPreparing" ItemType="0" PsrId="211" Leaf="true">
        <Str Cat="Text">
          <Val><![CDATA[Preparing]]></Val>
          <Tgt Cat="Text" Stat="Loc" Orig="New">
            <Val><![CDATA[正在准备]]></Val>
          </Tgt>
        </Str>
        <Disp Icon="Str" />
      </Item>
      <Item ItemId=";InstallPackagesStatusCenterTitle" ItemType="0" PsrId="211" Leaf="true">
        <Str Cat="Text">
          <Val><![CDATA[Install packages into {0}]]></Val>
          <Tgt Cat="Text" Stat="Loc" Orig="New">
            <Val><![CDATA[将包安装到 {0} 中]]></Val>
          </Tgt>
        </Str>
        <Disp Icon="Str" />
      </Item>
      <Item ItemId=";InstallRequirementsFailed" ItemType="0" PsrId="211" Leaf="true">
        <Str Cat="Text">
          <Val><![CDATA[Your packages may not have been installed.]]></Val>
          <Tgt Cat="Text" Stat="Loc" Orig="New">
            <Val><![CDATA[包可能尚未安装。]]></Val>
          </Tgt>
        </Str>
        <Disp Icon="Str" />
      </Item>
      <Item ItemId=";InstallRequirementsHeading" ItemType="0" PsrId="211" Leaf="true">
        <Str Cat="Text">
          <Val><![CDATA[This project requires external packages]]></Val>
          <Tgt Cat="Text" Stat="Loc" Orig="New">
            <Val><![CDATA[此项目需要外部包]]></Val>
          </Tgt>
        </Str>
        <Disp Icon="Str" />
      </Item>
      <Item ItemId=";InstallRequirementsHidePackages" ItemType="0" PsrId="211" Leaf="true">
        <Str Cat="Text">
          <Val><![CDATA[Hide required &packages]]></Val>
          <Tgt Cat="Text" Stat="Loc" Orig="New">
            <Val><![CDATA[隐藏必需的包(&P)]]></Val>
          </Tgt>
        </Str>
        <Disp Icon="Str" />
      </Item>
      <Item ItemId=";InstallRequirementsIntoCurrentEnv" ItemType="0" PsrId="211" Leaf="true">
        <Str Cat="Text">
          <Val><![CDATA[&Install into {0}]]></Val>
          <Tgt Cat="Text" Stat="Loc" Orig="New">
            <Val><![CDATA[安装到 {0}(&I)]]></Val>
          </Tgt>
        </Str>
        <Disp Icon="Str" />
      </Item>
      <Item ItemId=";InstallRequirementsIntoGlobalEnv" ItemType="0" PsrId="211" Leaf="true">
        <Str Cat="Text">
          <Val><![CDATA[&Install into {0}]]></Val>
          <Tgt Cat="Text" Stat="Loc" Orig="New">
            <Val><![CDATA[安装到 {0}(&I)]]></Val>
          </Tgt>
        </Str>
        <Disp Icon="Str" />
      </Item>
      <Item ItemId=";InstallRequirementsIntoGlobalEnvTip" ItemType="0" PsrId="211" Leaf="true">
        <Str Cat="Text">
          <Val><![CDATA[Packages will be shared by all projects]]></Val>
          <Tgt Cat="Text" Stat="Loc" Orig="New">
            <Val><![CDATA[包将由所有项目共享]]></Val>
          </Tgt>
        </Str>
        <Disp Icon="Str" />
      </Item>
      <Item ItemId=";InstallRequirementsIntoVirtualEnv" ItemType="0" PsrId="211" Leaf="true">
        <Str Cat="Text">
          <Val><![CDATA[Install into a &virtual environment...]]></Val>
          <Tgt Cat="Text" Stat="Loc" Orig="New">
            <Val><![CDATA[安装到虚拟环境(&V)...]]></Val>
          </Tgt>
        </Str>
        <Disp Icon="Str" />
      </Item>
      <Item ItemId=";InstallRequirementsIntoVirtualEnvTip" ItemType="0" PsrId="211" Leaf="true">
        <Str Cat="Text">
          <Val><![CDATA[Packages will only be available for this project (recommended)]]></Val>
          <Tgt Cat="Text" Stat="Loc" Orig="New">
            <Val><![CDATA[包仅对此项目可用(推荐)]]></Val>
          </Tgt>
        </Str>
        <Disp Icon="Str" />
      </Item>
      <Item ItemId=";InstallRequirementsMessage" ItemType="0" PsrId="211" Leaf="true">
        <Str Cat="Text">
          <Val><![CDATA[We can download and install these packages for you automatically, but we need to know whether you want to install them for just this project or for all your projects.]]></Val>
          <Tgt Cat="Text" Stat="Loc" Orig="New">
            <Val><![CDATA[我们可以为你自动下载和安装这些包，但是我们需要知道你是只想为此项目安装这些包，还是想要为所有项目进行安装。]]></Val>
          </Tgt>
        </Str>
        <Disp Icon="Str" />
      </Item>
      <Item ItemId=";InstallRequirementsNowhere" ItemType="0" PsrId="211" Leaf="true">
        <Str Cat="Text">
          <Val><![CDATA[I will install them &myself]]></Val>
          <Tgt Cat="Text" Stat="Loc" Orig="New">
            <Val><![CDATA[我将自己安装这些包(&M)]]></Val>
          </Tgt>
        </Str>
        <Disp Icon="Str" />
      </Item>
      <Item ItemId=";InstallRequirementsShowPackages" ItemType="0" PsrId="211" Leaf="true">
        <Str Cat="Text">
          <Val><![CDATA[Show required &packages]]></Val>
          <Tgt Cat="Text" Stat="Loc" Orig="New">
            <Val><![CDATA[显示必需的包(&P)]]></Val>
          </Tgt>
        </Str>
        <Disp Icon="Str" />
      </Item>
      <Item ItemId=";InstallationFailed" ItemType="0" PsrId="211" Leaf="true">
        <Str Cat="Text">
          <Val><![CDATA[Installation failed]]></Val>
          <Tgt Cat="Text" Stat="Loc" Orig="New">
            <Val><![CDATA[安装失败]]></Val>
          </Tgt>
        </Str>
        <Disp Icon="Str" />
      </Item>
      <Item ItemId=";InstalledPtvsdOutdatedMessage" ItemType="0" PsrId="211" Leaf="true">
        <Str Cat="Text">
          <Val><![CDATA[You have an old version of ptvsd installed in the current environment (version {0}), but version {1} is included with Visual Studio. Please upgrade or uninstall ptvsd to get the latest functionality.]]></Val>
          <Tgt Cat="Text" Stat="Loc" Orig="New">
            <Val><![CDATA[当前环境中安装了旧版本的 ptvsd (版本 {0})，但 Visual Studio 中随附有版本 {1}。请升级或卸载 ptvsd 以获取最新功能。]]></Val>
          </Tgt>
          <Prev Cat="Text">
            <Val><![CDATA[You have an old version of ptvsd installed in the current environment (version {0}), but version {1} is included with Visual Studio. Please upgrade or uninstall ptvsd to get the latest functionality]]></Val>
          </Prev>
        </Str>
        <Disp Icon="Str" />
      </Item>
      <Item ItemId=";InstalledPtvsdOutdatedTitle" ItemType="0" PsrId="211" Leaf="true">
        <Str Cat="Text">
          <Val><![CDATA[Debugger package is outdated]]></Val>
          <Tgt Cat="Text" Stat="Loc" Orig="New">
            <Val><![CDATA[调试程序包已过时]]></Val>
          </Tgt>
        </Str>
        <Disp Icon="Str" />
      </Item>
      <Item ItemId=";InstallingPackageFailed" ItemType="0" PsrId="211" Leaf="true">
        <Str Cat="Text">
          <Val><![CDATA[----- Failed to install '{0}' -----]D;]A;]D;]A;]]></Val>
          <Tgt Cat="Text" Stat="Loc" Orig="New">
            <Val><![CDATA[----- 安装“{0}”失败 -----]D;]A;]D;]A;]]></Val>
          </Tgt>
        </Str>
        <Disp Icon="Str" />
      </Item>
      <Item ItemId=";InstallingPackageStarted" ItemType="0" PsrId="211" Leaf="true">
        <Str Cat="Text">
          <Val><![CDATA[----- Installing '{0}' -----]D;]A;]]></Val>
          <Tgt Cat="Text" Stat="Loc" Orig="New">
            <Val><![CDATA[----- 正在安装“{0}” -----]D;]A;]]></Val>
          </Tgt>
        </Str>
        <Disp Icon="Str" />
      </Item>
      <Item ItemId=";InstallingPackageSuccess" ItemType="0" PsrId="211" Leaf="true">
        <Str Cat="Text">
          <Val><![CDATA[----- Successfully installed '{0}' -----]D;]A;]D;]A;]]></Val>
          <Tgt Cat="Text" Stat="Loc" Orig="New">
            <Val><![CDATA[----- 已成功安装“{0}” -----]D;]A;]D;]A;]]></Val>
          </Tgt>
        </Str>
        <Disp Icon="Str" />
      </Item>
      <Item ItemId=";InstallingPipFailed" ItemType="0" PsrId="211" Leaf="true">
        <Str Cat="Text">
          <Val><![CDATA[----- Failed to install pip -----]D;]A;]D;]A;]]></Val>
          <Tgt Cat="Text" Stat="Loc" Orig="New">
            <Val><![CDATA[----- 安装 pip 失败 -----]D;]A;]D;]A;]]></Val>
          </Tgt>
        </Str>
        <Disp Icon="Str" />
      </Item>
      <Item ItemId=";InstallingPipStarted" ItemType="0" PsrId="211" Leaf="true">
        <Str Cat="Text">
          <Val><![CDATA[----- Installing pip -----]D;]A;]]></Val>
          <Tgt Cat="Text" Stat="Loc" Orig="New">
            <Val><![CDATA[----- 正在安装 pip -----]D;]A;]]></Val>
          </Tgt>
        </Str>
        <Disp Icon="Str" />
      </Item>
      <Item ItemId=";InstallingPipSuccess" ItemType="0" PsrId="211" Leaf="true">
        <Str Cat="Text">
          <Val><![CDATA[----- Successfully installed pip -----]D;]A;]D;]A;]]></Val>
          <Tgt Cat="Text" Stat="Loc" Orig="New">
            <Val><![CDATA[----- 已成功安装 pip -----]D;]A;]D;]A;]]></Val>
          </Tgt>
        </Str>
        <Disp Icon="Str" />
      </Item>
      <Item ItemId=";IntellisenseControllerAlreadyDetachedException" ItemType="0" PsrId="211" Leaf="true">
        <Str Cat="Text">
          <Val><![CDATA[Already detached from text view]]></Val>
          <Tgt Cat="Text" Stat="Loc" Orig="New">
            <Val><![CDATA[已从文本视图中分离]]></Val>
          </Tgt>
        </Str>
        <Disp Icon="Str" />
      </Item>
      <Item ItemId=";IntellisenseControllerNotAttachedToSpecifiedTextViewException" ItemType="0" PsrId="211" Leaf="true">
        <Str Cat="Text">
          <Val><![CDATA[Not attached to specified text view]]></Val>
          <Tgt Cat="Text" Stat="Loc" Orig="New">
            <Val><![CDATA[未附加到指定的文本视图]]></Val>
          </Tgt>
        </Str>
        <Disp Icon="Str" />
      </Item>
      <Item ItemId=";InvalidHexValue" ItemType="0" PsrId="211" Leaf="true">
        <Str Cat="Text">
          <Val><![CDATA[bad char for integer value: {0}]]></Val>
          <Tgt Cat="Text" Stat="Loc" Orig="New">
            <Val><![CDATA[整数值的错误字符型: {0}]]></Val>
          </Tgt>
        </Str>
        <Disp Icon="Str" />
      </Item>
      <Item ItemId=";InvalidSearchPath" ItemType="0" PsrId="211" Leaf="true">
        <Str Cat="Text">
          <Val><![CDATA[Search path '{0}' is not a valid directory or file.]]></Val>
          <Tgt Cat="Text" Stat="Loc" Orig="New">
            <Val><![CDATA[搜索路径“{0}”不是有效的目录或文件。]]></Val>
          </Tgt>
        </Str>
        <Disp Icon="Str" />
      </Item>
      <Item ItemId=";IssueTrackerUrl" ItemType="0" PsrId="211" Leaf="true">
        <Str Cat="Text" UsrLk="true">
          <Val><![CDATA[https://go.microsoft.com/fwlink/?LinkId=402428]]></Val>
        </Str>
        <Disp Icon="Str" />
      </Item>
      <Item ItemId=";LibraryNodeAliasOf" ItemType="0" PsrId="211" Leaf="true">
        <Str Cat="Text">
          <Val><![CDATA[{0} (alias of {1})]]></Val>
          <Tgt Cat="Text" Stat="Loc" Orig="New">
            <Val><![CDATA[{0} ({1} 的别名)]]></Val>
          </Tgt>
        </Str>
        <Disp Icon="Str" />
      </Item>
      <Item ItemId=";LinesBetweenLevelDeclarationsLong" ItemType="0" PsrId="211" Leaf="true">
        <Str Cat="Text">
          <Val><![CDATA[The number of empty lines to include between class or function declarations at the top level of a module.]]></Val>
          <Tgt Cat="Text" Stat="Loc" Orig="New">
            <Val><![CDATA[模块顶级的类声明或函数声明之间要包括的空行数。]]></Val>
          </Tgt>
        </Str>
        <Disp Icon="Str" />
      </Item>
      <Item ItemId=";LinesBetweenLevelDeclarationsShort" ItemType="0" PsrId="211" Leaf="true">
        <Str Cat="Text">
          <Val><![CDATA[Lines between top-level declarations]]></Val>
          <Tgt Cat="Text" Stat="Loc" Orig="New">
            <Val><![CDATA[顶级声明之间的行]]></Val>
          </Tgt>
        </Str>
        <Disp Icon="Str" />
      </Item>
      <Item ItemId=";LinesBetweenMethodsInClassLong" ItemType="0" PsrId="211" Leaf="true">
        <Str Cat="Text">
          <Val><![CDATA[The number of empty lines to insert between method or class declarations within a class.]]></Val>
          <Tgt Cat="Text" Stat="Loc" Orig="New">
            <Val><![CDATA[类中方法声明或类声明之间要插入的空行数。]]></Val>
          </Tgt>
        </Str>
        <Disp Icon="Str" />
      </Item>
      <Item ItemId=";LinesBetweenMethodsInClassShort" ItemType="0" PsrId="211" Leaf="true">
        <Str Cat="Text">
          <Val><![CDATA[Lines between class member declarations]]></Val>
          <Tgt Cat="Text" Stat="Loc" Orig="New">
            <Val><![CDATA[类成员声明之间的行]]></Val>
          </Tgt>
        </Str>
        <Disp Icon="Str" />
      </Item>
      <Item ItemId=";MisconfiguredEnvironment" ItemType="0" PsrId="211" Leaf="true">
        <Str Cat="Text">
          <Val><![CDATA[Operation cannot be started because the environment is not configured.]]></Val>
          <Tgt Cat="Text" Stat="Loc" Orig="New">
            <Val><![CDATA[无法启动操作，因为未配置环境。]]></Val>
          </Tgt>
        </Str>
        <Disp Icon="Str" />
      </Item>
      <Item ItemId=";MisconfiguredPip" ItemType="0" PsrId="211" Leaf="true">
        <Str Cat="Text">
          <Val><![CDATA[Operation cannot be started because pip is not installed in the environment at '{0}'.]]></Val>
          <Tgt Cat="Text" Stat="Loc" Orig="New">
            <Val><![CDATA[无法启动操作，因为在“{0}”环境中未安装 pip。]]></Val>
          </Tgt>
        </Str>
        <Disp Icon="Str" />
      </Item>
      <Item ItemId=";MissingEnvironment" ItemType="0" PsrId="211" Leaf="true">
        <Str Cat="Text">
          <Val><![CDATA[The environment "{0}" appears to be incorrectly configured or missing. You may need to install Python {1} or re-create a virtual environment.]]></Val>
          <Tgt Cat="Text" Stat="Loc" Orig="New">
            <Val><![CDATA[环境“{0}”似乎未正确配置或缺失。需要安装 Python {1} 或重新创建虚拟环境。]]></Val>
          </Tgt>
        </Str>
        <Disp Icon="Str" />
      </Item>
      <Item ItemId=";MissingEnvironmentUnknownVersion" ItemType="0" PsrId="211" Leaf="true">
        <Str Cat="Text">
          <Val><![CDATA[The environment "{0}" appears to be incorrectly configured or missing. You may need to install it or re-create a virtual environment.]]></Val>
          <Tgt Cat="Text" Stat="Loc" Orig="New">
            <Val><![CDATA[环境“{0}”似乎未正确配置或缺失。可能需要安装它或重新创建虚拟环境。]]></Val>
          </Tgt>
        </Str>
        <Disp Icon="Str" />
      </Item>
      <Item ItemId=";MissingRoleEntryException" ItemType="0" PsrId="211" Leaf="true">
        <Str Cat="Text">
          <Val><![CDATA[Missing role entry]]></Val>
          <Tgt Cat="Text" Stat="Loc" Orig="New">
            <Val><![CDATA[缺少角色条目]]></Val>
          </Tgt>
        </Str>
        <Disp Icon="Str" />
      </Item>
      <Item ItemId=";MissingStartupEntryException" ItemType="0" PsrId="211" Leaf="true">
        <Str Cat="Text">
          <Val><![CDATA[Missing Startup entry]]></Val>
          <Tgt Cat="Text" Stat="Loc" Orig="New">
            <Val><![CDATA[缺少启动项]]></Val>
          </Tgt>
        </Str>
        <Disp Icon="Str" />
      </Item>
      <Item ItemId=";MissingSuffix" ItemType="0" PsrId="211" Leaf="true">
        <Str Cat="Text">
          <Val><![CDATA[ (missing)]]></Val>
          <Tgt Cat="Text" Stat="Loc" Orig="New">
            <Val><![CDATA[(缺失)]]></Val>
          </Tgt>
        </Str>
        <Disp Icon="Str" />
      </Item>
      <Item ItemId=";MixedModeDebugSymbolsRequiredDownloadSymbols" ItemType="0" PsrId="211" Leaf="true">
        <Str Cat="Text">
          <Val><![CDATA[Download symbols for my interpreter]]></Val>
          <Tgt Cat="Text" Stat="Loc" Orig="New">
            <Val><![CDATA[为解释器下载符号]]></Val>
          </Tgt>
        </Str>
        <Disp Icon="Str" />
      </Item>
      <Item ItemId=";MixedModeDebugSymbolsRequiredMessage" ItemType="0" PsrId="211" Leaf="true">
        <Str Cat="Text">
          <Val><![CDATA[Python/native mixed-mode debugging requires symbol files for the Python interpreter that is being debugged. Please add the folder containing those symbol files to your symbol search path, and force a reload of symbols for {0}.]]></Val>
          <Tgt Cat="Text" Stat="Loc" Orig="New">
            <Val><![CDATA[Python/本机混合模式调试需要正在调试的 Python 解释器的符号文件。请将包含这些符号文件的文件夹添加到符号搜索路径，并为 {0} 强制执行符号重载。]]></Val>
          </Tgt>
        </Str>
        <Disp Icon="Str" />
      </Item>
      <Item ItemId=";MixedModeDebugSymbolsRequiredOpenSymbolSettings" ItemType="0" PsrId="211" Leaf="true">
        <Str Cat="Text">
          <Val><![CDATA[Open symbol settings dialog]]></Val>
          <Tgt Cat="Text" Stat="Loc" Orig="New">
            <Val><![CDATA[打开符号设置对话框]]></Val>
          </Tgt>
        </Str>
        <Disp Icon="Str" />
      </Item>
      <Item ItemId=";MixedModeDebugSymbolsRequiredTitle" ItemType="0" PsrId="211" Leaf="true">
        <Str Cat="Text">
          <Val><![CDATA[Python Symbols Required]]></Val>
          <Tgt Cat="Text" Stat="Loc" Orig="New">
            <Val><![CDATA[需要 Python 符号]]></Val>
          </Tgt>
        </Str>
        <Disp Icon="Str" />
      </Item>
      <Item ItemId=";ModernDialogHeaderCloseButtonAutomationName" ItemType="0" PsrId="211" Leaf="true">
        <Str Cat="Text">
          <Val><![CDATA[Close]]></Val>
          <Tgt Cat="Text" Stat="Loc" Orig="New">
            <Val><![CDATA[关闭]]></Val>
          </Tgt>
        </Str>
        <Disp Icon="Str" />
      </Item>
      <Item ItemId=";ModuleClassificationType" ItemType="0" PsrId="211" Leaf="true">
        <Str Cat="Text">
          <Val><![CDATA[Python Module]]></Val>
          <Tgt Cat="Text" Stat="Loc" Orig="New">
            <Val><![CDATA[Python 模块]]></Val>
          </Tgt>
        </Str>
        <Disp Icon="Str" />
      </Item>
      <Item ItemId=";NoCompletionsCompletion" ItemType="0" PsrId="211" Leaf="true">
        <Str Cat="Text">
          <Val><![CDATA[<No completions>]]></Val>
          <Tgt Cat="Text" Stat="Loc" Orig="New">
            <Val><![CDATA[<无完成项>]]></Val>
          </Tgt>
        </Str>
        <Disp Icon="Str" />
      </Item>
      <Item ItemId=";NoInterpretersAvailable" ItemType="0" PsrId="211" Leaf="true">
        <Str Cat="Text">
          <Val><![CDATA[No Python environments are configured. Please install or configure an environment and try again. See https://go.microsoft.com/fwlink/?LinkID=299429 for information on setting up a Python environment.]]></Val>
          <Tgt Cat="Text" Stat="Loc" Orig="New">
            <Val><![CDATA[未配置 Python 环境。请安装或配置环境并重试。请参阅 https://go.microsoft.com/fwlink/?LinkID=299429 了解有关设置 Python 环境的信息。]]></Val>
          </Tgt>
          <Prev Cat="Text">
            <Val><![CDATA[No Python environments are configured. Please install or configure an environment and try again. See http://go.microsoft.com/fwlink/?LinkID=299429 for information on setting up a Python environment.]]></Val>
          </Prev>
        </Str>
        <Disp Icon="Str" />
      </Item>
      <Item ItemId=";NoInterpretersDescription" ItemType="0" PsrId="211" Leaf="true">
        <Str Cat="Text">
          <Val><![CDATA[No interpreters]]></Val>
          <Tgt Cat="Text" Stat="Loc" Orig="New">
            <Val><![CDATA[无解释器]]></Val>
          </Tgt>
        </Str>
        <Disp Icon="Str" />
      </Item>
      <Item ItemId=";NoStartupFileAvailable" ItemType="0" PsrId="211" Leaf="true">
        <Str Cat="Text">
          <Val><![CDATA[Your project needs a Python script marked as the startup file to perform this operation.]]></Val>
          <Tgt Cat="Text" Stat="Loc" Orig="New">
            <Val><![CDATA[项目需要一个标记为启动文件的 Python 脚本才能执行此操作。]]></Val>
          </Tgt>
        </Str>
        <Disp Icon="Str" />
      </Item>
      <Item ItemId=";NoSurveyNewsAvailable" ItemType="0" PsrId="211" Leaf="true">
        <Str Cat="Text">
          <Val><![CDATA[There are no surveys or news available at this time.  Please check again later.]]></Val>
          <Tgt Cat="Text" Stat="Loc" Orig="New">
            <Val><![CDATA[当前没有可用的调查或新闻。请稍后再进行检查。]]></Val>
          </Tgt>
        </Str>
        <Disp Icon="Str" />
      </Item>
      <Item ItemId=";OperatorClassificationType" ItemType="0" PsrId="211" Leaf="true">
        <Str Cat="Text">
          <Val><![CDATA[Python Operator]]></Val>
          <Tgt Cat="Text" Stat="Loc" Orig="New">
            <Val><![CDATA[Python 运算符]]></Val>
          </Tgt>
        </Str>
        <Disp Icon="Str" />
      </Item>
      <Item ItemId=";PackageFullName" ItemType="0" PsrId="211" Leaf="true">
        <Str Cat="Text">
          <Val><![CDATA[Full Name]]></Val>
          <Tgt Cat="Text" Stat="Loc" Orig="New">
            <Val><![CDATA[全名]]></Val>
          </Tgt>
        </Str>
        <Disp Icon="Str" />
      </Item>
      <Item ItemId=";PackageFullNameDescription" ItemType="0" PsrId="211" Leaf="true">
        <Str Cat="Text">
          <Val><![CDATA[The full name of the package, including the version if known.]]></Val>
          <Tgt Cat="Text" Stat="Loc" Orig="New">
            <Val><![CDATA[包全名，包括版本(如果已知)。]]></Val>
          </Tgt>
        </Str>
        <Disp Icon="Str" />
      </Item>
      <Item ItemId=";PackageInstallFailed" ItemType="0" PsrId="211" Leaf="true">
        <Str Cat="Text">
          <Val><![CDATA['{0}' failed to install.]]></Val>
          <Tgt Cat="Text" Stat="Loc" Orig="New">
            <Val><![CDATA[“{0}”安装失败。]]></Val>
          </Tgt>
        </Str>
        <Disp Icon="Str" />
      </Item>
      <Item ItemId=";PackageInstallFailedExitCode" ItemType="0" PsrId="211" Leaf="true">
        <Str Cat="Text">
          <Val><![CDATA['{0}' failed to install. Exit code: {1}]]></Val>
          <Tgt Cat="Text" Stat="Loc" Orig="New">
            <Val><![CDATA[“{0}”安装失败。退出代码: {1}]]></Val>
          </Tgt>
        </Str>
        <Disp Icon="Str" />
      </Item>
      <Item ItemId=";PackageInstallSucceeded" ItemType="0" PsrId="211" Leaf="true">
        <Str Cat="Text">
          <Val><![CDATA['{0}' was installed successfully.]]></Val>
          <Tgt Cat="Text" Stat="Loc" Orig="New">
            <Val><![CDATA[“{0}”已成功安装。]]></Val>
          </Tgt>
        </Str>
        <Disp Icon="Str" />
      </Item>
      <Item ItemId=";PackageInstalling" ItemType="0" PsrId="211" Leaf="true">
        <Str Cat="Text">
          <Val><![CDATA[Installing '{0}']]></Val>
          <Tgt Cat="Text" Stat="Loc" Orig="New">
            <Val><![CDATA[正在安装“{0}”]]></Val>
          </Tgt>
        </Str>
        <Disp Icon="Str" />
      </Item>
      <Item ItemId=";PackageInstallingSeeOutputWindow" ItemType="0" PsrId="211" Leaf="true">
        <Str Cat="Text">
          <Val><![CDATA[Installing '{0}'. See the Output Window for more information.]]></Val>
          <Tgt Cat="Text" Stat="Loc" Orig="New">
            <Val><![CDATA[正在安装“{0}”。请查看输出窗口，了解详细信息。]]></Val>
          </Tgt>
        </Str>
        <Disp Icon="Str" />
      </Item>
      <Item ItemId=";PackageManagementNotSupported" ItemType="0" PsrId="211" Leaf="true">
        <Str Cat="Text">
          <Val><![CDATA[The selected environment does not support package management.]]></Val>
          <Tgt Cat="Text" Stat="Loc" Orig="New">
            <Val><![CDATA[所选环境不支持程序包管理。]]></Val>
          </Tgt>
        </Str>
        <Disp Icon="Str" />
      </Item>
      <Item ItemId=";PackageManagementNotSupported_Package" ItemType="0" PsrId="211" Leaf="true">
        <Str Cat="Text">
          <Val><![CDATA[Unable to install {0} because the selected environment does not support package management.]D;]A;]]></Val>
          <Tgt Cat="Text" Stat="Loc" Orig="New">
            <Val><![CDATA[无法安装 {0}，因为所选环境不支持程序包管理。]D;]A;]]></Val>
          </Tgt>
        </Str>
        <Disp Icon="Str" />
      </Item>
      <Item ItemId=";PackageUninstallFailed" ItemType="0" PsrId="211" Leaf="true">
        <Str Cat="Text">
          <Val><![CDATA['{0}' failed to uninstall.]]></Val>
          <Tgt Cat="Text" Stat="Loc" Orig="New">
            <Val><![CDATA[“{0}”卸载失败。]]></Val>
          </Tgt>
        </Str>
        <Disp Icon="Str" />
      </Item>
      <Item ItemId=";PackageUninstallFailedExitCode" ItemType="0" PsrId="211" Leaf="true">
        <Str Cat="Text">
          <Val><![CDATA['{0}' failed to uninstall. Exit code: {1}]]></Val>
          <Tgt Cat="Text" Stat="Loc" Orig="New">
            <Val><![CDATA[“{0}”卸载失败。退出代码: {1}]]></Val>
          </Tgt>
        </Str>
        <Disp Icon="Str" />
      </Item>
      <Item ItemId=";PackageUninstallSucceeded" ItemType="0" PsrId="211" Leaf="true">
        <Str Cat="Text">
          <Val><![CDATA['{0}' was uninstalled successfully.]]></Val>
          <Tgt Cat="Text" Stat="Loc" Orig="New">
            <Val><![CDATA[已成功卸载“{0}”。]]></Val>
          </Tgt>
        </Str>
        <Disp Icon="Str" />
      </Item>
      <Item ItemId=";PackageUninstalling" ItemType="0" PsrId="211" Leaf="true">
        <Str Cat="Text">
          <Val><![CDATA[Unnstalling '{0}']]></Val>
          <Tgt Cat="Text" Stat="Loc" Orig="New">
            <Val><![CDATA[正在卸载“{0}”]]></Val>
          </Tgt>
        </Str>
        <Disp Icon="Str" />
      </Item>
      <Item ItemId=";PackageUninstallingSeeOutputWindow" ItemType="0" PsrId="211" Leaf="true">
        <Str Cat="Text">
          <Val><![CDATA[Unnstalling '{0}'. See the Output Window for more information.]]></Val>
          <Tgt Cat="Text" Stat="Loc" Orig="New">
            <Val><![CDATA[正在卸载“{0}”。请查看输出窗口，了解详细信息。]]></Val>
          </Tgt>
        </Str>
        <Disp Icon="Str" />
      </Item>
      <Item ItemId=";ParameterClassificationType" ItemType="0" PsrId="211" Leaf="true">
        <Str Cat="Text">
          <Val><![CDATA[Python Parameter]]></Val>
          <Tgt Cat="Text" Stat="Loc" Orig="New">
            <Val><![CDATA[Python 参数]]></Val>
          </Tgt>
        </Str>
        <Disp Icon="Str" />
      </Item>
      <Item ItemId=";PipDefaultIndexName" ItemType="0" PsrId="211" Leaf="true">
        <Str Cat="Text">
          <Val><![CDATA[PyPI]]></Val>
          <Tgt Cat="Text" Stat="Loc" Orig="New">
            <Val><![CDATA[PyPI]]></Val>
          </Tgt>
        </Str>
        <Disp Icon="Str" />
      </Item>
      <Item ItemId=";PipExtensionDisplayName" ItemType="0" PsrId="211" Leaf="true">
        <Str Cat="Text">
          <Val><![CDATA[Packages (PyPI)]]></Val>
          <Tgt Cat="Text" Stat="Loc" Orig="New">
            <Val><![CDATA[包(PyPI)]]></Val>
          </Tgt>
        </Str>
        <Disp Icon="Str" />
      </Item>
      <Item ItemId=";PipExtensionPipInstallFrom" ItemType="0" PsrId="211" Leaf="true">
        <Str Cat="Text">
          <Val><![CDATA[Run command: pip install {0}]]></Val>
          <Tgt Cat="Text" Stat="Loc" Orig="New">
            <Val><![CDATA[运行命令: pip install {0}]]></Val>
          </Tgt>
          <Prev Cat="Text">
            <Val><![CDATA[pip install {0} from PyPI]]></Val>
          </Prev>
        </Str>
        <Disp Icon="Str" />
      </Item>
      <Item ItemId=";PipExtensionSearchPyPILabel" ItemType="0" PsrId="211" Leaf="true">
        <Str Cat="Text">
          <Val><![CDATA[Search PyPI and installed packages]]></Val>
          <Tgt Cat="Text" Stat="Loc" Orig="New">
            <Val><![CDATA[搜索 PyPI 和已安装的包]]></Val>
          </Tgt>
        </Str>
        <Disp Icon="Str" />
      </Item>
      <Item ItemId=";PipInstallFailedExitCode" ItemType="0" PsrId="211" Leaf="true">
        <Str Cat="Text">
          <Val><![CDATA['pip' failed to install. Exit code: {0}]]></Val>
          <Tgt Cat="Text" Stat="Loc" Orig="New">
            <Val><![CDATA[安装 "pip" 失败。退出代码: {0}]]></Val>
          </Tgt>
        </Str>
        <Disp Icon="Str" />
      </Item>
      <Item ItemId=";PipInstallSucceeded" ItemType="0" PsrId="211" Leaf="true">
        <Str Cat="Text">
          <Val><![CDATA['pip' was installed successfully.]]></Val>
          <Tgt Cat="Text" Stat="Loc" Orig="New">
            <Val><![CDATA[已成功安装 "pip"。]]></Val>
          </Tgt>
        </Str>
        <Disp Icon="Str" />
      </Item>
      <Item ItemId=";PipInstalling" ItemType="0" PsrId="211" Leaf="true">
        <Str Cat="Text">
          <Val><![CDATA[Installing 'pip' package manager.]]></Val>
          <Tgt Cat="Text" Stat="Loc" Orig="New">
            <Val><![CDATA[正在安装 "pip" 程序包管理器。]]></Val>
          </Tgt>
        </Str>
        <Disp Icon="Str" />
      </Item>
      <Item ItemId=";ProductTitle" ItemType="0" PsrId="211" Leaf="true">
        <Str Cat="Text">
          <Val><![CDATA[Visual Studio - Python support]]></Val>
          <Tgt Cat="Text" Stat="Loc" Orig="New">
            <Val><![CDATA[Visual Studio - Python 支持]]></Val>
          </Tgt>
        </Str>
        <Disp Icon="Str" />
      </Item>
      <Item ItemId=";ProjectDoesNotSupportedMSBuild" ItemType="0" PsrId="211" Leaf="true">
        <Str Cat="Text">
          <Val><![CDATA[Project does not support MSBuild]]></Val>
          <Tgt Cat="Text" Stat="Loc" Orig="New">
            <Val><![CDATA[项目不支持 MSBuild]]></Val>
          </Tgt>
        </Str>
        <Disp Icon="Str" />
      </Item>
      <Item ItemId=";ProjectText" ItemType="0" PsrId="211" Leaf="true">
        <Str Cat="Text">
          <Val><![CDATA[project]]></Val>
          <Tgt Cat="Text" Stat="Loc" Orig="New">
            <Val><![CDATA[项目]]></Val>
          </Tgt>
        </Str>
        <Disp Icon="Str" />
      </Item>
      <Item ItemId=";PtvsdDisableCaption" ItemType="0" PsrId="211" Leaf="true">
        <Str Cat="Text">
          <Val><![CDATA[Use the legacy debugger]]></Val>
          <Tgt Cat="Text" Stat="Loc" Orig="New">
            <Val><![CDATA[使用旧版调试程序]]></Val>
          </Tgt>
          <Prev Cat="Text">
            <Val><![CDATA[Disable the experimental debugger]]></Val>
          </Prev>
        </Str>
        <Disp Icon="Str" />
      </Item>
      <Item ItemId=";PtvsdDisableSubtext" ItemType="0" PsrId="211" Leaf="true">
        <Str Cat="Text">
          <Val><![CDATA[Future debugging sessions will use the legacy debugger. You can also change this setting in Tools, Options, Python, Debugging page by changing the 'Use legacy debugger' option.]]></Val>
          <Tgt Cat="Text" Stat="Loc" Orig="New">
            <Val><![CDATA[将来的调试会话将使用旧版调试程序。也可在“工具”、“选项”、"Python"、“调试”页面更改“使用旧版调试程序”选项，以更改此设置。]]></Val>
          </Tgt>
          <Prev Cat="Text">
            <Val><![CDATA[Future debugging sessions will not use the experimental debugger. You can also change this setting in the Tools/Options/Python/Experimental page.]]></Val>
          </Prev>
        </Str>
        <Disp Icon="Str" />
      </Item>
      <Item ItemId=";PtvsdIncompatibleEnvMessage" ItemType="0" PsrId="211" Leaf="true">
        <Str Cat="Text">
          <Val><![CDATA[To debug this Python environment, please use the legacy debugger. Older versions of Python are not supported. See our <a href="https://aka.ms/upgradeptvsd">documentation</a> for a list of supported Python versions and environment types.]]></Val>
          <Tgt Cat="Text" Stat="Loc" Orig="New">
            <Val><![CDATA[若要调试此 Python 环境，请使用旧版调试程序。不支持旧版 Python。请参阅我们的<a href="https://aka.ms/upgradeptvsd">文档</a>，查看支持的 Python 版本和环境类型的列表。]]></Val>
          </Tgt>
          <Prev Cat="Text">
            <Val><![CDATA[The experimental debugger is incompatible with this Python environment. See the documentation for a list of supported Python environments.]]></Val>
          </Prev>
        </Str>
        <Disp Icon="Str" />
      </Item>
      <Item ItemId=";PtvsdIncompatibleEnvTitle" ItemType="0" PsrId="211" Leaf="true">
        <Str Cat="Text">
          <Val><![CDATA[Debugger does not support this Python environment]]></Val>
          <Tgt Cat="Text" Stat="Loc" Orig="New">
            <Val><![CDATA[调试器不支持此 Python 环境]]></Val>
          </Tgt>
          <Prev Cat="Text">
            <Val><![CDATA[Debugger is incompatible with this environment]]></Val>
          </Prev>
        </Str>
        <Disp Icon="Str" />
      </Item>
      <Item ItemId=";PtvsdLearnMoreCaption" ItemType="0" PsrId="211" Leaf="true">
        <Str Cat="Text">
          <Val><![CDATA[Learn more]]></Val>
          <Tgt Cat="Text" Stat="Loc" Orig="New">
            <Val><![CDATA[了解详细信息]]></Val>
          </Tgt>
        </Str>
        <Disp Icon="Str" />
      </Item>
      <Item ItemId=";PtvsdLearnMoreSubtext" ItemType="0" PsrId="211" Leaf="true">
        <Str Cat="Text">
          <Val><![CDATA[View documentation on supported Python environments and how to upgrade or uninstall the ptvsd debugger package.]]></Val>
          <Tgt Cat="Text" Stat="Loc" Orig="New">
            <Val><![CDATA[查看文档，了解受支持的 Python 环境以及如何升级或卸载 ptvsd 调试程序包。]]></Val>
          </Tgt>
          <Prev Cat="Text">
            <Val><![CDATA[View documentation in your web browser on supported Python environments and how to upgrade or uninstall the ptvsd debugger package.]]></Val>
          </Prev>
        </Str>
        <Disp Icon="Str" />
      </Item>
      <Item ItemId=";PublishPropertyControl_LocationLabel" ItemType="0" PsrId="211" Leaf="true">
        <Str Cat="Text">
          <Val><![CDATA[Publishing folder location ({0}): ]]></Val>
          <Tgt Cat="Text" Stat="Loc" Orig="New">
            <Val><![CDATA[发布文件夹位置({0}): ]]></Val>
          </Tgt>
        </Str>
        <Disp Icon="Str" />
      </Item>
      <Item ItemId=";PublishPropertyControl_LocationTypeSeparator" ItemType="0" PsrId="211" Leaf="true">
        <Str Cat="Text">
          <Val><![CDATA[, ]]></Val>
          <Tgt Cat="Text" Stat="Loc" Orig="New">
            <Val><![CDATA[、]]></Val>
          </Tgt>
        </Str>
        <Disp Icon="Str" />
      </Item>
      <Item ItemId=";PublishPropertyControl_LocationTypeSeparatorLast" ItemType="0" PsrId="211" Leaf="true">
        <Str Cat="Text">
          <Val><![CDATA[ or ]]></Val>
          <Tgt Cat="Text" Stat="Loc" Orig="New">
            <Val><![CDATA[或]]></Val>
          </Tgt>
        </Str>
        <Disp Icon="Str" />
      </Item>
      <Item ItemId=";PublishToAzure30" ItemType="0" PsrId="211" Leaf="true">
        <Str Cat="Text">
          <Val><![CDATA[Publishing Python projects has recently changed.]]></Val>
          <Tgt Cat="Text" Stat="Loc" Orig="New">
            <Val><![CDATA[最近已更改发布 Python 项目。]]></Val>
          </Tgt>
        </Str>
        <Disp Icon="Str" />
      </Item>
      <Item ItemId=";PublishToAzure30Message" ItemType="0" PsrId="211" Leaf="true">
        <Str Cat="Text">
          <Val><![CDATA[These changes will allow you to deploy more reliably and quickly, but first you may need to configure your project or deployment target.]D;]A;]D;]A;When you publish, we will no longer automatically generate a web.config file. You can add one using Add New Item and customize as necessary for your site.]D;]A;]D;]A;There are no restrictions on the version of Python you may be using when you deploy, however, we will no longer include virtual environments or the Python runtime when you deploy. Only libraries that are directly included in your project will be published.]D;]A;]D;]A;Please refer to <a href="https://aka.ms/pythononappservice">aka.ms/PythonOnAppService</a> for information about configuring and publishing to Azure App Service.]]></Val>
          <Tgt Cat="Text" Stat="Loc" Orig="New">
            <Val><![CDATA[这些更改将允许你更可靠、更快速地进行部署，但是首先需要配置项目或部署目标。]D;]A;]D;]A;在发布时，我们将不再自动生成 web.config 文件。可以使用“添加新项”添加该文件并根据站点需要进行自定义。]D;]A;]D;]A;在部署时，对使用的 Python 版本没有限制，但在部署时我们将不再包括虚拟环境或 Python 运行时。仅发布直接包含在项目中的库。]D;]A;]D;]A;请参阅 <a href="https://aka.ms/pythononappservice">aka.ms/PythonOnAppService</a> 了解有关配置和发布到 Azure 应用服务的信息。]]></Val>
          </Tgt>
        </Str>
        <Disp Icon="Str" />
      </Item>
      <Item ItemId=";PyTestEnableInfoBarAction" ItemType="0" PsrId="211" Leaf="true">
        <Str Cat="Text">
          <Val><![CDATA[Enable pytest]]></Val>
          <Tgt Cat="Text" Stat="Loc" Orig="New">
            <Val><![CDATA[启用 pytest]]></Val>
          </Tgt>
        </Str>
        <Disp Icon="Str" />
      </Item>
      <Item ItemId=";PyTestInstallAndEnableInfoBarAction" ItemType="0" PsrId="211" Leaf="true">
        <Str Cat="Text">
          <Val><![CDATA[Install and enable pytest]]></Val>
          <Tgt Cat="Text" Stat="Loc" Orig="New">
            <Val><![CDATA[安装并启用 pytest]]></Val>
          </Tgt>
        </Str>
        <Disp Icon="Str" />
      </Item>
      <Item ItemId=";PyTestInstallInfoBarAction" ItemType="0" PsrId="211" Leaf="true">
        <Str Cat="Text">
          <Val><![CDATA[Install pytest]]></Val>
          <Tgt Cat="Text" Stat="Loc" Orig="New">
            <Val><![CDATA[安装 pytest]]></Val>
          </Tgt>
        </Str>
        <Disp Icon="Str" />
      </Item>
      <Item ItemId=";PyTestInstalledConfigurationFileFound" ItemType="0" PsrId="211" Leaf="true">
        <Str Cat="Text">
          <Val><![CDATA[A pytest configuration file was detected in the {0} {1}, but pytest is not enabled.]]></Val>
          <Tgt Cat="Text" Stat="Loc" Orig="New">
            <Val><![CDATA[在 {0} {1} 中检测到 pytest 配置文件，但未启用 pytest。]]></Val>
          </Tgt>
        </Str>
        <Disp Icon="Str" />
      </Item>
      <Item ItemId=";PyTestNotInstalled" ItemType="0" PsrId="211" Leaf="true">
        <Str Cat="Text">
          <Val><![CDATA[Pytest is enabled in the {0} {1}, but it is not installed in the active environment.]]></Val>
          <Tgt Cat="Text" Stat="Loc" Orig="New">
            <Val><![CDATA[已在 {0} {1} 中启用 pytest，但未在活动环境中安装它。]]></Val>
          </Tgt>
        </Str>
        <Disp Icon="Str" />
      </Item>
      <Item ItemId=";PyTestNotInstalledConfigurationFileFound" ItemType="0" PsrId="211" Leaf="true">
        <Str Cat="Text">
          <Val><![CDATA[A pytest configuration file was detected in the {0} {1}, but pytest is not installed or enabled.]]></Val>
          <Tgt Cat="Text" Stat="Loc" Orig="New">
            <Val><![CDATA[在 {0} {1} 中检测到 pytest 配置文件，但未安装或启用 pytest。]]></Val>
          </Tgt>
        </Str>
        <Disp Icon="Str" />
      </Item>
      <Item ItemId=";PydReferenceDeprecated" ItemType="0" PsrId="211" Leaf="true">
        <Str Cat="Text">
          <Val><![CDATA[Direct references to .pyd files have been deprecated. We recommend replacing the reference with a Search Path.]]></Val>
          <Tgt Cat="Text" Stat="Loc" Orig="New">
            <Val><![CDATA[已弃用对 .pyd 文件的直接引用。建议使用搜索路径替换引用。]]></Val>
          </Tgt>
        </Str>
        <Disp Icon="Str" />
      </Item>
      <Item ItemId=";PytestInvalidTestSource" ItemType="0" PsrId="211" Leaf="true">
        <Str Cat="Text">
          <Val><![CDATA[Invalid source in test: {0}]]></Val>
          <Tgt Cat="Text" Stat="Loc" Orig="New">
            <Val><![CDATA[测试中的源无效: {0}]]></Val>
          </Tgt>
        </Str>
        <Disp Icon="Str" />
      </Item>
      <Item ItemId=";PytestResultsXmlNotFound" ItemType="0" PsrId="211" Leaf="true">
        <Str Cat="Text">
          <Val><![CDATA[Results for pytest not found {0}]]></Val>
          <Tgt Cat="Text" Stat="Loc" Orig="New">
            <Val><![CDATA[找不到 pytest 的结果 {0}]]></Val>
          </Tgt>
        </Str>
        <Disp Icon="Str" />
      </Item>
      <Item ItemId=";PythonDebugPropertyPageLabel" ItemType="0" PsrId="211" Leaf="true">
        <Str Cat="Text">
          <Val><![CDATA[Debug]]></Val>
          <Tgt Cat="Text" Stat="Loc" Orig="New">
            <Val><![CDATA[调试]]></Val>
          </Tgt>
        </Str>
        <Disp Icon="Str" />
      </Item>
      <Item ItemId=";PythonDiscoveryResultsNotFound" ItemType="0" PsrId="211" Leaf="true">
        <Str Cat="Text">
          <Val><![CDATA[Discovery results file '{0}' was not found.]]></Val>
          <Tgt Cat="Text" Stat="Loc" Orig="New">
            <Val><![CDATA[未找到发现结果文件“{0}”。]]></Val>
          </Tgt>
        </Str>
        <Disp Icon="Str" />
      </Item>
      <Item ItemId=";PythonGeneralPropertyPageControl_OtherInterpretersSeparator" ItemType="0" PsrId="211" Leaf="true">
        <Str Cat="Text">
          <Val><![CDATA[ -- Other installed interpreters --]]></Val>
          <Tgt Cat="Text" Stat="Loc" Orig="New">
            <Val><![CDATA[ -- 其他已安装的解释器 --]]></Val>
          </Tgt>
        </Str>
        <Disp Icon="Str" />
      </Item>
      <Item ItemId=";PythonGeneralPropertyPageControl_UseGlobalDefaultInterpreter" ItemType="0" PsrId="211" Leaf="true">
        <Str Cat="Text">
          <Val><![CDATA[(Use global default)]]></Val>
          <Tgt Cat="Text" Stat="Loc" Orig="New">
            <Val><![CDATA[(使用全局默认值)]]></Val>
          </Tgt>
        </Str>
        <Disp Icon="Str" />
      </Item>
      <Item ItemId=";PythonGeneralPropertyPageLabel" ItemType="0" PsrId="211" Leaf="true">
        <Str Cat="Text">
          <Val><![CDATA[General]]></Val>
          <Tgt Cat="Text" Stat="Loc" Orig="New">
            <Val><![CDATA[常规]]></Val>
          </Tgt>
        </Str>
        <Disp Icon="Str" />
      </Item>
      <Item ItemId=";PythonInteractive_Black" ItemType="0" PsrId="211" Leaf="true">
        <Str Cat="Text">
          <Val><![CDATA[Python Interactive - black]]></Val>
          <Tgt Cat="Text" Stat="Loc" Orig="New">
            <Val><![CDATA[Python 交互 - 黑色]]></Val>
          </Tgt>
        </Str>
        <Disp Icon="Str" />
      </Item>
      <Item ItemId=";PythonInteractive_Blue" ItemType="0" PsrId="211" Leaf="true">
        <Str Cat="Text">
          <Val><![CDATA[Python Interactive - blue]]></Val>
          <Tgt Cat="Text" Stat="Loc" Orig="New">
            <Val><![CDATA[Python 交互 - 蓝色]]></Val>
          </Tgt>
        </Str>
        <Disp Icon="Str" />
      </Item>
      <Item ItemId=";PythonInteractive_Cyan" ItemType="0" PsrId="211" Leaf="true">
        <Str Cat="Text">
          <Val><![CDATA[Python Interactive - cyan]]></Val>
          <Tgt Cat="Text" Stat="Loc" Orig="New">
            <Val><![CDATA[Python 交互 - 蓝绿色]]></Val>
          </Tgt>
        </Str>
        <Disp Icon="Str" />
      </Item>
      <Item ItemId=";PythonInteractive_DarkBlue" ItemType="0" PsrId="211" Leaf="true">
        <Str Cat="Text">
          <Val><![CDATA[Python Interactive - dark blue]]></Val>
          <Tgt Cat="Text" Stat="Loc" Orig="New">
            <Val><![CDATA[Python 交互 - 深蓝色]]></Val>
          </Tgt>
        </Str>
        <Disp Icon="Str" />
      </Item>
      <Item ItemId=";PythonInteractive_DarkCyan" ItemType="0" PsrId="211" Leaf="true">
        <Str Cat="Text">
          <Val><![CDATA[Python Interactive - dark cyan]]></Val>
          <Tgt Cat="Text" Stat="Loc" Orig="New">
            <Val><![CDATA[Python 交互 - 深青色]]></Val>
          </Tgt>
        </Str>
        <Disp Icon="Str" />
      </Item>
      <Item ItemId=";PythonInteractive_DarkGray" ItemType="0" PsrId="211" Leaf="true">
        <Str Cat="Text">
          <Val><![CDATA[Python Interactive - dark gray]]></Val>
          <Tgt Cat="Text" Stat="Loc" Orig="New">
            <Val><![CDATA[Python 交互 - 深灰色]]></Val>
          </Tgt>
        </Str>
        <Disp Icon="Str" />
      </Item>
      <Item ItemId=";PythonInteractive_DarkGreen" ItemType="0" PsrId="211" Leaf="true">
        <Str Cat="Text">
          <Val><![CDATA[Python Interactive - dark green]]></Val>
          <Tgt Cat="Text" Stat="Loc" Orig="New">
            <Val><![CDATA[Python 交互 - 深绿色]]></Val>
          </Tgt>
        </Str>
        <Disp Icon="Str" />
      </Item>
      <Item ItemId=";PythonInteractive_DarkMagenta" ItemType="0" PsrId="211" Leaf="true">
        <Str Cat="Text">
          <Val><![CDATA[Python Interactive - dark magenta]]></Val>
          <Tgt Cat="Text" Stat="Loc" Orig="New">
            <Val><![CDATA[Python 交互 - 深紫色]]></Val>
          </Tgt>
        </Str>
        <Disp Icon="Str" />
      </Item>
      <Item ItemId=";PythonInteractive_DarkRed" ItemType="0" PsrId="211" Leaf="true">
        <Str Cat="Text">
          <Val><![CDATA[Python Interactive - dark red]]></Val>
          <Tgt Cat="Text" Stat="Loc" Orig="New">
            <Val><![CDATA[Python 交互 - 深红色]]></Val>
          </Tgt>
        </Str>
        <Disp Icon="Str" />
      </Item>
      <Item ItemId=";PythonInteractive_DarkYellow" ItemType="0" PsrId="211" Leaf="true">
        <Str Cat="Text">
          <Val><![CDATA[Python Interactive - dark yellow]]></Val>
          <Tgt Cat="Text" Stat="Loc" Orig="New">
            <Val><![CDATA[Python 交互 - 深黄色]]></Val>
          </Tgt>
        </Str>
        <Disp Icon="Str" />
      </Item>
      <Item ItemId=";PythonInteractive_Gray" ItemType="0" PsrId="211" Leaf="true">
        <Str Cat="Text">
          <Val><![CDATA[Python Interactive - gray]]></Val>
          <Tgt Cat="Text" Stat="Loc" Orig="New">
            <Val><![CDATA[Python 交互 - 灰色]]></Val>
          </Tgt>
        </Str>
        <Disp Icon="Str" />
      </Item>
      <Item ItemId=";PythonInteractive_Green" ItemType="0" PsrId="211" Leaf="true">
        <Str Cat="Text">
          <Val><![CDATA[Python Interactive - green]]></Val>
          <Tgt Cat="Text" Stat="Loc" Orig="New">
            <Val><![CDATA[Python 交互 - 绿色]]></Val>
          </Tgt>
        </Str>
        <Disp Icon="Str" />
      </Item>
      <Item ItemId=";PythonInteractive_Magenta" ItemType="0" PsrId="211" Leaf="true">
        <Str Cat="Text">
          <Val><![CDATA[Python Interactive - magenta]]></Val>
          <Tgt Cat="Text" Stat="Loc" Orig="New">
            <Val><![CDATA[Python 交互 - 洋红色]]></Val>
          </Tgt>
        </Str>
        <Disp Icon="Str" />
      </Item>
      <Item ItemId=";PythonInteractive_Red" ItemType="0" PsrId="211" Leaf="true">
        <Str Cat="Text">
          <Val><![CDATA[Python Interactive - red]]></Val>
          <Tgt Cat="Text" Stat="Loc" Orig="New">
            <Val><![CDATA[Python 交互 - 红色]]></Val>
          </Tgt>
        </Str>
        <Disp Icon="Str" />
      </Item>
      <Item ItemId=";PythonInteractive_White" ItemType="0" PsrId="211" Leaf="true">
        <Str Cat="Text">
          <Val><![CDATA[Python Interactive - white]]></Val>
          <Tgt Cat="Text" Stat="Loc" Orig="New">
            <Val><![CDATA[Python 交互 - 白色]]></Val>
          </Tgt>
        </Str>
        <Disp Icon="Str" />
      </Item>
      <Item ItemId=";PythonInteractive_Yellow" ItemType="0" PsrId="211" Leaf="true">
        <Str Cat="Text">
          <Val><![CDATA[Python Interactive - yellow]]></Val>
          <Tgt Cat="Text" Stat="Loc" Orig="New">
            <Val><![CDATA[Python 交互 - 黄色]]></Val>
          </Tgt>
        </Str>
        <Disp Icon="Str" />
      </Item>
      <Item ItemId=";PythonMenuLabel" ItemType="0" PsrId="211" Leaf="true">
        <Str Cat="Text">
          <Val><![CDATA[&Python]]></Val>
          <Tgt Cat="Text" Stat="Loc" Orig="New">
            <Val><![CDATA[Python(&P)]]></Val>
          </Tgt>
        </Str>
        <Disp Icon="Str" />
      </Item>
      <Item ItemId=";PythonNavigateToItemDisplay_FileHeader" ItemType="0" PsrId="211" Leaf="true">
        <Str Cat="Text">
          <Val><![CDATA[File:]]></Val>
          <Tgt Cat="Text" Stat="Loc" Orig="New">
            <Val><![CDATA[文件:]]></Val>
          </Tgt>
        </Str>
        <Disp Icon="Str" />
      </Item>
      <Item ItemId=";PythonNavigateToItemDisplay_FileInfo" ItemType="0" PsrId="211" Leaf="true">
        <Str Cat="Text">
          <Val><![CDATA[File: {0}]]></Val>
          <Tgt Cat="Text" Stat="Loc" Orig="New">
            <Val><![CDATA[文件: {0}]]></Val>
          </Tgt>
        </Str>
        <Disp Icon="Str" />
      </Item>
      <Item ItemId=";PythonNavigateToItemDisplay_LineHeader" ItemType="0" PsrId="211" Leaf="true">
        <Str Cat="Text">
          <Val><![CDATA[Line:]]></Val>
          <Tgt Cat="Text" Stat="Loc" Orig="New">
            <Val><![CDATA[行:]]></Val>
          </Tgt>
        </Str>
        <Disp Icon="Str" />
      </Item>
      <Item ItemId=";PythonNavigateToItemDisplay_ProjectHeader" ItemType="0" PsrId="211" Leaf="true">
        <Str Cat="Text">
          <Val><![CDATA[Project:]]></Val>
          <Tgt Cat="Text" Stat="Loc" Orig="New">
            <Val><![CDATA[项目:]]></Val>
          </Tgt>
        </Str>
        <Disp Icon="Str" />
      </Item>
      <Item ItemId=";PythonNavigateToItemDisplay_ProjectInfo" ItemType="0" PsrId="211" Leaf="true">
        <Str Cat="Text">
          <Val><![CDATA[Project: {0}]]></Val>
          <Tgt Cat="Text" Stat="Loc" Orig="New">
            <Val><![CDATA[项目: {0}]]></Val>
          </Tgt>
        </Str>
        <Disp Icon="Str" />
      </Item>
      <Item ItemId=";PythonPublishPropertyPageLabel" ItemType="0" PsrId="211" Leaf="true">
        <Str Cat="Text">
          <Val><![CDATA[Publish]]></Val>
          <Tgt Cat="Text" Stat="Loc" Orig="New">
            <Val><![CDATA[发布]]></Val>
          </Tgt>
        </Str>
        <Disp Icon="Str" />
      </Item>
      <Item ItemId=";PythonTestDiscovererStartedMessage" ItemType="0" PsrId="211" Leaf="true">
        <Str Cat="Text">
          <Val><![CDATA[Starting {0} discovery for the {1} {2}. This can take up to {3} seconds.]]></Val>
          <Tgt Cat="Text" Stat="Loc" Orig="New">
            <Val><![CDATA[正在为 {1} {2} 启动 {0} 发现。这可能需要 {3} 秒时间。]]></Val>
          </Tgt>
        </Str>
        <Disp Icon="Str" />
      </Item>
      <Item ItemId=";PythonTestDiscovererTimeoutErrorMessage" ItemType="0" PsrId="211" Leaf="true">
        <Str Cat="Text">
          <Val><![CDATA[Python test discovery timeout, possibly due to blocking call. Go to https://aka.ms/VSTestExplorerPython for more details on test discovery.]]></Val>
          <Tgt Cat="Text" Stat="Loc" Orig="New">
            <Val><![CDATA[Python 测试发现超时，这可能是由于调用遭到阻止导致。要详细了解测试发现，请转到 https://aka.ms/VSTestExplorerPython。]]></Val>
          </Tgt>
        </Str>
        <Disp Icon="Str" />
      </Item>
      <Item ItemId=";PythonTestFileDetected" ItemType="0" PsrId="211" Leaf="true">
        <Str Cat="Text">
          <Val><![CDATA[A file which may contain Python tests was detected in the {0} {1}, but the test framework is disabled.]]></Val>
          <Tgt Cat="Text" Stat="Loc" Orig="New">
            <Val><![CDATA[在 {0} {1} 中检测到可能包含 Python 测试的文件，但已禁用此测试框架。]]></Val>
          </Tgt>
          <Prev Cat="Text">
            <Val><![CDATA[A file containing Python tests was detected in the {0} {1}, but the test framework is disabled.]]></Val>
          </Prev>
        </Str>
        <Disp Icon="Str" />
      </Item>
      <Item ItemId=";PythonTestFrameworkIgnoreInfoBarAction" ItemType="0" PsrId="211" Leaf="true">
        <Str Cat="Text">
          <Val><![CDATA[Don't show this message again]]></Val>
          <Tgt Cat="Text" Stat="Loc" Orig="New">
            <Val><![CDATA[不再显示此消息]]></Val>
          </Tgt>
        </Str>
        <Disp Icon="Str" />
      </Item>
      <Item ItemId=";PythonTestPropertyPageFrameworkHelpText" ItemType="0" PsrId="211" Leaf="true">
        <Str Cat="Text">
          <Val><![CDATA[Test framework]]></Val>
          <Tgt Cat="Text" Stat="Loc" Orig="New">
            <Val><![CDATA[测试框架]]></Val>
          </Tgt>
        </Str>
        <Disp Icon="Str" />
      </Item>
      <Item ItemId=";PythonTestPropertyPageFrameworkLabel" ItemType="0" PsrId="211" Leaf="true">
        <Str Cat="Text">
          <Val><![CDATA[Test _framework:]]></Val>
          <Tgt Cat="Text" Stat="Loc" Orig="New">
            <Val><![CDATA[测试框架(_F):]]></Val>
          </Tgt>
        </Str>
        <Disp Icon="Str" />
      </Item>
      <Item ItemId=";PythonTestPropertyPageLabel" ItemType="0" PsrId="211" Leaf="true">
        <Str Cat="Text">
          <Val><![CDATA[Test]]></Val>
          <Tgt Cat="Text" Stat="Loc" Orig="New">
            <Val><![CDATA[测试]]></Val>
          </Tgt>
        </Str>
        <Disp Icon="Str" />
      </Item>
      <Item ItemId=";PythonTestPropertyPageUnittestPatternHelpText" ItemType="0" PsrId="211" Leaf="true">
        <Str Cat="Text">
          <Val><![CDATA[Pattern]]></Val>
          <Tgt Cat="Text" Stat="Loc" Orig="New">
            <Val><![CDATA[模式]]></Val>
          </Tgt>
        </Str>
        <Disp Icon="Str" />
      </Item>
      <Item ItemId=";PythonTestPropertyPageUnittestPatternLabel" ItemType="0" PsrId="211" Leaf="true">
        <Str Cat="Text">
          <Val><![CDATA[_Pattern:]]></Val>
          <Tgt Cat="Text" Stat="Loc" Orig="New">
            <Val><![CDATA[模式(_P):]]></Val>
          </Tgt>
        </Str>
        <Disp Icon="Str" />
      </Item>
      <Item ItemId=";PythonTestPropertyPageUnittestRootDirectoryHelpText" ItemType="0" PsrId="211" Leaf="true">
        <Str Cat="Text">
          <Val><![CDATA[Root directory]]></Val>
          <Tgt Cat="Text" Stat="Loc" Orig="New">
            <Val><![CDATA[根目录]]></Val>
          </Tgt>
        </Str>
        <Disp Icon="Str" />
      </Item>
      <Item ItemId=";PythonTestPropertyPageUnittestRootDirectoryLabel" ItemType="0" PsrId="211" Leaf="true">
        <Str Cat="Text">
          <Val><![CDATA[Root _directory:]]></Val>
          <Tgt Cat="Text" Stat="Loc" Orig="New">
            <Val><![CDATA[根目录(_D):]]></Val>
          </Tgt>
        </Str>
        <Disp Icon="Str" />
      </Item>
      <Item ItemId=";PythonVersionNotSupportMoreInfo" ItemType="0" PsrId="211" Leaf="true">
        <Str Cat="Text">
          <Val><![CDATA[More info]]></Val>
          <Tgt Cat="Text" Stat="Loc" Orig="New">
            <Val><![CDATA[详细信息]]></Val>
          </Tgt>
        </Str>
        <Disp Icon="Str" />
      </Item>
      <Item ItemId=";PythonVersionNotSupportedDontShowMessageAgain" ItemType="0" PsrId="211" Leaf="true">
        <Str Cat="Text">
          <Val><![CDATA[Don't show this message again]]></Val>
          <Tgt Cat="Text" Stat="Loc" Orig="New">
            <Val><![CDATA[不再显示此消息]]></Val>
          </Tgt>
        </Str>
        <Disp Icon="Str" />
      </Item>
      <Item ItemId=";PythonVersionNotSupportedInfoBarText" ItemType="0" PsrId="211" Leaf="true">
        <Str Cat="Text">
          <Val><![CDATA[You are using Python {0} and some features might not work because Visual Studio doesn't support it yet.]]></Val>
<<<<<<< HEAD
=======
          <Tgt Cat="Text" Stat="Loc" Orig="New">
            <Val><![CDATA[你正在使用 Python {0}，但由于 Visual Studio 尚不支持它，因此某些功能可能无效。]]></Val>
          </Tgt>
>>>>>>> db95032c
        </Str>
        <Disp Icon="Str" />
      </Item>
      <Item ItemId=";PythonWebLauncherDescription" ItemType="0" PsrId="211" Leaf="true">
        <Str Cat="Text">
          <Val><![CDATA[Launches web sites using the Python debugger. This enables the web server commands specified in the project file, and launches a browser window when the server has started.]]></Val>
          <Tgt Cat="Text" Stat="Loc" Orig="New">
            <Val><![CDATA[使用 Python 调试器启动网站。这样可以启用项目文件中指定的 Web 服务器命令，并在服务器启动后启动浏览器窗口。]]></Val>
          </Tgt>
        </Str>
        <Disp Icon="Str" />
      </Item>
      <Item ItemId=";PythonWebLauncherName" ItemType="0" PsrId="211" Leaf="true">
        <Str Cat="Text">
          <Val><![CDATA[Web launcher]]></Val>
          <Tgt Cat="Text" Stat="Loc" Orig="New">
            <Val><![CDATA[Web 启动程序]]></Val>
          </Tgt>
        </Str>
        <Disp Icon="Str" />
      </Item>
      <Item ItemId=";PythonWebPropertyPageTitle" ItemType="0" PsrId="211" Leaf="true">
        <Str Cat="Text">
          <Val><![CDATA[Web]]></Val>
          <Tgt Cat="Text" Stat="Loc" Orig="New">
            <Val><![CDATA[Web]]></Val>
          </Tgt>
        </Str>
        <Disp Icon="Str" />
      </Item>
      <Item ItemId=";QuickInfo_TypeNoDocs" ItemType="0" PsrId="211" Leaf="true">
        <Str Cat="Text">
          <Val><![CDATA[{0}: {1}]]></Val>
          <Tgt Cat="Text" Stat="Loc" Orig="New">
            <Val><![CDATA[{0}: {1}]]></Val>
          </Tgt>
        </Str>
        <Disp Icon="Str" />
      </Item>
      <Item ItemId=";QuickInfo_UnknownType" ItemType="0" PsrId="211" Leaf="true">
        <Str Cat="Text">
          <Val><![CDATA[{0}: unknown type]]></Val>
          <Tgt Cat="Text" Stat="Loc" Orig="New">
            <Val><![CDATA[{0}: 未知类型]]></Val>
          </Tgt>
        </Str>
        <Disp Icon="Str" />
      </Item>
      <Item ItemId=";RefDeprecatedMessage" ItemType="0" PsrId="211" Leaf="true">
        <Str Cat="Text">
          <Val><![CDATA[[Deprecated]5D;]]></Val>
          <Tgt Cat="Text" Stat="Loc" Orig="New">
            <Val><![CDATA[[已弃用]5D;]]></Val>
          </Tgt>
        </Str>
        <Disp Icon="Str" />
      </Item>
      <Item ItemId=";RefDeprecatedMessageDescription" ItemType="0" PsrId="211" Leaf="true">
        <Str Cat="Text">
          <Val><![CDATA[The reason this item type has been deprecated.]]></Val>
          <Tgt Cat="Text" Stat="Loc" Orig="New">
            <Val><![CDATA[已弃用此项目类型的原因。]]></Val>
          </Tgt>
        </Str>
        <Disp Icon="Str" />
      </Item>
      <Item ItemId=";RefactorPaneName" ItemType="0" PsrId="211" Leaf="true">
        <Str Cat="Text">
          <Val><![CDATA[Refactor]]></Val>
          <Tgt Cat="Text" Stat="Loc" Orig="New">
            <Val><![CDATA[重构]]></Val>
          </Tgt>
        </Str>
        <Disp Icon="Str" />
      </Item>
      <Item ItemId=";RefactorPreviewChangesRenameVariableTitle" ItemType="0" PsrId="211" Leaf="true">
        <Str Cat="Text">
          <Val><![CDATA[Rename variable]]></Val>
          <Tgt Cat="Text" Stat="Loc" Orig="New">
            <Val><![CDATA[重命名变量]]></Val>
          </Tgt>
        </Str>
        <Disp Icon="Str" />
      </Item>
      <Item ItemId=";RefactorPreviewChangesRenaming" ItemType="0" PsrId="211" Leaf="true">
        <Str Cat="Text">
          <Val><![CDATA[Renaming '{0}' to '{1}']]></Val>
          <Tgt Cat="Text" Stat="Loc" Orig="New">
            <Val><![CDATA[正在将“{0}”重命名为“{1}”]]></Val>
          </Tgt>
        </Str>
        <Disp Icon="Str" />
      </Item>
      <Item ItemId=";RefactorPreviewChangesRenamingConfirmationButton" ItemType="0" PsrId="211" Leaf="true">
        <Str Cat="Text">
          <Val><![CDATA[Apply]]></Val>
          <Tgt Cat="Text" Stat="Loc" Orig="New">
            <Val><![CDATA[应用]]></Val>
          </Tgt>
        </Str>
        <Disp Icon="Str" />
      </Item>
      <Item ItemId=";RefactorPreviewChangesRenamingDescription" ItemType="0" PsrId="211" Leaf="true">
        <Str Cat="Text">
          <Val><![CDATA[&Rename '{0}' to '{1}']]></Val>
          <Tgt Cat="Text" Stat="Loc" Orig="New">
            <Val><![CDATA[将“{0}”重命名为“{1}”(&R)]]></Val>
          </Tgt>
        </Str>
        <Disp Icon="Str" />
      </Item>
      <Item ItemId=";RefactorPreviewChangesTextViewDescription" ItemType="0" PsrId="211" Leaf="true">
        <Str Cat="Text">
          <Val><![CDATA[&Preview Code Changes:]]></Val>
          <Tgt Cat="Text" Stat="Loc" Orig="New">
            <Val><![CDATA[预览代码更改(&P):]]></Val>
          </Tgt>
        </Str>
        <Disp Icon="Str" />
      </Item>
      <Item ItemId=";RefactorPreviewUpdatedLogEntry" ItemType="0" PsrId="211" Leaf="true">
        <Str Cat="Text">
          <Val><![CDATA[{0}({1},{2}): updated {3}]]></Val>
          <Tgt Cat="Text" Stat="Loc" Orig="New">
            <Val><![CDATA[{0}({1},{2}): 已更新 {3}]]></Val>
          </Tgt>
        </Str>
        <Disp Icon="Str" />
      </Item>
      <Item ItemId=";RefactorPreviewUpdatedLogEntryDefinition" ItemType="0" PsrId="211" Leaf="true">
        <Str Cat="Text">
          <Val><![CDATA[definition]]></Val>
          <Tgt Cat="Text" Stat="Loc" Orig="New">
            <Val><![CDATA[定义]]></Val>
          </Tgt>
        </Str>
        <Disp Icon="Str" />
      </Item>
      <Item ItemId=";RefactorPreviewUpdatedLogEntryReference" ItemType="0" PsrId="211" Leaf="true">
        <Str Cat="Text">
          <Val><![CDATA[reference]]></Val>
          <Tgt Cat="Text" Stat="Loc" Orig="New">
            <Val><![CDATA[引用]]></Val>
          </Tgt>
        </Str>
        <Disp Icon="Str" />
      </Item>
      <Item ItemId=";RefactorRenameVariableUndoDescription" ItemType="0" PsrId="211" Leaf="true">
        <Str Cat="Text">
          <Val><![CDATA[Rename Variable]]></Val>
          <Tgt Cat="Text" Stat="Loc" Orig="New">
            <Val><![CDATA[重命名变量]]></Val>
          </Tgt>
        </Str>
        <Disp Icon="Str" />
      </Item>
      <Item ItemId=";ReferencesNodeName" ItemType="0" PsrId="211" Leaf="true">
        <Str Cat="Text">
          <Val><![CDATA[References]]></Val>
          <Tgt Cat="Text" Stat="Loc" Orig="New">
            <Val><![CDATA[引用]]></Val>
          </Tgt>
        </Str>
        <Disp Icon="Str" />
      </Item>
      <Item ItemId=";RegularExpressionClassificationType" ItemType="0" PsrId="211" Leaf="true">
        <Str Cat="Text">
          <Val><![CDATA[Python Regular Expression]]></Val>
          <Tgt Cat="Text" Stat="Loc" Orig="New">
            <Val><![CDATA[Python 正则表达式]]></Val>
          </Tgt>
        </Str>
        <Disp Icon="Str" />
      </Item>
      <Item ItemId=";RememberMySelection" ItemType="0" PsrId="211" Leaf="true">
        <Str Cat="Text">
          <Val><![CDATA[&Remember my selection]]></Val>
          <Tgt Cat="Text" Stat="Loc" Orig="New">
            <Val><![CDATA[记住我的选择(&R)]]></Val>
          </Tgt>
        </Str>
        <Disp Icon="Str" />
      </Item>
      <Item ItemId=";RemoteAzureServiceUnavailable_Host" ItemType="0" PsrId="211" Leaf="true">
        <Str Cat="Text">
          <Val><![CDATA[Could not connect to remote Python process at {0}. Make sure that web sockets are enabled for the corresponding web site in Azure portal.]]></Val>
          <Tgt Cat="Text" Stat="Loc" Orig="New">
            <Val><![CDATA[无法连接到 {0} 中的远程 Python 进程。请确保已为 Azure 门户中的相应网站启用 Web 套接字。]]></Val>
          </Tgt>
        </Str>
        <Disp Icon="Str" />
      </Item>
      <Item ItemId=";RemoteDebugPortSupplierDescription" ItemType="0" PsrId="211" Leaf="true">
        <Str Cat="Text">
          <Val><![CDATA[Allows debugging a Python process on a remote machine running any OS, if it can be connected to via TCP, and remote debugging has been enabled by using the 'ptvsd' module. Specify the secret, hostname and port to connect to in the 'Qualifier' textbox, e.g. 'tcp://secret@localhost:5678'. ]]></Val>
          <Tgt Cat="Text" Stat="Loc" Orig="New">
            <Val><![CDATA[如果可以通过 TCP 进行连接，且已使用 "ptvsd" 模块启用远程调试，则允许在运行任意 OS 的远程计算机上调试 Python 进程。请在“限定符”文本框中指定要连接的机密、主机名和端口，例如 "tcp://secret@localhost:5678"。 ]]></Val>
          </Tgt>
        </Str>
        <Disp Icon="Str" />
      </Item>
      <Item ItemId=";RemoteProcessAuthenticationErrorWarning" ItemType="0" PsrId="211" Leaf="true">
        <Str Cat="Text">
          <Val><![CDATA[{0}]D;]A;Connect anyway?]]></Val>
          <Tgt Cat="Text" Stat="Loc" Orig="New">
            <Val><![CDATA[{0}]D;]A;仍然连接?]]></Val>
          </Tgt>
        </Str>
        <Disp Icon="Str" />
      </Item>
      <Item ItemId=";RemoteSecretMismatch_Host" ItemType="0" PsrId="211" Leaf="true">
        <Str Cat="Text">
          <Val><![CDATA[Secret did not match the server secret at {0}. Make sure that the secret is specified correctly in the Qualifier textbox, e.g. tcp://secret@localhost.]]></Val>
          <Tgt Cat="Text" Stat="Loc" Orig="New">
            <Val><![CDATA[机密与 {0} 中的服务器机密不匹配。请确保已在限定符文本框中正确指定机密，例如 tcp://secret@localhost。]]></Val>
          </Tgt>
        </Str>
        <Disp Icon="Str" />
      </Item>
      <Item ItemId=";RemoteServiceUnavailable_Host" ItemType="0" PsrId="211" Leaf="true">
        <Str Cat="Text">
          <Val><![CDATA[Could not connect to remote Python process at {0}. Make sure the process has called ptvsd.enable_attach() and is still running.]]></Val>
          <Tgt Cat="Text" Stat="Loc" Orig="New">
            <Val><![CDATA[无法连接到 {0} 中的远程 Python 进程。请确保此进程已调用 ptvsd.enable_attach() 并且仍在运行。]]></Val>
          </Tgt>
        </Str>
        <Disp Icon="Str" />
      </Item>
      <Item ItemId=";RemoteUnrecognizedDebuggingTransport" ItemType="0" PsrId="211" Leaf="true">
        <Str Cat="Text">
          <Val><![CDATA[Unrecognized remote debugging transport '{0}'.]]></Val>
          <Tgt Cat="Text" Stat="Loc" Orig="New">
            <Val><![CDATA[无法识别的远程调试传输“{0}”。]]></Val>
          </Tgt>
        </Str>
        <Disp Icon="Str" />
      </Item>
      <Item ItemId=";RemoteUnsupportedServer_Host" ItemType="0" PsrId="211" Leaf="true">
        <Str Cat="Text">
          <Val><![CDATA[The remote server at {0} is not running a remote debugging server, or may be running an unsupported version.]]></Val>
          <Tgt Cat="Text" Stat="Loc" Orig="New">
            <Val><![CDATA[{0} 上的远程服务器未在运行远程调试服务器，或者可能正在运行不受支持的版本。]]></Val>
          </Tgt>
        </Str>
        <Disp Icon="Str" />
      </Item>
      <Item ItemId=";RemoveExtraLinesBetweenMethodsLong" ItemType="0" PsrId="211" Leaf="true">
        <Str Cat="Text">
          <Val><![CDATA[If checked, removes blank lines between methods and inserts the number specified below. Otherwise, lines between methods are not modified.]]></Val>
          <Tgt Cat="Text" Stat="Loc" Orig="New">
            <Val><![CDATA[如已选中，则删除方法之间的空行并插入以下指定的数字。否则，不会修改方法之间的行。]]></Val>
          </Tgt>
        </Str>
        <Disp Icon="Str" />
      </Item>
      <Item ItemId=";RemoveExtraLinesBetweenMethodsShort" ItemType="0" PsrId="211" Leaf="true">
        <Str Cat="Text">
          <Val><![CDATA[Remove blank lines between methods]]></Val>
          <Tgt Cat="Text" Stat="Loc" Orig="New">
            <Val><![CDATA[删除方法之间的空行]]></Val>
          </Tgt>
        </Str>
        <Disp Icon="Str" />
      </Item>
      <Item ItemId=";RemoveReplPrompts" ItemType="0" PsrId="211" Leaf="true">
        <Str Cat="Text">
          <Val><![CDATA[Remove Interactive Prompts]]></Val>
          <Tgt Cat="Text" Stat="Loc" Orig="New">
            <Val><![CDATA[删除交互窗口提示]]></Val>
          </Tgt>
        </Str>
        <Disp Icon="Str" />
      </Item>
      <Item ItemId=";RemoveTrailingSemicolonsLong" ItemType="0" PsrId="211" Leaf="true">
        <Str Cat="Text">
          <Val><![CDATA[If checked, semicolons at the end of lines will be removed. If unchecked, unnecessary semicolons are not modified.]]></Val>
          <Tgt Cat="Text" Stat="Loc" Orig="New">
            <Val><![CDATA[如已选中，则会删除行尾的分号。如未选中，则不会修改不必要的分号。]]></Val>
          </Tgt>
        </Str>
        <Disp Icon="Str" />
      </Item>
      <Item ItemId=";RemoveTrailingSemicolonsShort" ItemType="0" PsrId="211" Leaf="true">
        <Str Cat="Text">
          <Val><![CDATA[Remove unnecessary semicolons]]></Val>
          <Tgt Cat="Text" Stat="Loc" Orig="New">
            <Val><![CDATA[删除不必要的分号]]></Val>
          </Tgt>
        </Str>
        <Disp Icon="Str" />
      </Item>
      <Item ItemId=";RenameVariable_Cancel" ItemType="0" PsrId="211" Leaf="true">
        <Str Cat="Text">
          <Val><![CDATA[_Cancel]]></Val>
          <Tgt Cat="Text" Stat="Loc" Orig="New">
            <Val><![CDATA[取消(_C)]]></Val>
          </Tgt>
        </Str>
        <Disp Icon="Str" />
      </Item>
      <Item ItemId=";RenameVariable_CannotRenameModuleName" ItemType="0" PsrId="211" Leaf="true">
        <Str Cat="Text">
          <Val><![CDATA[Cannot rename modules]]></Val>
          <Tgt Cat="Text" Stat="Loc" Orig="New">
            <Val><![CDATA[无法重命名模块]]></Val>
          </Tgt>
        </Str>
        <Disp Icon="Str" />
      </Item>
      <Item ItemId=";RenameVariable_CannotRenameTitle" ItemType="0" PsrId="211" Leaf="true">
        <Str Cat="Text">
          <Val><![CDATA[Cannot rename]]></Val>
          <Tgt Cat="Text" Stat="Loc" Orig="New">
            <Val><![CDATA[无法重命名]]></Val>
          </Tgt>
        </Str>
        <Disp Icon="Str" />
      </Item>
      <Item ItemId=";RenameVariable_NewName" ItemType="0" PsrId="211" Leaf="true">
        <Str Cat="Text">
          <Val><![CDATA[_New name:]]></Val>
          <Tgt Cat="Text" Stat="Loc" Orig="New">
            <Val><![CDATA[新名称(_N):]]></Val>
          </Tgt>
        </Str>
        <Disp Icon="Str" />
      </Item>
      <Item ItemId=";RenameVariable_NoInformationAvailableForVariable" ItemType="0" PsrId="211" Leaf="true">
        <Str Cat="Text">
          <Val><![CDATA[No information is available for the variable '{0}'.]]></Val>
          <Tgt Cat="Text" Stat="Loc" Orig="New">
            <Val><![CDATA[没有变量“{0}”的任何可用信息。]]></Val>
          </Tgt>
        </Str>
        <Disp Icon="Str" />
      </Item>
      <Item ItemId=";RenameVariable_OK" ItemType="0" PsrId="211" Leaf="true">
        <Str Cat="Text">
          <Val><![CDATA[_OK]]></Val>
          <Tgt Cat="Text" Stat="Loc" Orig="New">
            <Val><![CDATA[确定(_O)]]></Val>
          </Tgt>
        </Str>
        <Disp Icon="Str" />
      </Item>
      <Item ItemId=";RenameVariable_PreviewReferenceChanges" ItemType="0" PsrId="211" Leaf="true">
        <Str Cat="Text">
          <Val><![CDATA[Pre_view reference changes]]></Val>
          <Tgt Cat="Text" Stat="Loc" Orig="New">
            <Val><![CDATA[预览引用更改(_V)]]></Val>
          </Tgt>
        </Str>
        <Disp Icon="Str" />
      </Item>
      <Item ItemId=";RenameVariable_SearchComments" ItemType="0" PsrId="211" Leaf="true">
        <Str Cat="Text">
          <Val><![CDATA[Search in _comments]]></Val>
          <Tgt Cat="Text" Stat="Loc" Orig="New">
            <Val><![CDATA[在注释中搜索(_C)]]></Val>
          </Tgt>
        </Str>
        <Disp Icon="Str" />
      </Item>
      <Item ItemId=";RenameVariable_SearchStrings" ItemType="0" PsrId="211" Leaf="true">
        <Str Cat="Text">
          <Val><![CDATA[Search in _strings]]></Val>
          <Tgt Cat="Text" Stat="Loc" Orig="New">
            <Val><![CDATA[在字符中搜索(_S)]]></Val>
          </Tgt>
        </Str>
        <Disp Icon="Str" />
      </Item>
      <Item ItemId=";RenameVariable_SelectSymbol" ItemType="0" PsrId="211" Leaf="true">
        <Str Cat="Text">
          <Val><![CDATA[Please select a symbol to be renamed.]]></Val>
          <Tgt Cat="Text" Stat="Loc" Orig="New">
            <Val><![CDATA[请选择要进行重命名的符号。]]></Val>
          </Tgt>
        </Str>
        <Disp Icon="Str" />
      </Item>
      <Item ItemId=";RenameVariable_Title" ItemType="0" PsrId="211" Leaf="true">
        <Str Cat="Text">
          <Val><![CDATA[Rename]]></Val>
          <Tgt Cat="Text" Stat="Loc" Orig="New">
            <Val><![CDATA[重命名]]></Val>
          </Tgt>
        </Str>
        <Disp Icon="Str" />
      </Item>
      <Item ItemId=";RenameVariable_UnableGetAnalysisCurrentTextView" ItemType="0" PsrId="211" Leaf="true">
        <Str Cat="Text">
          <Val><![CDATA[Unable to get analysis for current text view.]]></Val>
          <Tgt Cat="Text" Stat="Loc" Orig="New">
            <Val><![CDATA[无法获取当前文本视图的分析。]]></Val>
          </Tgt>
        </Str>
        <Disp Icon="Str" />
      </Item>
      <Item ItemId=";RenameVariable_UnableGetExpressionAnalysis" ItemType="0" PsrId="211" Leaf="true">
        <Str Cat="Text">
          <Val><![CDATA[Unable to get analysis for the selected expression.]]></Val>
          <Tgt Cat="Text" Stat="Loc" Orig="New">
            <Val><![CDATA[无法获取所选表达式的分析。]]></Val>
          </Tgt>
        </Str>
        <Disp Icon="Str" />
      </Item>
      <Item ItemId=";ReplCannotReadFile" ItemType="0" PsrId="211" Leaf="true">
        <Str Cat="Text">
          <Val><![CDATA[Unable to read file '{0}']]></Val>
          <Tgt Cat="Text" Stat="Loc" Orig="New">
            <Val><![CDATA[无法读取文件“{0}”]]></Val>
          </Tgt>
        </Str>
        <Disp Icon="Str" />
      </Item>
      <Item ItemId=";ReplCaption" ItemType="0" PsrId="211" Leaf="true">
        <Str Cat="Text">
          <Val><![CDATA[{0} Interactive]]></Val>
          <Tgt Cat="Text" Stat="Loc" Orig="New">
            <Val><![CDATA[{0} 交互]]></Val>
          </Tgt>
        </Str>
        <Disp Icon="Str" />
      </Item>
      <Item ItemId=";ReplCaptionNoEvaluator" ItemType="0" PsrId="211" Leaf="true">
        <Str Cat="Text">
          <Val><![CDATA[Python Interactive]]></Val>
          <Tgt Cat="Text" Stat="Loc" Orig="New">
            <Val><![CDATA[Python 交互]]></Val>
          </Tgt>
        </Str>
        <Disp Icon="Str" />
      </Item>
      <Item ItemId=";ReplCommentCommandDescription" ItemType="0" PsrId="211" Leaf="true">
        <Str Cat="Text">
          <Val><![CDATA[A comment marker]]></Val>
          <Tgt Cat="Text" Stat="Loc" Orig="New">
            <Val><![CDATA[注释标记]]></Val>
          </Tgt>
        </Str>
        <Disp Icon="Str" />
      </Item>
      <Item ItemId=";ReplDisconnected" ItemType="0" PsrId="211" Leaf="true">
        <Str Cat="Text">
          <Val><![CDATA[Current interactive window is disconnected.]]></Val>
          <Tgt Cat="Text" Stat="Loc" Orig="New">
            <Val><![CDATA[当前交互窗口已断开连接。]]></Val>
          </Tgt>
        </Str>
        <Disp Icon="Str" />
      </Item>
      <Item ItemId=";ReplDisconnectedFromRemoteProcessError" ItemType="0" PsrId="211" Leaf="true">
        <Str Cat="Text">
          <Val><![CDATA[The interactive window has become disconnected from the Python process. Please reset the window.]]></Val>
          <Tgt Cat="Text" Stat="Loc" Orig="New">
            <Val><![CDATA[交互窗口已与 Python 进程断开连接。请重置此窗口。]]></Val>
          </Tgt>
        </Str>
        <Disp Icon="Str" />
      </Item>
      <Item ItemId=";ReplDisconnectedReset" ItemType="0" PsrId="211" Leaf="true">
        <Str Cat="Text">
          <Val><![CDATA[The interactive window has encountered an issue. Please reset the window]]></Val>
          <Tgt Cat="Text" Stat="Loc" Orig="New">
            <Val><![CDATA[交互窗口遇到了问题。请重置此窗口]]></Val>
          </Tgt>
        </Str>
        <Disp Icon="Str" />
      </Item>
      <Item ItemId=";ReplEvaluatorInterpreterNotConfigured" ItemType="0" PsrId="211" Leaf="true">
        <Str Cat="Text">
          <Val><![CDATA[{0} cannot be started because the path to the interpreter has not been configured.]D;]A;Please update the environment in Tools->Options->Python Tools->Environment Options]D;]A;]]></Val>
          <Tgt Cat="Text" Stat="Loc" Orig="New">
            <Val><![CDATA[{0} 无法启动，因为尚未配置解释器的路径。]D;]A;请在“工具->选项->Python 工具->环境选项”中更新环境]D;]A;]]></Val>
          </Tgt>
        </Str>
        <Disp Icon="Str" />
      </Item>
      <Item ItemId=";ReplEvaluatorInterpreterNotFound" ItemType="0" PsrId="211" Leaf="true">
        <Str Cat="Text">
          <Val><![CDATA[The interactive window could not be started because the associated Python environment could not be found.]D;]A;]D;]A;If this version of Python has recently been uninstalled, you can close this window.]]></Val>
          <Tgt Cat="Text" Stat="Loc" Orig="New">
            <Val><![CDATA[交互窗口无法启动，因为找不到关联的 Python 环境。]D;]A;]D;]A;如果最近已卸载此版本的 Python，则可以关闭此窗口。]]></Val>
          </Tgt>
        </Str>
        <Disp Icon="Str" />
      </Item>
      <Item ItemId=";ReplExited" ItemType="0" PsrId="211" Leaf="true">
        <Str Cat="Text">
          <Val><![CDATA[The interactive Python process has exited.]]></Val>
          <Tgt Cat="Text" Stat="Loc" Orig="New">
            <Val><![CDATA[交互 Python 进程已退出。]]></Val>
          </Tgt>
        </Str>
        <Disp Icon="Str" />
      </Item>
      <Item ItemId=";ReplInitializationMessage" ItemType="0" PsrId="211" Leaf="true">
        <Str Cat="Text">
          <Val><![CDATA[&#x1b;[94;21m{0} interactive window &#x1b;[m[PTVS {1}-{2}]5D;]D;]A;Type $help for a list of commands.]]></Val>
          <Tgt Cat="Text" Stat="Loc" Orig="New">
            <Val><![CDATA[&#x1b;[94;21m{0} 交互窗口 &#x1b;[m[PTVS {1}-{2}]5D;]D;]A;键入 $help 获取命令列表。]]></Val>
          </Tgt>
        </Str>
        <Disp Icon="Str" />
      </Item>
      <Item ItemId=";ReplLoadCommandDescription" ItemType="0" PsrId="211" Leaf="true">
        <Str Cat="Text">
          <Val><![CDATA[Executes code and commands from the specified file without resetting the current state]]></Val>
          <Tgt Cat="Text" Stat="Loc" Orig="New">
            <Val><![CDATA[从指定文件执行代码和命令，而无需重置当前状态]]></Val>
          </Tgt>
        </Str>
        <Disp Icon="Str" />
      </Item>
      <Item ItemId=";ReplLoadCommandFileNotFoundException" ItemType="0" PsrId="211" Leaf="true">
        <Str Cat="Text">
          <Val><![CDATA[Cannot find file.]]></Val>
          <Tgt Cat="Text" Stat="Loc" Orig="New">
            <Val><![CDATA[找不到文件。]]></Val>
          </Tgt>
        </Str>
        <Disp Icon="Str" />
      </Item>
      <Item ItemId=";ReplModuleCannotChange" ItemType="0" PsrId="211" Leaf="true">
        <Str Cat="Text">
          <Val><![CDATA[Cannot change module because the interactive window needs to be reset.]]></Val>
          <Tgt Cat="Text" Stat="Loc" Orig="New">
            <Val><![CDATA[无法更改模块，因为交互窗口需要进行重置。]]></Val>
          </Tgt>
        </Str>
        <Disp Icon="Str" />
      </Item>
      <Item ItemId=";ReplModuleChanged" ItemType="0" PsrId="211" Leaf="true">
        <Str Cat="Text">
          <Val><![CDATA[Current module changed to {0}]]></Val>
          <Tgt Cat="Text" Stat="Loc" Orig="New">
            <Val><![CDATA[当前模块已更改至 {0}]]></Val>
          </Tgt>
        </Str>
        <Disp Icon="Str" />
      </Item>
      <Item ItemId=";ReplNotStarted" ItemType="0" PsrId="211" Leaf="true">
        <Str Cat="Text">
          <Val><![CDATA[The interactive window has not yet started.]]></Val>
          <Tgt Cat="Text" Stat="Loc" Orig="New">
            <Val><![CDATA[交互窗口尚未启动。]]></Val>
          </Tgt>
        </Str>
        <Disp Icon="Str" />
      </Item>
      <Item ItemId=";ReplOpeningError" ItemType="0" PsrId="211" Leaf="true">
        <Str Cat="Text">
          <Val><![CDATA[An error occurred opening the interactive window.]D;]A;]D;]A;{0}]]></Val>
          <Tgt Cat="Text" Stat="Loc" Orig="New">
            <Val><![CDATA[打开交互窗口时出错。]D;]A;]D;]A;{0}]]></Val>
          </Tgt>
        </Str>
        <Disp Icon="Str" />
      </Item>
      <Item ItemId=";ReplProjectConfigurationChanged" ItemType="0" PsrId="211" Leaf="true">
        <Str Cat="Text">
          <Val><![CDATA[The associated project "{0}" has changed its configuration. These changes will not be reflected until you reset this interactive window.]]></Val>
          <Tgt Cat="Text" Stat="Loc" Orig="New">
            <Val><![CDATA[关联的项目“{0}”已更改其配置。在重置此交互窗口前，将不会反映这些更改。]]></Val>
          </Tgt>
          <Prev Cat="Text">
            <Val><![CDATA[The associated project '{0}' has changed its configuration. These changes will not be reflected until you reset this interactive window.]]></Val>
          </Prev>
        </Str>
        <Disp Icon="Str" />
      </Item>
      <Item ItemId=";ReplProjectProjectCaption" ItemType="0" PsrId="211" Leaf="true">
        <Str Cat="Text">
          <Val><![CDATA[Project: {0}]]></Val>
          <Tgt Cat="Text" Stat="Loc" Orig="New">
            <Val><![CDATA[项目: {0}]]></Val>
          </Tgt>
        </Str>
        <Disp Icon="Str" />
      </Item>
      <Item ItemId=";ReplQuerySwitchEvaluator" ItemType="0" PsrId="211" Leaf="true">
        <Str Cat="Text">
          <Val><![CDATA[Changing to {0} will reset your current state.]]></Val>
          <Tgt Cat="Text" Stat="Loc" Orig="New">
            <Val><![CDATA[更改至 {0} 将重置当前状态。]]></Val>
          </Tgt>
        </Str>
        <Disp Icon="Str" />
      </Item>
      <Item ItemId=";ReplQuerySwitchEvaluatorHint" ItemType="0" PsrId="211" Leaf="true">
        <Str Cat="Text">
          <Val><![CDATA[This includes variables and imported modules,]D;]A;but your command history will be preserved.]]></Val>
          <Tgt Cat="Text" Stat="Loc" Orig="New">
            <Val><![CDATA[这包括变量和导入的模块，]D;]A;但是命令历史记录将被保留。]]></Val>
          </Tgt>
        </Str>
        <Disp Icon="Str" />
      </Item>
      <Item ItemId=";ReplQuerySwitchNewTab" ItemType="0" PsrId="211" Leaf="true">
        <Str Cat="Text">
          <Val><![CDATA[&Open a new tab]]></Val>
          <Tgt Cat="Text" Stat="Loc" Orig="New">
            <Val><![CDATA[打开新选项卡(&O)]]></Val>
          </Tgt>
        </Str>
        <Disp Icon="Str" />
      </Item>
      <Item ItemId=";ReplQuerySwitchNewTabHint" ItemType="0" PsrId="211" Leaf="true">
        <Str Cat="Text">
          <Val><![CDATA[Your existing state will still be available in this window.]]></Val>
          <Tgt Cat="Text" Stat="Loc" Orig="New">
            <Val><![CDATA[现有状态将仍在此窗口中有效。]]></Val>
          </Tgt>
        </Str>
        <Disp Icon="Str" />
      </Item>
      <Item ItemId=";ReplQuerySwitchThisTab" ItemType="0" PsrId="211" Leaf="true">
        <Str Cat="Text">
          <Val><![CDATA[&Switch this tab]]></Val>
          <Tgt Cat="Text" Stat="Loc" Orig="New">
            <Val><![CDATA[切换此选项卡(&S)]]></Val>
          </Tgt>
        </Str>
        <Disp Icon="Str" />
      </Item>
      <Item ItemId=";ReplQuerySwitchThisTabHint" ItemType="0" PsrId="211" Leaf="true">
        <Str Cat="Text">
          <Val><![CDATA[Your previous work will be lost when you change environment.]]></Val>
          <Tgt Cat="Text" Stat="Loc" Orig="New">
            <Val><![CDATA[更改环境时，以前的工作将丢失。]]></Val>
          </Tgt>
        </Str>
        <Disp Icon="Str" />
      </Item>
      <Item ItemId=";ReplReset" ItemType="0" PsrId="211" Leaf="true">
        <Str Cat="Text">
          <Val><![CDATA[Resetting Python state.]]></Val>
          <Tgt Cat="Text" Stat="Loc" Orig="New">
            <Val><![CDATA[正在重置 Python 状态。]]></Val>
          </Tgt>
        </Str>
        <Disp Icon="Str" />
      </Item>
      <Item ItemId=";ReplScriptPathIPythonModeTxtContents" ItemType="0" PsrId="211" Leaf="true">
        <Str Cat="Text">
          <Val><![CDATA[#]D;]A;# This file specifies the REPL backend, which is an callable that]D;]A;# can be imported by the interpreter.]D;]A;#]D;]A;# Currently, supported options are:]D;]A;#   standard]D;]A;#   ptvsd.repl.ipython.IPythonBackend]D;]A;#   ptvsd.repl.ipython.IPythonBackendWithoutPyLab]D;]A;#]D;]A;]D;]A;ptvsd.repl.ipython.IPythonBackend]]></Val>
          <Tgt Cat="Text" Stat="Loc" Orig="New">
            <Val><![CDATA[#]D;]A;# 此文件指定 REPL 后端，它是可由解释器导入的]D;]A;#可调用。]D;]A;#]D;]A;#当前受支持的选项是:]D;]A;#   标准]D;]A;#   ptvsd.repl.ipython.IPythonBackend]D;]A;#   ptvsd.repl.ipython.IPythonBackendWithoutPyLab]D;]A;#]D;]A;]D;]A;ptvsd.repl.ipython.IPythonBackend]]></Val>
          </Tgt>
          <Prev Cat="Text">
            <Val><![CDATA[#]D;]A;# This file specifies the REPL backend, which is an callable that]D;]A;# can be imported by the interpreter.]D;]A;#]D;]A;# Currently, supported options are:]D;]A;#   standard]D;]A;#   visualstudio_ipython_repl.IPythonBackend]D;]A;#   visualstudio_ipython_repl.IPythonBackendWithoutPyLab]D;]A;#]D;]A;]D;]A;visualstudio_ipython_repl.IPythonBackend]]></Val>
          </Prev>
        </Str>
        <Disp Icon="Str" />
      </Item>
      <Item ItemId=";ReplScriptPathReadmeContents" ItemType="0" PsrId="211" Leaf="true">
        <Str Cat="Text">
          <Val><![CDATA[This directory can contain a set of initialization scripts (Python files) for the Python interactive window in ]D;]A;Visual Studio. Feel free to add your own files to import modules, define functions, or whatever you like.]D;]A;]D;]A;Whenever the interactive window for this environment is reset, each .py file in this directory will be ]D;]A;executed in alphabetical order.]D;]A;]D;]A;Visit http://aka.ms/ptvsdocs for more information about what interactive window functionality can be ]D;]A;modified from these scripts.]]></Val>
          <Tgt Cat="Text" Stat="Loc" Orig="New">
            <Val><![CDATA[此目录可包含 ]D;]A;Visual Studio 中 Python 交互窗口的一组初始化脚本(Python 文件)。随时添加自己的文件以导入模块、定义函数或执行所需的操作。]D;]A;]D;]A;在重置此环境的交互窗口时，此目录中的每个 .py 文件都会按字母顺序]D;]A;执行。]D;]A;]D;]A;访问 http://aka.ms/ptvsdocs 了解有关从这些脚本可以]D;]A;修改的交互窗口功能的信息。]]></Val>
          </Tgt>
        </Str>
        <Disp Icon="Str" />
      </Item>
      <Item ItemId=";ReplSwitchEvaluator" ItemType="0" PsrId="211" Leaf="true">
        <Str Cat="Text">
          <Val><![CDATA[Switching interactive environment...]]></Val>
          <Tgt Cat="Text" Stat="Loc" Orig="New">
            <Val><![CDATA[正在切换交互环境...]]></Val>
          </Tgt>
        </Str>
        <Disp Icon="Str" />
      </Item>
      <Item ItemId=";ReplSwitchModuleCommandDescription" ItemType="0" PsrId="211" Leaf="true">
        <Str Cat="Text">
          <Val><![CDATA[Switches the current scope to the specified module name.]]></Val>
          <Tgt Cat="Text" Stat="Loc" Orig="New">
            <Val><![CDATA[将当前作用域切换至指定模块名称。]]></Val>
          </Tgt>
        </Str>
        <Disp Icon="Str" />
      </Item>
      <Item ItemId=";ReplUnknownCommand" ItemType="0" PsrId="211" Leaf="true">
        <Str Cat="Text">
          <Val><![CDATA[Unknown command '{0}', use '$help' for a list of commands.]]></Val>
          <Tgt Cat="Text" Stat="Loc" Orig="New">
            <Val><![CDATA[未知命令“{0}”，使用 "$help" 获取命令列表。]]></Val>
          </Tgt>
        </Str>
        <Disp Icon="Str" />
      </Item>
      <Item ItemId=";ReplWaitCommandDescription" ItemType="0" PsrId="211" Leaf="true">
        <Str Cat="Text">
          <Val><![CDATA[Wait for at least the specified number of milliseconds]]></Val>
          <Tgt Cat="Text" Stat="Loc" Orig="New">
            <Val><![CDATA[请至少等待指定的毫秒数]]></Val>
          </Tgt>
        </Str>
        <Disp Icon="Str" />
      </Item>
      <Item ItemId=";ReplWaitCommandTimeoutParameterDescription" ItemType="0" PsrId="211" Leaf="true">
        <Str Cat="Text">
          <Val><![CDATA[Milliseconds to wait before continuing]]></Val>
          <Tgt Cat="Text" Stat="Loc" Orig="New">
            <Val><![CDATA[继续操作前等待的毫秒]]></Val>
          </Tgt>
        </Str>
        <Disp Icon="Str" />
      </Item>
      <Item ItemId=";ReplWindowOutOfIds" ItemType="0" PsrId="211" Leaf="true">
        <Str Cat="Text">
          <Val><![CDATA[Congratulations, you opened over 2 billion interactive windows this session! Now you need to restart Visual Studio to open any more.]]></Val>
          <Tgt Cat="Text" Stat="Loc" Orig="New">
            <Val><![CDATA[恭喜，你在此会话中打开了超过 20 亿的交互窗口! 现在需要重启 Visual Studio 以打开更多窗口。]]></Val>
          </Tgt>
        </Str>
        <Disp Icon="Str" />
      </Item>
      <Item ItemId=";ReplWorkspaceCaption" ItemType="0" PsrId="211" Leaf="true">
        <Str Cat="Text">
          <Val><![CDATA[Workspace: {0}]]></Val>
          <Tgt Cat="Text" Stat="Loc" Orig="New">
            <Val><![CDATA[工作区: {0}]]></Val>
          </Tgt>
        </Str>
        <Disp Icon="Str" />
      </Item>
      <Item ItemId=";ReplWorkspaceConfigurationChanged" ItemType="0" PsrId="211" Leaf="true">
        <Str Cat="Text">
          <Val><![CDATA[The associated workspace "{0}" has changed its configuration. These changes will not be reflected until you reset this interactive window.]]></Val>
          <Tgt Cat="Text" Stat="Loc" Orig="New">
            <Val><![CDATA[关联的工作区“{0}”已更改其配置。重置此交互窗口之前，将不会反映这些更改。]]></Val>
          </Tgt>
        </Str>
        <Disp Icon="Str" />
      </Item>
      <Item ItemId=";ReplaceMultipleImportsWithMultipleStatementsLong" ItemType="0" PsrId="211" Leaf="true">
        <Str Cat="Text">
          <Val><![CDATA[If checked, import statements with multiple modules are separated onto individual lines. If unchecked, import statements with multiple modules are not modified.]]></Val>
          <Tgt Cat="Text" Stat="Loc" Orig="New">
            <Val><![CDATA[如已选中，则会将包含多个模块的导入语句分隔到单行上。如未选中，则不会修改包含多个模块的导入语句。]]></Val>
          </Tgt>
        </Str>
        <Disp Icon="Str" />
      </Item>
      <Item ItemId=";ReplaceMultipleImportsWithMultipleStatementsShort" ItemType="0" PsrId="211" Leaf="true">
        <Str Cat="Text">
          <Val><![CDATA[Place imported modules on new line]]></Val>
          <Tgt Cat="Text" Stat="Loc" Orig="New">
            <Val><![CDATA[将导入模块置于新行上]]></Val>
          </Tgt>
        </Str>
        <Disp Icon="Str" />
      </Item>
      <Item ItemId=";RequirementsTxtContentCollapsed" ItemType="0" PsrId="211" Leaf="true">
        <Str Cat="Text">
          <Val><![CDATA[View e&xisting requirements.txt]]></Val>
          <Tgt Cat="Text" Stat="Loc" Orig="New">
            <Val><![CDATA[查看现有的 requirements.txt (&X)]]></Val>
          </Tgt>
        </Str>
        <Disp Icon="Str" />
      </Item>
      <Item ItemId=";RequirementsTxtContentExpanded" ItemType="0" PsrId="211" Leaf="true">
        <Str Cat="Text">
          <Val><![CDATA[Hide e&xisting requirements.txt]]></Val>
          <Tgt Cat="Text" Stat="Loc" Orig="New">
            <Val><![CDATA[隐藏现有的 requirements.txt (&X)]]></Val>
          </Tgt>
        </Str>
        <Disp Icon="Str" />
      </Item>
      <Item ItemId=";RequirementsTxtCreateVirtualEnvInfoBarMessage" ItemType="0" PsrId="211" Leaf="true">
        <Str Cat="Text">
          <Val><![CDATA[Python package specification file "{0}" was detected in project "{1}".]]></Val>
          <Tgt Cat="Text" Stat="Loc" Orig="New">
            <Val><![CDATA[在项目“{1}”中检测到 Python 包规范文件“{0}”。]]></Val>
          </Tgt>
          <Prev Cat="Text">
            <Val><![CDATA[Python package specification file '{0}' was detected in project '{1}'.]]></Val>
          </Prev>
        </Str>
        <Disp Icon="Str" />
      </Item>
      <Item ItemId=";RequirementsTxtExists" ItemType="0" PsrId="211" Leaf="true">
        <Str Cat="Text">
          <Val><![CDATA[A file named requirements.txt already exists]]></Val>
          <Tgt Cat="Text" Stat="Loc" Orig="New">
            <Val><![CDATA[已存在名为 requirements.txt 的文件]]></Val>
          </Tgt>
        </Str>
        <Disp Icon="Str" />
      </Item>
      <Item ItemId=";RequirementsTxtExistsQuestion" ItemType="0" PsrId="211" Leaf="true">
        <Str Cat="Text">
          <Val><![CDATA[Would you like to update or replace this file?]]></Val>
          <Tgt Cat="Text" Stat="Loc" Orig="New">
            <Val><![CDATA[是否想要更新或替换此文件?]]></Val>
          </Tgt>
        </Str>
        <Disp Icon="Str" />
      </Item>
      <Item ItemId=";RequirementsTxtFailedToAddToProject" ItemType="0" PsrId="211" Leaf="true">
        <Str Cat="Text">
          <Val><![CDATA[An error occurred adding requirements.txt to your project.]]></Val>
          <Tgt Cat="Text" Stat="Loc" Orig="New">
            <Val><![CDATA[将 requirements.txt 添加到项目时出错。]]></Val>
          </Tgt>
        </Str>
        <Disp Icon="Str" />
      </Item>
      <Item ItemId=";RequirementsTxtFailedToRead" ItemType="0" PsrId="211" Leaf="true">
        <Str Cat="Text">
          <Val><![CDATA[An error occurred reading from the existing requirements.txt file.]]></Val>
          <Tgt Cat="Text" Stat="Loc" Orig="New">
            <Val><![CDATA[从现有的 requirements.txt 文件读取时出错。]]></Val>
          </Tgt>
        </Str>
        <Disp Icon="Str" />
      </Item>
      <Item ItemId=";RequirementsTxtFailedToWrite" ItemType="0" PsrId="211" Leaf="true">
        <Str Cat="Text">
          <Val><![CDATA[An error occurred writing to requirements.txt.]]></Val>
          <Tgt Cat="Text" Stat="Loc" Orig="New">
            <Val><![CDATA[写入到 requirements.txt 时出错。]]></Val>
          </Tgt>
        </Str>
        <Disp Icon="Str" />
      </Item>
      <Item ItemId=";RequirementsTxtInfoBarCreateVirtualEnvAction" ItemType="0" PsrId="211" Leaf="true">
        <Str Cat="Text">
          <Val><![CDATA[Create virtual environment]]></Val>
          <Tgt Cat="Text" Stat="Loc" Orig="New">
            <Val><![CDATA[创建虚拟环境]]></Val>
          </Tgt>
          <Prev Cat="Text">
            <Val><![CDATA[Yes]]></Val>
          </Prev>
        </Str>
        <Disp Icon="Str" />
      </Item>
      <Item ItemId=";RequirementsTxtInfoBarInstallPackagesAction" ItemType="0" PsrId="211" Leaf="true">
        <Str Cat="Text">
          <Val><![CDATA[Install packages]]></Val>
          <Tgt Cat="Text" Stat="Loc" Orig="New">
            <Val><![CDATA[安装包]]></Val>
          </Tgt>
          <Prev Cat="Text">
            <Val><![CDATA[Yes]]></Val>
          </Prev>
        </Str>
        <Disp Icon="Str" />
      </Item>
      <Item ItemId=";RequirementsTxtInfoBarProjectIgnoreAction" ItemType="0" PsrId="211" Leaf="true">
        <Str Cat="Text">
          <Val><![CDATA[Don't show this message again]]></Val>
          <Tgt Cat="Text" Stat="Loc" Orig="New">
            <Val><![CDATA[不再显示此消息]]></Val>
          </Tgt>
          <Prev Cat="Text">
            <Val><![CDATA[Don't show this again]]></Val>
          </Prev>
        </Str>
        <Disp Icon="Str" />
      </Item>
      <Item ItemId=";RequirementsTxtInstallPackagesInfoBarMessage" ItemType="0" PsrId="211" Leaf="true">
        <Str Cat="Text">
          <Val><![CDATA[One or more packages listed in "{0}" of project "{1}" are missing from the "{2}" environment.]]></Val>
          <Tgt Cat="Text" Stat="Loc" Orig="New">
            <Val><![CDATA[“{2}”环境中缺少项目“{1}”的“{0}”中列出的一个或多个包。]]></Val>
          </Tgt>
          <Prev Cat="Text">
            <Val><![CDATA[One or more packages listed in '{0}' of project '{1}' are missing from the '{2}' environment.]]></Val>
          </Prev>
        </Str>
        <Disp Icon="Str" />
      </Item>
      <Item ItemId=";RequirementsTxtInstalling" ItemType="0" PsrId="211" Leaf="true">
        <Str Cat="Text">
          <Val><![CDATA[Installing packages from '{0}']]></Val>
          <Tgt Cat="Text" Stat="Loc" Orig="New">
            <Val><![CDATA[正在从“{0}”安装程序包]]></Val>
          </Tgt>
        </Str>
        <Disp Icon="Str" />
      </Item>
      <Item ItemId=";RequirementsTxtRefresh" ItemType="0" PsrId="211" Leaf="true">
        <Str Cat="Text">
          <Val><![CDATA[Re&fresh existing entries]]></Val>
          <Tgt Cat="Text" Stat="Loc" Orig="New">
            <Val><![CDATA[重新刷新现有条目(&F)]]></Val>
          </Tgt>
        </Str>
        <Disp Icon="Str" />
      </Item>
      <Item ItemId=";RequirementsTxtRefreshHelp" ItemType="0" PsrId="211" Leaf="true">
        <Str Cat="Text">
          <Val><![CDATA[Packages that are already specified will have their versions updated.]]></Val>
          <Tgt Cat="Text" Stat="Loc" Orig="New">
            <Val><![CDATA[已指定的程序包将更新它们的版本。]]></Val>
          </Tgt>
        </Str>
        <Disp Icon="Str" />
      </Item>
      <Item ItemId=";RequirementsTxtReplace" ItemType="0" PsrId="211" Leaf="true">
        <Str Cat="Text">
          <Val><![CDATA[&Replace entire file]]></Val>
          <Tgt Cat="Text" Stat="Loc" Orig="New">
            <Val><![CDATA[替换整个文件(&R)]]></Val>
          </Tgt>
        </Str>
        <Disp Icon="Str" />
      </Item>
      <Item ItemId=";RequirementsTxtReplaceHelp" ItemType="0" PsrId="211" Leaf="true">
        <Str Cat="Text">
          <Val><![CDATA[The existing file will be completely overwritten.]]></Val>
          <Tgt Cat="Text" Stat="Loc" Orig="New">
            <Val><![CDATA[将完全覆盖现有文件。]]></Val>
          </Tgt>
        </Str>
        <Disp Icon="Str" />
      </Item>
      <Item ItemId=";RequirementsTxtUpdate" ItemType="0" PsrId="211" Leaf="true">
        <Str Cat="Text">
          <Val><![CDATA[Update and &add entries]]></Val>
          <Tgt Cat="Text" Stat="Loc" Orig="New">
            <Val><![CDATA[更新并添加条目(&A)]]></Val>
          </Tgt>
        </Str>
        <Disp Icon="Str" />
      </Item>
      <Item ItemId=";RequirementsTxtUpdateHelp" ItemType="0" PsrId="211" Leaf="true">
        <Str Cat="Text">
          <Val><![CDATA[Packages will be updated or added, and all other contents will be preserved.]]></Val>
          <Tgt Cat="Text" Stat="Loc" Orig="New">
            <Val><![CDATA[将更新或添加程序包，并将保留所有其他内容。]]></Val>
          </Tgt>
        </Str>
        <Disp Icon="Str" />
      </Item>
      <Item ItemId=";Retry" ItemType="0" PsrId="211" Leaf="true">
        <Str Cat="Text">
          <Val><![CDATA[&Retry]]></Val>
          <Tgt Cat="Text" Stat="Loc" Orig="New">
            <Val><![CDATA[重试(&R)]]></Val>
          </Tgt>
        </Str>
        <Disp Icon="Str" />
      </Item>
      <Item ItemId=";ReverseExpressionParserFailedToGetClassifierFromBufferException" ItemType="0" PsrId="211" Leaf="true">
        <Str Cat="Text">
          <Val><![CDATA[Failed to get classifier from buffer]]></Val>
          <Tgt Cat="Text" Stat="Loc" Orig="New">
            <Val><![CDATA[未能从缓冲区中获取分类器]]></Val>
          </Tgt>
        </Str>
        <Disp Icon="Str" />
      </Item>
      <Item ItemId=";RunMypyLabel" ItemType="0" PsrId="211" Leaf="true">
        <Str Cat="Text">
          <Val><![CDATA[Run Mypy]]></Val>
          <Tgt Cat="Text" Stat="Loc" Orig="New">
            <Val><![CDATA[运行 Mypy]]></Val>
          </Tgt>
        </Str>
        <Disp Icon="Str" />
      </Item>
      <Item ItemId=";RunPyLintLabel" ItemType="0" PsrId="211" Leaf="true">
        <Str Cat="Text">
          <Val><![CDATA[Run PyLint]]></Val>
          <Tgt Cat="Text" Stat="Loc" Orig="New">
            <Val><![CDATA[运行 PyLint]]></Val>
          </Tgt>
        </Str>
        <Disp Icon="Str" />
      </Item>
      <Item ItemId=";RunWebServerLabel" ItemType="0" PsrId="211" Leaf="true">
        <Str Cat="Text">
          <Val><![CDATA[&Start server]]></Val>
          <Tgt Cat="Text" Stat="Loc" Orig="New">
            <Val><![CDATA[启动服务器(&S)]]></Val>
          </Tgt>
        </Str>
        <Disp Icon="Str" />
      </Item>
      <Item ItemId=";SearchPathContainerProperties" ItemType="0" PsrId="211" Leaf="true">
        <Str Cat="Text">
          <Val><![CDATA[Search Paths Properties]]></Val>
          <Tgt Cat="Text" Stat="Loc" Orig="New">
            <Val><![CDATA[搜索路径属性]]></Val>
          </Tgt>
        </Str>
        <Disp Icon="Str" />
      </Item>
      <Item ItemId=";SearchPathProperties" ItemType="0" PsrId="211" Leaf="true">
        <Str Cat="Text">
          <Val><![CDATA[Search Path Properties]]></Val>
          <Tgt Cat="Text" Stat="Loc" Orig="New">
            <Val><![CDATA[搜索路径属性]]></Val>
          </Tgt>
        </Str>
        <Disp Icon="Str" />
      </Item>
      <Item ItemId=";SearchPaths" ItemType="0" PsrId="211" Leaf="true">
        <Str Cat="Text">
          <Val><![CDATA[Search Paths]]></Val>
          <Tgt Cat="Text" Stat="Loc" Orig="New">
            <Val><![CDATA[搜索路径]]></Val>
          </Tgt>
        </Str>
        <Disp Icon="Str" />
      </Item>
      <Item ItemId=";SearchPathsDescription" ItemType="0" PsrId="211" Leaf="true">
        <Str Cat="Text">
          <Val><![CDATA[The list of directories to search for modules and files.]]></Val>
          <Tgt Cat="Text" Stat="Loc" Orig="New">
            <Val><![CDATA[要搜索模块和文件的目录列表。]]></Val>
          </Tgt>
        </Str>
        <Disp Icon="Str" />
      </Item>
      <Item ItemId=";SeeActivityLog" ItemType="0" PsrId="211" Leaf="true">
        <Str Cat="Text">
          <Val><![CDATA[An unexpected error occurred.]D;]A;]D;]A;You can get more information by running Visual Studio with the /log parameter on the command line, and then examining the file '{0}', or by checking Event Viewer.]]></Val>
          <Tgt Cat="Text" Stat="Loc" Orig="New">
            <Val><![CDATA[出现意外错误。]D;]A;]D;]A;可以通过使用命令行上的 /log 参数运行 Visual Studio，然后检查文件“{0}”，或通过查看事件查看器来获取详细信息。]]></Val>
          </Tgt>
        </Str>
        <Disp Icon="Str" />
      </Item>
      <Item ItemId=";SelectFolderForSearchPath" ItemType="0" PsrId="211" Leaf="true">
        <Str Cat="Text">
          <Val><![CDATA[Select a folder to add to the Search Path]]></Val>
          <Tgt Cat="Text" Stat="Loc" Orig="New">
            <Val><![CDATA[选择要添加到搜索路径的文件夹]]></Val>
          </Tgt>
        </Str>
        <Disp Icon="Str" />
      </Item>
      <Item ItemId=";SelectZipFileForSearchPath" ItemType="0" PsrId="211" Leaf="true">
        <Str Cat="Text">
          <Val><![CDATA[Select a .zip file to add to the Search Path]]></Val>
          <Tgt Cat="Text" Stat="Loc" Orig="New">
            <Val><![CDATA[选择要添加到搜索路径的 .zip 文件]]></Val>
          </Tgt>
        </Str>
        <Disp Icon="Str" />
      </Item>
      <Item ItemId=";ShouldInstallRequirementsTxtCollapsedControl" ItemType="0" PsrId="211" Leaf="true">
        <Str Cat="Text">
          <Val><![CDATA[Show &requirements.txt]]></Val>
          <Tgt Cat="Text" Stat="Loc" Orig="New">
            <Val><![CDATA[显示 requirements.txt(&R)]]></Val>
          </Tgt>
        </Str>
        <Disp Icon="Str" />
      </Item>
      <Item ItemId=";ShouldInstallRequirementsTxtContent" ItemType="0" PsrId="211" Leaf="true">
        <Str Cat="Text">
          <Val><![CDATA[Please review the contents of the file below before continuing.]D;]A;]D;]A;Packages that cannot be installed using pip may prevent all listed packages from being installed.]]></Val>
          <Tgt Cat="Text" Stat="Loc" Orig="New">
            <Val><![CDATA[请在继续操作前查看以下文件内容。]D;]A;]D;]A;无法使用 pip 安装的程序包可能会阻止安装所有列出的程序包。]]></Val>
          </Tgt>
        </Str>
        <Disp Icon="Str" />
      </Item>
      <Item ItemId=";ShouldInstallRequirementsTxtExpandedControl" ItemType="0" PsrId="211" Leaf="true">
        <Str Cat="Text">
          <Val><![CDATA[Hide &requirements.txt]]></Val>
          <Tgt Cat="Text" Stat="Loc" Orig="New">
            <Val><![CDATA[隐藏 requirements.txt (&R)]]></Val>
          </Tgt>
        </Str>
        <Disp Icon="Str" />
      </Item>
      <Item ItemId=";ShouldInstallRequirementsTxtHeader" ItemType="0" PsrId="211" Leaf="true">
        <Str Cat="Text">
          <Val><![CDATA[Install requirements.txt]]></Val>
          <Tgt Cat="Text" Stat="Loc" Orig="New">
            <Val><![CDATA[安装 requirements.txt]]></Val>
          </Tgt>
        </Str>
        <Disp Icon="Str" />
      </Item>
      <Item ItemId=";ShouldInstallRequirementsTxtInstallInto" ItemType="0" PsrId="211" Leaf="true">
        <Str Cat="Text">
          <Val><![CDATA[&Install into {0}]]></Val>
          <Tgt Cat="Text" Stat="Loc" Orig="New">
            <Val><![CDATA[安装到 {0}(&I)]]></Val>
          </Tgt>
        </Str>
        <Disp Icon="Str" />
      </Item>
      <Item ItemId=";ShowDetails" ItemType="0" PsrId="211" Leaf="true">
        <Str Cat="Text">
          <Val><![CDATA[Show &details]]></Val>
          <Tgt Cat="Text" Stat="Loc" Orig="New">
            <Val><![CDATA[显示详细信息(&D)]]></Val>
          </Tgt>
        </Str>
        <Disp Icon="Str" />
      </Item>
      <Item ItemId=";SourceAnalysisNotUpToDate" ItemType="0" PsrId="211" Leaf="true">
        <Str Cat="Text">
          <Val><![CDATA[Python source analysis is not up to date]]></Val>
          <Tgt Cat="Text" Stat="Loc" Orig="New">
            <Val><![CDATA[Python 源分析不是最新的]]></Val>
          </Tgt>
        </Str>
        <Disp Icon="Str" />
      </Item>
      <Item ItemId=";SpaceAroundAnnotationArrowLong" ItemType="0" PsrId="211" Leaf="true">
        <Str Cat="Text">
          <Val><![CDATA[If checked, a space is added before and after '->' operators in function definitions. If unchecked, spaces are removed. Otherwise, spaces are not modified.]]></Val>
          <Tgt Cat="Text" Stat="Loc" Orig="New">
            <Val><![CDATA[如已选中，则在函数定义中的 "->" 运算符的前后添加一个空格。如未选中，则删除空格。否则，不修改空格。]]></Val>
          </Tgt>
        </Str>
        <Disp Icon="Str" />
      </Item>
      <Item ItemId=";SpaceAroundAnnotationArrowShort" ItemType="0" PsrId="211" Leaf="true">
        <Str Cat="Text">
          <Val><![CDATA[Insert space before and after return annotation operators]]></Val>
          <Tgt Cat="Text" Stat="Loc" Orig="New">
            <Val><![CDATA[在返回注释运算符的前后插入空格]]></Val>
          </Tgt>
        </Str>
        <Disp Icon="Str" />
      </Item>
      <Item ItemId=";SpaceAroundDefaultValueEqualsLong" ItemType="0" PsrId="211" Leaf="true">
        <Str Cat="Text">
          <Val><![CDATA[If checked, a space is added before and after '=' operators in function definitions. If unchecked, spaces are removed. Otherwise, spaces are not modified.]]></Val>
          <Tgt Cat="Text" Stat="Loc" Orig="New">
            <Val><![CDATA[如已选中，则在函数定义中的 "=" 运算符的前后添加一个空格。如未选中，则删除空格。否则，不修改空格。]]></Val>
          </Tgt>
        </Str>
        <Disp Icon="Str" />
      </Item>
      <Item ItemId=";SpaceAroundDefaultValueEqualsShort" ItemType="0" PsrId="211" Leaf="true">
        <Str Cat="Text">
          <Val><![CDATA[Insert spaces around '=' in default parameter values]]></Val>
          <Tgt Cat="Text" Stat="Loc" Orig="New">
            <Val><![CDATA[在默认参数值的 "=" 周围插入空格]]></Val>
          </Tgt>
        </Str>
        <Disp Icon="Str" />
      </Item>
      <Item ItemId=";SpaceBeforeCallParenLong" ItemType="0" PsrId="211" Leaf="true">
        <Str Cat="Text">
          <Val><![CDATA[If checked, a space is added between the name and opening parenthesis of the argument list. If unchecked, spaces are removed. Otherwise, spaces are not modified.]]></Val>
          <Tgt Cat="Text" Stat="Loc" Orig="New">
            <Val><![CDATA[如已选中，则会在参数列表的名称和左括号之间添加一个空格。如未选中，则会删除空格。否则，不修改空格。]]></Val>
          </Tgt>
        </Str>
        <Disp Icon="Str" />
      </Item>
      <Item ItemId=";SpaceBeforeCallParenShort" ItemType="0" PsrId="211" Leaf="true">
        <Str Cat="Text">
          <Val><![CDATA[Insert space between the function name and argument list in calls]]></Val>
          <Tgt Cat="Text" Stat="Loc" Orig="New">
            <Val><![CDATA[在调用中的函数名称和参数列表之间插入空格]]></Val>
          </Tgt>
        </Str>
        <Disp Icon="Str" />
      </Item>
      <Item ItemId=";SpaceBeforeClassDeclarationParenLong" ItemType="0" PsrId="211" Leaf="true">
        <Str Cat="Text">
          <Val><![CDATA[If checked, a space is added between the name and opening parenthesis of the bases list. If unchecked, spaces are removed. Otherwise, spaces are not modified.]]></Val>
          <Tgt Cat="Text" Stat="Loc" Orig="New">
            <Val><![CDATA[如已选中，则在基项列表的名称和左括号之间添加一个空格。如未选中，则删除空格。否则，不修改空格。]]></Val>
          </Tgt>
        </Str>
        <Disp Icon="Str" />
      </Item>
      <Item ItemId=";SpaceBeforeClassDeclarationParenShort" ItemType="0" PsrId="211" Leaf="true">
        <Str Cat="Text">
          <Val><![CDATA[Insert space between a class name and bases list]]></Val>
          <Tgt Cat="Text" Stat="Loc" Orig="New">
            <Val><![CDATA[在类名称和基项列表之间插入空格]]></Val>
          </Tgt>
        </Str>
        <Disp Icon="Str" />
      </Item>
      <Item ItemId=";SpaceBeforeFunctionDeclarationParenLong" ItemType="0" PsrId="211" Leaf="true">
        <Str Cat="Text">
          <Val><![CDATA[If checked, a space is added between the name and opening parenthesis of the parameter list. If unchecked, spaces are removed. Otherwise, spaces are not modified.]]></Val>
          <Tgt Cat="Text" Stat="Loc" Orig="New">
            <Val><![CDATA[如已选中，则在参数列表的名称和左括号之间添加一个空格。如未选中，则删除空格。否则，不修改空格。]]></Val>
          </Tgt>
        </Str>
        <Disp Icon="Str" />
      </Item>
      <Item ItemId=";SpaceBeforeFunctionDeclarationParenShort" ItemType="0" PsrId="211" Leaf="true">
        <Str Cat="Text">
          <Val><![CDATA[Insert space between a function name and parameter list in declarations]]></Val>
          <Tgt Cat="Text" Stat="Loc" Orig="New">
            <Val><![CDATA[在声明中的函数名称和参数列表之间插入空格]]></Val>
          </Tgt>
        </Str>
        <Disp Icon="Str" />
      </Item>
      <Item ItemId=";SpaceBeforeIndexBracketLong" ItemType="0" PsrId="211" Leaf="true">
        <Str Cat="Text">
          <Val><![CDATA[If checked, a space is added before an open square bracket. If unchecked, spaces are removed. Otherwise, spaces are not modified.]]></Val>
          <Tgt Cat="Text" Stat="Loc" Orig="New">
            <Val><![CDATA[如已选中，则会在左方括号前面添加一个空格。如未选中，则会删除空格。否则，不修改空格。]]></Val>
          </Tgt>
        </Str>
        <Disp Icon="Str" />
      </Item>
      <Item ItemId=";SpaceBeforeIndexBracketShort" ItemType="0" PsrId="211" Leaf="true">
        <Str Cat="Text">
          <Val><![CDATA[Insert space before open square bracket]]></Val>
          <Tgt Cat="Text" Stat="Loc" Orig="New">
            <Val><![CDATA[在左方括号前插入空格]]></Val>
          </Tgt>
        </Str>
        <Disp Icon="Str" />
      </Item>
      <Item ItemId=";SpaceWithinCallParensLong" ItemType="0" PsrId="211" Leaf="true">
        <Str Cat="Text">
          <Val><![CDATA[If checked, a space is added after the open parenthesis and before the close parenthesis of an argument list. If unchecked, spaces are removed. Otherwise, spaces are not modified.]]></Val>
          <Tgt Cat="Text" Stat="Loc" Orig="New">
            <Val><![CDATA[如已选中，则在参数列表的左括号后和右括号前添加一个空格。如未选中，则删除空格。否则，不修改空格。]]></Val>
          </Tgt>
        </Str>
        <Disp Icon="Str" />
      </Item>
      <Item ItemId=";SpaceWithinCallParensShort" ItemType="0" PsrId="211" Leaf="true">
        <Str Cat="Text">
          <Val><![CDATA[Insert space within argument list parentheses]]></Val>
          <Tgt Cat="Text" Stat="Loc" Orig="New">
            <Val><![CDATA[在参数列表的括号中插入空格]]></Val>
          </Tgt>
        </Str>
        <Disp Icon="Str" />
      </Item>
      <Item ItemId=";SpaceWithinClassDeclarationParensLong" ItemType="0" PsrId="211" Leaf="true">
        <Str Cat="Text">
          <Val><![CDATA[If checked, a space is added after the open parenthesis and before the close parenthesis of a bases list. If unchecked, spaces are removed. Otherwise, spaces are not modified.]]></Val>
          <Tgt Cat="Text" Stat="Loc" Orig="New">
            <Val><![CDATA[如已选中，则在基项列表的左括号后和右括号前添加一个空格。如未选中，则删除空格。否则，不修改空格。]]></Val>
          </Tgt>
        </Str>
        <Disp Icon="Str" />
      </Item>
      <Item ItemId=";SpaceWithinClassDeclarationParensShort" ItemType="0" PsrId="211" Leaf="true">
        <Str Cat="Text">
          <Val><![CDATA[Insert space within bases list parentheses]]></Val>
          <Tgt Cat="Text" Stat="Loc" Orig="New">
            <Val><![CDATA[在基项列表括号内插入空格]]></Val>
          </Tgt>
        </Str>
        <Disp Icon="Str" />
      </Item>
      <Item ItemId=";SpaceWithinEmptyBaseClassListLong" ItemType="0" PsrId="211" Leaf="true">
        <Str Cat="Text">
          <Val><![CDATA[If checked, a space is added after the open parenthesis and before the close parenthesis of an empty bases list. If unchecked, spaces are removed. Otherwise, spaces are not modified.]]></Val>
          <Tgt Cat="Text" Stat="Loc" Orig="New">
            <Val><![CDATA[如已选中，则在空基项列表的左括号后和右括号前添加一个空格。如未选中，则删除空格。否则，不修改空格。]]></Val>
          </Tgt>
        </Str>
        <Disp Icon="Str" />
      </Item>
      <Item ItemId=";SpaceWithinEmptyBaseClassListShort" ItemType="0" PsrId="211" Leaf="true">
        <Str Cat="Text">
          <Val><![CDATA[Insert space within empty bases list parentheses]]></Val>
          <Tgt Cat="Text" Stat="Loc" Orig="New">
            <Val><![CDATA[在空基项列表括号内插入空格]]></Val>
          </Tgt>
        </Str>
        <Disp Icon="Str" />
      </Item>
      <Item ItemId=";SpaceWithinEmptyCallArgumentListLong" ItemType="0" PsrId="211" Leaf="true">
        <Str Cat="Text">
          <Val><![CDATA[If checked, a space is added after the open parenthesis and before the close parenthesis of an empty argument list. If unchecked, spaces are removed. Otherwise, spaces are not modified.]]></Val>
          <Tgt Cat="Text" Stat="Loc" Orig="New">
            <Val><![CDATA[如已选中，则在空参数列表的左括号后和右括号前添加一个空格。如未选中，则删除空格。否则，不修改空格。]]></Val>
          </Tgt>
        </Str>
        <Disp Icon="Str" />
      </Item>
      <Item ItemId=";SpaceWithinEmptyCallArgumentListShort" ItemType="0" PsrId="211" Leaf="true">
        <Str Cat="Text">
          <Val><![CDATA[Insert space within empty argument list parentheses]]></Val>
          <Tgt Cat="Text" Stat="Loc" Orig="New">
            <Val><![CDATA[在空参数列表的括号中插入空格]]></Val>
          </Tgt>
        </Str>
        <Disp Icon="Str" />
      </Item>
      <Item ItemId=";SpaceWithinEmptyParameterListLong" ItemType="0" PsrId="211" Leaf="true">
        <Str Cat="Text">
          <Val><![CDATA[If checked, a space is added after the open parenthesis and before the close parenthesis of an empty parameter list. If unchecked, spaces are removed. Otherwise, spaces are not modified.]]></Val>
          <Tgt Cat="Text" Stat="Loc" Orig="New">
            <Val><![CDATA[如已选中，则在空参数列表的左括号后和右括号前添加空格。如未选中，则删除空格。否则，不修改空格。]]></Val>
          </Tgt>
        </Str>
        <Disp Icon="Str" />
      </Item>
      <Item ItemId=";SpaceWithinEmptyParameterListShort" ItemType="0" PsrId="211" Leaf="true">
        <Str Cat="Text">
          <Val><![CDATA[Insert space within empty parameter list parentheses]]></Val>
          <Tgt Cat="Text" Stat="Loc" Orig="New">
            <Val><![CDATA[在空参数列表括号内插入空格]]></Val>
          </Tgt>
        </Str>
        <Disp Icon="Str" />
      </Item>
      <Item ItemId=";SpaceWithinEmptyTupleExpressionLong" ItemType="0" PsrId="211" Leaf="true">
        <Str Cat="Text">
          <Val><![CDATA[If checked, a space is added after the open parenthesis and before the close parenthesis of an empty tuple. If unchecked, spaces are removed. Otherwise, spaces are not modified.]]></Val>
          <Tgt Cat="Text" Stat="Loc" Orig="New">
            <Val><![CDATA[如已选中，则在空元组的左括号后和右括号前添加一个空格。如未选中，则删除空格。否则，不修改空格。]]></Val>
          </Tgt>
        </Str>
        <Disp Icon="Str" />
      </Item>
      <Item ItemId=";SpaceWithinEmptyTupleExpressionShort" ItemType="0" PsrId="211" Leaf="true">
        <Str Cat="Text">
          <Val><![CDATA[Insert space within empty tuple parentheses]]></Val>
          <Tgt Cat="Text" Stat="Loc" Orig="New">
            <Val><![CDATA[在空元组括号内插入空格]]></Val>
          </Tgt>
        </Str>
        <Disp Icon="Str" />
      </Item>
      <Item ItemId=";SpaceWithinFunctionDeclarationParensLong" ItemType="0" PsrId="211" Leaf="true">
        <Str Cat="Text">
          <Val><![CDATA[If checked, a space is added after the open parenthesis and before the close parenthesis of a parameter list. If unchecked, spaces are removed. Otherwise, spaces are not modified.]]></Val>
          <Tgt Cat="Text" Stat="Loc" Orig="New">
            <Val><![CDATA[如已选中，则在参数列表的左括号后和右括号前添加一个空格。如未选中，则删除空格。否则，不修改空格。]]></Val>
          </Tgt>
        </Str>
        <Disp Icon="Str" />
      </Item>
      <Item ItemId=";SpaceWithinFunctionDeclarationParensShort" ItemType="0" PsrId="211" Leaf="true">
        <Str Cat="Text">
          <Val><![CDATA[Insert space within parameter list parentheses]]></Val>
          <Tgt Cat="Text" Stat="Loc" Orig="New">
            <Val><![CDATA[在参数列表括号内插入空格]]></Val>
          </Tgt>
        </Str>
        <Disp Icon="Str" />
      </Item>
      <Item ItemId=";SpaceWithinIndexBracketsLong" ItemType="0" PsrId="211" Leaf="true">
        <Str Cat="Text">
          <Val><![CDATA[If checked, a space is added after the open square bracket and before the close square bracket. If unchecked, spaces are removed. Otherwise, spaces are not modified.]]></Val>
          <Tgt Cat="Text" Stat="Loc" Orig="New">
            <Val><![CDATA[如已选中，则在左方括号后和右方括号前添加一个空格。如未选中，则删除空格。否则，不修改空格。]]></Val>
          </Tgt>
        </Str>
        <Disp Icon="Str" />
      </Item>
      <Item ItemId=";SpaceWithinIndexBracketsShort" ItemType="0" PsrId="211" Leaf="true">
        <Str Cat="Text">
          <Val><![CDATA[Insert space within square brackets]]></Val>
          <Tgt Cat="Text" Stat="Loc" Orig="New">
            <Val><![CDATA[在方括号中插入空格]]></Val>
          </Tgt>
        </Str>
        <Disp Icon="Str" />
      </Item>
      <Item ItemId=";SpacesAroundAssignmentOperatorLong" ItemType="0" PsrId="211" Leaf="true">
        <Str Cat="Text">
          <Val><![CDATA[If checked, a space is added before and after '=' operators in assignments. If unchecked, spaces are removed. Otherwise, spaces are not modified.]]></Val>
          <Tgt Cat="Text" Stat="Loc" Orig="New">
            <Val><![CDATA[如已选中，则会在赋值中的 "=" 运算符前后添加一个空格。如未选中，则会删除空格。否则，不修改空格。]]></Val>
          </Tgt>
        </Str>
        <Disp Icon="Str" />
      </Item>
      <Item ItemId=";SpacesAroundAssignmentOperatorShort" ItemType="0" PsrId="211" Leaf="true">
        <Str Cat="Text">
          <Val><![CDATA[Insert spaces around assignments]]></Val>
          <Tgt Cat="Text" Stat="Loc" Orig="New">
            <Val><![CDATA[在赋值前后插入空格]]></Val>
          </Tgt>
        </Str>
        <Disp Icon="Str" />
      </Item>
      <Item ItemId=";SpacesAroundBinaryOperatorsLong" ItemType="0" PsrId="211" Leaf="true">
        <Str Cat="Text">
          <Val><![CDATA[If checked, a space is added before and after binary operators. If unchecked, spaces are removed. Otherwise, spaces are not modified.]]></Val>
          <Tgt Cat="Text" Stat="Loc" Orig="New">
            <Val><![CDATA[如已选中，则在二元运算符的前后添加一个空格。如未选中，则删除空格。否则，不修改空格。]]></Val>
          </Tgt>
        </Str>
        <Disp Icon="Str" />
      </Item>
      <Item ItemId=";SpacesAroundBinaryOperatorsShort" ItemType="0" PsrId="211" Leaf="true">
        <Str Cat="Text">
          <Val><![CDATA[Insert spaces around binary operators]]></Val>
          <Tgt Cat="Text" Stat="Loc" Orig="New">
            <Val><![CDATA[在二元运算符周围插入空格]]></Val>
          </Tgt>
        </Str>
        <Disp Icon="Str" />
      </Item>
      <Item ItemId=";SpacesWithinEmptyListExpressionLong" ItemType="0" PsrId="211" Leaf="true">
        <Str Cat="Text">
          <Val><![CDATA[If checked, a space is added between the open square bracket and the close square bracket. If unchecked, spaces are removed. Otherwise, spaces are not modified.]]></Val>
          <Tgt Cat="Text" Stat="Loc" Orig="New">
            <Val><![CDATA[如已选中，则在左方括号和右方括号之间添加一个空格。如未选中，则删除空格。否则，不修改空格。]]></Val>
          </Tgt>
        </Str>
        <Disp Icon="Str" />
      </Item>
      <Item ItemId=";SpacesWithinEmptyListExpressionShort" ItemType="0" PsrId="211" Leaf="true">
        <Str Cat="Text">
          <Val><![CDATA[Insert space within empty square brackets]]></Val>
          <Tgt Cat="Text" Stat="Loc" Orig="New">
            <Val><![CDATA[在空方括号中插入空格]]></Val>
          </Tgt>
        </Str>
        <Disp Icon="Str" />
      </Item>
      <Item ItemId=";SpacesWithinListExpressionLong" ItemType="0" PsrId="211" Leaf="true">
        <Str Cat="Text">
          <Val><![CDATA[If checked, a space is added after the open square bracket and before the close square bracket of the list. If unchecked, spaces are removed. Otherwise, spaces are not modified.]]></Val>
          <Tgt Cat="Text" Stat="Loc" Orig="New">
            <Val><![CDATA[如已选中，则在列表的左方括号后和右方括号前添加一个空格。如未选中，则删除空格。否则，不修改空格。]]></Val>
          </Tgt>
        </Str>
        <Disp Icon="Str" />
      </Item>
      <Item ItemId=";SpacesWithinListExpressionShort" ItemType="0" PsrId="211" Leaf="true">
        <Str Cat="Text">
          <Val><![CDATA[Insert spaces within square brackets of lists]]></Val>
          <Tgt Cat="Text" Stat="Loc" Orig="New">
            <Val><![CDATA[在列表方括号内插入空格]]></Val>
          </Tgt>
        </Str>
        <Disp Icon="Str" />
      </Item>
      <Item ItemId=";SpacesWithinParenthesisExpressionLong" ItemType="0" PsrId="211" Leaf="true">
        <Str Cat="Text">
          <Val><![CDATA[If checked, a space is added after the open parenthesis and before the close parenthesis of an expression. If unchecked, spaces are removed. Otherwise, spaces are not modified.]]></Val>
          <Tgt Cat="Text" Stat="Loc" Orig="New">
            <Val><![CDATA[如已选中，则在表达式的左括号后和右括号前添加一个空格。如未选中，则删除空格。否则，不修改空格。]]></Val>
          </Tgt>
        </Str>
        <Disp Icon="Str" />
      </Item>
      <Item ItemId=";SpacesWithinParenthesisExpressionShort" ItemType="0" PsrId="211" Leaf="true">
        <Str Cat="Text">
          <Val><![CDATA[Insert space within parentheses of expression]]></Val>
          <Tgt Cat="Text" Stat="Loc" Orig="New">
            <Val><![CDATA[在表达式括号内插入空格]]></Val>
          </Tgt>
        </Str>
        <Disp Icon="Str" />
      </Item>
      <Item ItemId=";SpacesWithinParenthesisedTupleExpressionLong" ItemType="0" PsrId="211" Leaf="true">
        <Str Cat="Text">
          <Val><![CDATA[If checked, a space is added after the open parenthesis and before the close parenthesis of the tuple. If unchecked, spaces are removed. Otherwise, spaces are not modified.]]></Val>
          <Tgt Cat="Text" Stat="Loc" Orig="New">
            <Val><![CDATA[如已选中，则在元组的左括号后和右括号前添加一个空格。如未选中，则删除空格。否则，不修改空格。]]></Val>
          </Tgt>
        </Str>
        <Disp Icon="Str" />
      </Item>
      <Item ItemId=";SpacesWithinParenthesisedTupleExpressionShort" ItemType="0" PsrId="211" Leaf="true">
        <Str Cat="Text">
          <Val><![CDATA[Insert space within tuple parentheses]]></Val>
          <Tgt Cat="Text" Stat="Loc" Orig="New">
            <Val><![CDATA[在元组括号内插入空格]]></Val>
          </Tgt>
        </Str>
        <Disp Icon="Str" />
      </Item>
      <Item ItemId=";StaticPatternError" ItemType="0" PsrId="211" Leaf="true">
        <Str Cat="Text">
          <Val><![CDATA[The specified pattern is an invalid regular expression.]]></Val>
          <Tgt Cat="Text" Stat="Loc" Orig="New">
            <Val><![CDATA[指定的模式是无效的正则表达式。]]></Val>
          </Tgt>
        </Str>
        <Disp Icon="Str" />
      </Item>
      <Item ItemId=";StaticPatternHelp" ItemType="0" PsrId="211" Leaf="true">
        <Str Cat="Text">
          <Val><![CDATA[A regex pattern to identify static URIs, for example: '^static/.*']D;]A;The web.config file will be configured to resolve URIs matching this pattern to a file system path rather than your application.]]></Val>
          <Tgt Cat="Text" Stat="Loc" Orig="New">
            <Val><![CDATA[标识静态 URI 的 Regex 模式，例如: "^static/.*"]D;]A;配置 web.config 文件以将匹配此模式的 URI 解析到文件系统路径,而非应用程序。]]></Val>
          </Tgt>
        </Str>
        <Disp Icon="Str" />
      </Item>
      <Item ItemId=";StaticRewriteHelp" ItemType="0" PsrId="211" Leaf="true">
        <Str Cat="Text">
          <Val><![CDATA[A rewrite pattern to apply to URIs matching the static URI pattern, for example 'static_files/{R:1}' for a pattern '^static/(.*)']D;]A;By default, URIs matching the pattern are mapped directly to a file system path.]]></Val>
          <Tgt Cat="Text" Stat="Loc" Orig="New">
            <Val><![CDATA[应用到匹配静态 URI 模式的 URI 的重写模式，例如适用于模式 "^static/(.*)" 的 "static_files/{R:1}"]D;]A;默认情况下，匹配该模式的 URI 将直接映射到文件系统路径。]]></Val>
          </Tgt>
        </Str>
        <Disp Icon="Str" />
      </Item>
      <Item ItemId=";StatusImportWizardError" ItemType="0" PsrId="211" Leaf="true">
        <Str Cat="Text">
          <Val><![CDATA[An error occurred and your project was not created.]]></Val>
          <Tgt Cat="Text" Stat="Loc" Orig="New">
            <Val><![CDATA[出现错误，未创建项目。]]></Val>
          </Tgt>
        </Str>
        <Disp Icon="Str" />
      </Item>
      <Item ItemId=";StatusImportWizardStarting" ItemType="0" PsrId="211" Leaf="true">
        <Str Cat="Text">
          <Val><![CDATA[Importing project...]]></Val>
          <Tgt Cat="Text" Stat="Loc" Orig="New">
            <Val><![CDATA[正在导入项目...]]></Val>
          </Tgt>
        </Str>
        <Disp Icon="Str" />
      </Item>
      <Item ItemId=";SurroundWith" ItemType="0" PsrId="211" Leaf="true">
        <Str Cat="Text">
          <Val><![CDATA[Surround With]]></Val>
          <Tgt Cat="Text" Stat="Loc" Orig="New">
            <Val><![CDATA[外侧代码]]></Val>
          </Tgt>
        </Str>
        <Disp Icon="Str" />
      </Item>
      <Item ItemId=";SymbolListDefinitions" ItemType="0" PsrId="211" Leaf="true">
        <Str Cat="Text">
          <Val><![CDATA[Definitions]]></Val>
          <Tgt Cat="Text" Stat="Loc" Orig="New">
            <Val><![CDATA[定义]]></Val>
          </Tgt>
        </Str>
        <Disp Icon="Str" />
      </Item>
      <Item ItemId=";SymbolListReferences" ItemType="0" PsrId="211" Leaf="true">
        <Str Cat="Text">
          <Val><![CDATA[References]]></Val>
          <Tgt Cat="Text" Stat="Loc" Orig="New">
            <Val><![CDATA[引用]]></Val>
          </Tgt>
        </Str>
        <Disp Icon="Str" />
      </Item>
      <Item ItemId=";SymbolListValues" ItemType="0" PsrId="211" Leaf="true">
        <Str Cat="Text">
          <Val><![CDATA[Values]]></Val>
          <Tgt Cat="Text" Stat="Loc" Orig="New">
            <Val><![CDATA[值]]></Val>
          </Tgt>
        </Str>
        <Disp Icon="Str" />
      </Item>
      <Item ItemId=";TestDiscoveryFailedMissingLaunchConfiguration" ItemType="0" PsrId="211" Leaf="true">
        <Str Cat="Text">
          <Val><![CDATA[Failed to get launch configuration for project stored in {0}, tests cannot be discovered.]]></Val>
          <Tgt Cat="Text" Stat="Loc" Orig="New">
            <Val><![CDATA[未能获取 {0} 中存储项目的启动配置，未能发现测试。]]></Val>
          </Tgt>
        </Str>
        <Disp Icon="Str" />
      </Item>
      <Item ItemId=";Test_ErrorConnecting" ItemType="0" PsrId="211" Leaf="true">
        <Str Cat="Text">
          <Val><![CDATA[Error occurred connecting to debuggee.]]></Val>
          <Tgt Cat="Text" Stat="Loc" Orig="New">
            <Val><![CDATA[连接到调试对象时出错。]]></Val>
          </Tgt>
        </Str>
        <Disp Icon="Str" />
      </Item>
      <Item ItemId=";Test_FailedToStartExited" ItemType="0" PsrId="211" Leaf="true">
        <Str Cat="Text">
          <Val><![CDATA[Failed to execute tests because the process has already exited.]]></Val>
          <Tgt Cat="Text" Stat="Loc" Orig="New">
            <Val><![CDATA[未能执行测试，因为该进程已退出。]]></Val>
          </Tgt>
        </Str>
        <Disp Icon="Str" />
      </Item>
      <Item ItemId=";Test_InterpreterDoesNotExist" ItemType="0" PsrId="211" Leaf="true">
        <Str Cat="Text">
          <Val><![CDATA[Interpreter path does not exist: {0}]]></Val>
          <Tgt Cat="Text" Stat="Loc" Orig="New">
            <Val><![CDATA[解释器路径不存在: {0}]]></Val>
          </Tgt>
        </Str>
        <Disp Icon="Str" />
      </Item>
      <Item ItemId=";Test_NoCoverageProduced" ItemType="0" PsrId="211" Leaf="true">
        <Str Cat="Text">
          <Val><![CDATA[Code coverage file not produced. Please install 'coverage' from https://go.microsoft.com/fwlink/?LinkId=808238]]></Val>
          <Tgt Cat="Text" Stat="Loc" Orig="New">
            <Val><![CDATA[不生成代码覆盖率文件。请从 https://go.microsoft.com/fwlink/?LinkId=808238 安装 "coverage"]]></Val>
          </Tgt>
        </Str>
        <Disp Icon="Str" />
      </Item>
      <Item ItemId=";Test_NoTestFinishedNotification" ItemType="0" PsrId="211" Leaf="true">
        <Str Cat="Text">
          <Val><![CDATA[Failed to receive test finish notification - some test results may be missing.]]></Val>
          <Tgt Cat="Text" Stat="Loc" Orig="New">
            <Val><![CDATA[未能接收检测完成通知 - 某些测试结果可能缺失。]]></Val>
          </Tgt>
        </Str>
        <Disp Icon="Str" />
      </Item>
      <Item ItemId=";Test_NotRun" ItemType="0" PsrId="211" Leaf="true">
        <Str Cat="Text">
          <Val><![CDATA[Test could not be run. Check the Tests Output Pane for details.]]></Val>
          <Tgt Cat="Text" Stat="Loc" Orig="New">
            <Val><![CDATA[无法运行测试。请检查“测试输出”窗格，了解详细信息。]]></Val>
          </Tgt>
        </Str>
        <Disp Icon="Str" />
      </Item>
      <Item ItemId=";Test_UnableToDetermineInterpreter" ItemType="0" PsrId="211" Leaf="true">
        <Str Cat="Text">
          <Val><![CDATA[Unable to determine interpreter to use for {0}]]></Val>
          <Tgt Cat="Text" Stat="Loc" Orig="New">
            <Val><![CDATA[无法确定要用于 {0} 的解释器]]></Val>
          </Tgt>
        </Str>
        <Disp Icon="Str" />
      </Item>
      <Item ItemId=";Test_UnexpectedResult" ItemType="0" PsrId="211" Leaf="true">
        <Str Cat="Text">
          <Val><![CDATA[Unexpected test result: {0}.{1}]]></Val>
          <Tgt Cat="Text" Stat="Loc" Orig="New">
            <Val><![CDATA[意外的测试结果: {0}.{1}]]></Val>
          </Tgt>
        </Str>
        <Disp Icon="Str" />
      </Item>
      <Item ItemId=";UnableToElevate" ItemType="0" PsrId="211" Leaf="true">
        <Str Cat="Text">
          <Val><![CDATA[Visual Studio was unable to launch the elevated process.]]></Val>
          <Tgt Cat="Text" Stat="Loc" Orig="New">
            <Val><![CDATA[Visual Studio 无法启动该提升进程。]]></Val>
          </Tgt>
        </Str>
        <Disp Icon="Str" />
      </Item>
      <Item ItemId=";UnexpectedError_Instruction" ItemType="0" PsrId="211" Leaf="true">
        <Str Cat="Text">
          <Val><![CDATA[Please press Ctrl+C to copy the contents of this dialog and report this error.]]></Val>
          <Tgt Cat="Text" Stat="Loc" Orig="New">
            <Val><![CDATA[请按 Ctrl+C 复制此对话框的内容并报告此错误。]]></Val>
          </Tgt>
        </Str>
        <Disp Icon="Str" />
      </Item>
      <Item ItemId=";UnexpectedError_InstructionWithLink" ItemType="0" PsrId="211" Leaf="true">
        <Str Cat="Text">
          <Val><![CDATA[Please press Ctrl+C to copy the contents of this dialog and report this error to our <a href="issuetracker">issue tracker</a>.]]></Val>
          <Tgt Cat="Text" Stat="Loc" Orig="New">
            <Val><![CDATA[请按 Ctrl+C 复制此对话框的内容并向我们的<a href="issuetracker">问题跟踪程序</a>报告此错误。]]></Val>
          </Tgt>
        </Str>
        <Disp Icon="Str" />
      </Item>
      <Item ItemId=";UnexpectedError_Title" ItemType="0" PsrId="211" Leaf="true">
        <Str Cat="Text">
          <Val><![CDATA[An unexpected error occurred]]></Val>
          <Tgt Cat="Text" Stat="Loc" Orig="New">
            <Val><![CDATA[发生意外错误]]></Val>
          </Tgt>
        </Str>
        <Disp Icon="Str" />
      </Item>
      <Item ItemId=";UnexpectedUpgradeError" ItemType="0" PsrId="211" Leaf="true">
        <Str Cat="Text">
          <Val><![CDATA[An error occurred while upgrading projects: {0}]]></Val>
          <Tgt Cat="Text" Stat="Loc" Orig="New">
            <Val><![CDATA[升级项目时出错: {0}]]></Val>
          </Tgt>
        </Str>
        <Disp Icon="Str" />
      </Item>
      <Item ItemId=";UnhandledException" ItemType="0" PsrId="211" Leaf="true">
        <Str Cat="Text">
          <Val><![CDATA[Unhandled exception in {3} ({1}:{2})]D;]A;{0}]]></Val>
          <Tgt Cat="Text" Stat="Loc" Orig="New">
            <Val><![CDATA[{3} 中未经处理的异常({1}:{2})]D;]A;{0}]]></Val>
          </Tgt>
        </Str>
        <Disp Icon="Str" />
      </Item>
      <Item ItemId=";UninstallMessage" ItemType="0" PsrId="211" Leaf="true">
        <Str Cat="Text">
          <Val><![CDATA[Remove this package]]></Val>
          <Tgt Cat="Text" Stat="Loc" Orig="New">
            <Val><![CDATA[删除此包]]></Val>
          </Tgt>
        </Str>
        <Disp Icon="Str" />
      </Item>
      <Item ItemId=";UninstallMessage_Package" ItemType="0" PsrId="211" Leaf="true">
        <Str Cat="Text">
          <Val><![CDATA[Remove {0}]]></Val>
          <Tgt Cat="Text" Stat="Loc" Orig="New">
            <Val><![CDATA[删除 {0}]]></Val>
          </Tgt>
        </Str>
        <Disp Icon="Str" />
      </Item>
      <Item ItemId=";UninstallPackage" ItemType="0" PsrId="211" Leaf="true">
        <Str Cat="Text">
          <Val><![CDATA['{0}' will be uninstalled from {1} ({2}).]]></Val>
          <Tgt Cat="Text" Stat="Loc" Orig="New">
            <Val><![CDATA[将从 {1} ({2}) 中卸载“{0}”。]]></Val>
          </Tgt>
        </Str>
        <Disp Icon="Str" />
      </Item>
      <Item ItemId=";UninstallPackages" ItemType="0" PsrId="211" Leaf="true">
        <Str Cat="Text">
          <Val><![CDATA[The following packages will be uninstalled from {1} ({2}):]D;]A;]D;]A;{0}]]></Val>
          <Tgt Cat="Text" Stat="Loc" Orig="New">
            <Val><![CDATA[将从 {1} ({2}) 中卸载以下程序包:]D;]A;]D;]A;{0}]]></Val>
          </Tgt>
        </Str>
        <Disp Icon="Str" />
      </Item>
      <Item ItemId=";UninstallingPackageFailed" ItemType="0" PsrId="211" Leaf="true">
        <Str Cat="Text">
          <Val><![CDATA[----- Error while uninstalling '{0}' -----]D;]A;'{0}' may not have been uninstalled completely.]D;]A;]]></Val>
          <Tgt Cat="Text" Stat="Loc" Orig="New">
            <Val><![CDATA[----- 卸载“{0}”时出错 -----]D;]A;“{0}”可能尚未完全卸载。]D;]A;]]></Val>
          </Tgt>
        </Str>
        <Disp Icon="Str" />
      </Item>
      <Item ItemId=";UninstallingPackageStarted" ItemType="0" PsrId="211" Leaf="true">
        <Str Cat="Text">
          <Val><![CDATA[----- Uninstalling '{0}' -----]]></Val>
          <Tgt Cat="Text" Stat="Loc" Orig="New">
            <Val><![CDATA[----- 正在卸载“{0}” -----]]></Val>
          </Tgt>
        </Str>
        <Disp Icon="Str" />
      </Item>
      <Item ItemId=";UninstallingPackageSuccess" ItemType="0" PsrId="211" Leaf="true">
        <Str Cat="Text">
          <Val><![CDATA[----- Successfully uninstalled '{0}' -----]D;]A;]]></Val>
          <Tgt Cat="Text" Stat="Loc" Orig="New">
            <Val><![CDATA[----- 已成功卸载“{0}” -----]D;]A;]]></Val>
          </Tgt>
        </Str>
        <Disp Icon="Str" />
      </Item>
      <Item ItemId=";UnitTestEnableInfoBarAction" ItemType="0" PsrId="211" Leaf="true">
        <Str Cat="Text">
          <Val><![CDATA[Enable unittest]]></Val>
          <Tgt Cat="Text" Stat="Loc" Orig="New">
            <Val><![CDATA[启用 unittest]]></Val>
          </Tgt>
        </Str>
        <Disp Icon="Str" />
      </Item>
      <Item ItemId=";UnknownRoleTypeException" ItemType="0" PsrId="211" Leaf="true">
        <Str Cat="Text">
          <Val><![CDATA[Unknown role type: {0}]]></Val>
          <Tgt Cat="Text" Stat="Loc" Orig="New">
            <Val><![CDATA[未知的角色类型: {0}]]></Val>
          </Tgt>
        </Str>
        <Disp Icon="Str" />
      </Item>
      <Item ItemId=";UnrecognizedEnumValue" ItemType="0" PsrId="211" Leaf="true">
        <Str Cat="Text">
          <Val><![CDATA[Unrecognized value for enum type '{0}'.]]></Val>
          <Tgt Cat="Text" Stat="Loc" Orig="New">
            <Val><![CDATA[枚举类型“{0}”的无法识别的值。]]></Val>
          </Tgt>
        </Str>
        <Disp Icon="Str" />
      </Item>
      <Item ItemId=";UnresolvedModuleTooltip" ItemType="0" PsrId="211" Leaf="true">
        <Str Cat="Text">
          <Val><![CDATA[Unable to resolve "{0}". IntelliSense may be missing for this module.]]></Val>
          <Tgt Cat="Text" Stat="Loc" Orig="New">
            <Val><![CDATA[无法解析“{0}”。此模块的 IntelliSense 可能缺失。]]></Val>
          </Tgt>
        </Str>
        <Disp Icon="Str" />
      </Item>
      <Item ItemId=";UnresolvedModuleTooltipRefreshing" ItemType="0" PsrId="211" Leaf="true">
        <Str Cat="Text">
          <Val><![CDATA[Unable to resolve "{0}".]D;]A;The completion DB for the active environment needs to be refreshed,]D;]A;and IntelliSense may be missing until that has completed.]D;]A;See the Python Environments window for details.]]></Val>
          <Tgt Cat="Text" Stat="Loc" Orig="New">
            <Val><![CDATA[无法解析“{0}”。]D;]A;需要刷新活动环境的完成 DB，]D;]A;并且在该操作完成前，IntelliSense 可能缺失。]D;]A;查看 Python 环境窗口，了解详细信息。]]></Val>
          </Tgt>
        </Str>
        <Disp Icon="Str" />
      </Item>
      <Item ItemId=";UpgradeMessage" ItemType="0" PsrId="211" Leaf="true">
        <Str Cat="Text">
          <Val><![CDATA[Upgrade to the latest version of this package]]></Val>
          <Tgt Cat="Text" Stat="Loc" Orig="New">
            <Val><![CDATA[升级到此程序包的最新版本]]></Val>
          </Tgt>
        </Str>
        <Disp Icon="Str" />
      </Item>
      <Item ItemId=";UpgradeMessage_Package" ItemType="0" PsrId="211" Leaf="true">
        <Str Cat="Text">
          <Val><![CDATA[Upgrade to {0} version {1}]]></Val>
          <Tgt Cat="Text" Stat="Loc" Orig="New">
            <Val><![CDATA[升级到 {0} 版本 {1}]]></Val>
          </Tgt>
        </Str>
        <Disp Icon="Str" />
      </Item>
      <Item ItemId=";UpgradedBottleImports" ItemType="0" PsrId="211" Leaf="true">
        <Str Cat="Text">
          <Val><![CDATA[This Bottle project has been upgraded and will no longer work with PTVS 2.1 Beta.]]></Val>
          <Tgt Cat="Text" Stat="Loc" Orig="New">
            <Val><![CDATA[此 Bottle 项目已升级，且不再适用于 PTVS 2.1 Beta。]]></Val>
          </Tgt>
        </Str>
        <Disp Icon="Str" />
      </Item>
      <Item ItemId=";UpgradedFlaskImports" ItemType="0" PsrId="211" Leaf="true">
        <Str Cat="Text">
          <Val><![CDATA[This Flask project has been upgraded and will no longer work with PTVS 2.1 Beta.]]></Val>
          <Tgt Cat="Text" Stat="Loc" Orig="New">
            <Val><![CDATA[此 Flask 项目已升级，且不再适用于 PTVS 2.1 Beta。]]></Val>
          </Tgt>
        </Str>
        <Disp Icon="Str" />
      </Item>
      <Item ItemId=";UpgradedImportsFor30" ItemType="0" PsrId="211" Leaf="true">
        <Str Cat="Text">
          <Val><![CDATA[Some internal properties have been modified in this project.]]></Val>
          <Tgt Cat="Text" Stat="Loc" Orig="New">
            <Val><![CDATA[此项目中的某些内部属性已被修改。]]></Val>
          </Tgt>
        </Str>
        <Disp Icon="Str" />
      </Item>
      <Item ItemId=";UpgradedInterpreterReference" ItemType="0" PsrId="211" Leaf="true">
        <Str Cat="Text">
          <Val><![CDATA[One or more environment references has been updated and will no longer be recognized by previous versions.]]></Val>
          <Tgt Cat="Text" Stat="Loc" Orig="New">
            <Val><![CDATA[一个或多个环境引用已更新，并且以前的版本将不再能够识别它们。]]></Val>
          </Tgt>
        </Str>
        <Disp Icon="Str" />
      </Item>
      <Item ItemId=";UpgradedInterpreterReferenceFailed" ItemType="0" PsrId="211" Leaf="true">
        <Str Cat="Text">
          <Val><![CDATA[Updating an environment reference failed because some information was missing. Please remove and re-add any environments that are not working.]]></Val>
          <Tgt Cat="Text" Stat="Loc" Orig="New">
            <Val><![CDATA[更新环境引用失败，因为某些信息缺失。请删除任意未在运行的环境并重新添加这些环境。]]></Val>
          </Tgt>
        </Str>
        <Disp Icon="Str" />
      </Item>
      <Item ItemId=";UpgradedInterpreterReferenceRemoved" ItemType="0" PsrId="211" Leaf="true">
        <Str Cat="Text">
          <Val><![CDATA[An environment reference could not be upgraded. Please review the Python Environments item in Solution Explorer to select an environment for your project.]]></Val>
          <Tgt Cat="Text" Stat="Loc" Orig="New">
            <Val><![CDATA[无法升级环境引用。请在解决方案资源管理器中审阅 Python 环境项并为项目选择环境。]]></Val>
          </Tgt>
        </Str>
        <Disp Icon="Str" />
      </Item>
      <Item ItemId=";UpgradedMscorlibReference" ItemType="0" PsrId="211" Leaf="true">
        <Str Cat="Text">
          <Val><![CDATA[A reference to 'mscorlib' was added to this project.]]></Val>
          <Tgt Cat="Text" Stat="Loc" Orig="New">
            <Val><![CDATA[已向此项目添加对 "mscorlib" 的引用。]]></Val>
          </Tgt>
        </Str>
        <Disp Icon="Str" />
      </Item>
      <Item ItemId=";UpgradedRemoveCommonProps" ItemType="0" PsrId="211" Leaf="true">
        <Str Cat="Text">
          <Val><![CDATA[This project has had old build references removed and may no longer work with prior PTVS versions.]]></Val>
          <Tgt Cat="Text" Stat="Loc" Orig="New">
            <Val><![CDATA[此项目已删除旧生成引用，且不再适用于以前的 PTVS 版本。]]></Val>
          </Tgt>
        </Str>
        <Disp Icon="Str" />
      </Item>
      <Item ItemId=";UpgradedRemoveCommonTargets" ItemType="0" PsrId="211" Leaf="true">
        <Str Cat="Text">
          <Val><![CDATA[This project has been upgraded and may no longer work with prior PTVS versions.]]></Val>
          <Tgt Cat="Text" Stat="Loc" Orig="New">
            <Val><![CDATA[此项目已升级，且不再适用于以前的 PTVS 版本。]]></Val>
          </Tgt>
        </Str>
        <Disp Icon="Str" />
      </Item>
      <Item ItemId=";UpgradedToolsVersion" ItemType="0" PsrId="211" Leaf="true">
        <Str Cat="Text">
          <Val><![CDATA[The tools version has been changed to 4.0. This will not affect compatibility with other versions of Visual Studio.]]></Val>
          <Tgt Cat="Text" Stat="Loc" Orig="New">
            <Val><![CDATA[工具版本已更改至 4.0。这不会影响与 Visual Studio 其他版本的兼容性。]]></Val>
          </Tgt>
        </Str>
        <Disp Icon="Str" />
      </Item>
      <Item ItemId=";UpgradedUserToolsVersion" ItemType="0" PsrId="211" Leaf="true">
        <Str Cat="Text">
          <Val><![CDATA[The tools version of the .user file has been changed to 4.0 for compatibility between versions of Visual Studio.]]></Val>
          <Tgt Cat="Text" Stat="Loc" Orig="New">
            <Val><![CDATA[.user 文件的工具版本已更改至 4.0，以实现 Visual Studio 版本之间的兼容性。]]></Val>
          </Tgt>
        </Str>
        <Disp Icon="Str" />
      </Item>
      <Item ItemId=";UpgradedWebBrowserUrlProperty" ItemType="0" PsrId="211" Leaf="true">
        <Str Cat="Text">
          <Val><![CDATA[The web browser URL property has been set to a default value. It may be modified through Project Properties.]]></Val>
          <Tgt Cat="Text" Stat="Loc" Orig="New">
            <Val><![CDATA[已将 Web 浏览器 URL 属性设置为默认值。可以通过“项目属性”进行修改。]]></Val>
          </Tgt>
        </Str>
        <Disp Icon="Str" />
      </Item>
      <Item ItemId=";VirtualEnvAddFailed" ItemType="0" PsrId="211" Leaf="true">
        <Str Cat="Text">
          <Val><![CDATA[Failed to create or add the virtual environment. See the Output window for details.]]></Val>
          <Tgt Cat="Text" Stat="Loc" Orig="New">
            <Val><![CDATA[未能创建或添加虚拟环境。请查看输出窗口，了解详细信息。]]></Val>
          </Tgt>
        </Str>
        <Disp Icon="Str" />
      </Item>
      <Item ItemId=";VirtualEnvCreating" ItemType="0" PsrId="211" Leaf="true">
        <Str Cat="Text">
          <Val><![CDATA[Virtual environment is being created at '{0}']]></Val>
          <Tgt Cat="Text" Stat="Loc" Orig="New">
            <Val><![CDATA[正在“{0}”中创建虚拟环境]]></Val>
          </Tgt>
        </Str>
        <Disp Icon="Str" />
      </Item>
      <Item ItemId=";VirtualEnvCreationFailed" ItemType="0" PsrId="211" Leaf="true">
        <Str Cat="Text">
          <Val><![CDATA[Virtual environment was not created at '{0}']]></Val>
          <Tgt Cat="Text" Stat="Loc" Orig="New">
            <Val><![CDATA[未在“{0}”中创建虚拟环境]]></Val>
          </Tgt>
        </Str>
        <Disp Icon="Str" />
      </Item>
      <Item ItemId=";VirtualEnvCreationFailedExitCode" ItemType="0" PsrId="211" Leaf="true">
        <Str Cat="Text">
          <Val><![CDATA[Virtual environment was not created at '{0}'. Exit code: {1}]]></Val>
          <Tgt Cat="Text" Stat="Loc" Orig="New">
            <Val><![CDATA[未在“{0}”中创建虚拟环境。退出代码: {1}]]></Val>
          </Tgt>
        </Str>
        <Disp Icon="Str" />
      </Item>
      <Item ItemId=";VirtualEnvCreationSucceeded" ItemType="0" PsrId="211" Leaf="true">
        <Str Cat="Text">
          <Val><![CDATA[Virtual environment was successfully created at '{0}']]></Val>
          <Tgt Cat="Text" Stat="Loc" Orig="New">
            <Val><![CDATA[已成功在“{0}”中创建虚拟环境]]></Val>
          </Tgt>
        </Str>
        <Disp Icon="Str" />
      </Item>
      <Item ItemId=";VirtualEnvSaveDeferredSolution" ItemType="0" PsrId="211" Leaf="true">
        <Str Cat="Text">
          <Val><![CDATA[Your project must be saved before adding a virtual environment.]]></Val>
          <Tgt Cat="Text" Stat="Loc" Orig="New">
            <Val><![CDATA[添加虚拟环境前，必须先保存项目。]]></Val>
          </Tgt>
        </Str>
        <Disp Icon="Str" />
      </Item>
      <Item ItemId=";VirtualEnvStatusCenterCreateFailure" ItemType="0" PsrId="211" Leaf="true">
        <Str Cat="Text">
          <Val><![CDATA[Failed to create environment.]]></Val>
          <Tgt Cat="Text" Stat="Loc" Orig="New">
            <Val><![CDATA[无法创建环境。]]></Val>
          </Tgt>
        </Str>
        <Disp Icon="Str" />
      </Item>
      <Item ItemId=";VirtualEnvStatusCenterCreateProgressCompleted" ItemType="0" PsrId="211" Leaf="true">
        <Str Cat="Text">
          <Val><![CDATA[Environment created successfully]]></Val>
          <Tgt Cat="Text" Stat="Loc" Orig="New">
            <Val><![CDATA[已成功创建环境]]></Val>
          </Tgt>
        </Str>
        <Disp Icon="Str" />
      </Item>
      <Item ItemId=";VirtualEnvStatusCenterCreateProgressCreating" ItemType="0" PsrId="211" Leaf="true">
        <Str Cat="Text">
          <Val><![CDATA[Creating environment]]></Val>
          <Tgt Cat="Text" Stat="Loc" Orig="New">
            <Val><![CDATA[正在创建环境]]></Val>
          </Tgt>
        </Str>
        <Disp Icon="Str" />
      </Item>
      <Item ItemId=";VirtualEnvStatusCenterCreateProgressInstallingPackages" ItemType="0" PsrId="211" Leaf="true">
        <Str Cat="Text">
          <Val><![CDATA[Installing additional packages]]></Val>
          <Tgt Cat="Text" Stat="Loc" Orig="New">
            <Val><![CDATA[正在安装其他包]]></Val>
          </Tgt>
        </Str>
        <Disp Icon="Str" />
      </Item>
      <Item ItemId=";VirtualEnvStatusCenterCreateProgressPreparing" ItemType="0" PsrId="211" Leaf="true">
        <Str Cat="Text">
          <Val><![CDATA[Preparing]]></Val>
          <Tgt Cat="Text" Stat="Loc" Orig="New">
            <Val><![CDATA[正在准备]]></Val>
          </Tgt>
        </Str>
        <Disp Icon="Str" />
      </Item>
      <Item ItemId=";VirtualEnvStatusCenterCreateTitle" ItemType="0" PsrId="211" Leaf="true">
        <Str Cat="Text">
          <Val><![CDATA[Create virtual environment '{0}']]></Val>
          <Tgt Cat="Text" Stat="Loc" Orig="New">
            <Val><![CDATA[创建虚拟环境“{0}”]]></Val>
          </Tgt>
        </Str>
        <Disp Icon="Str" />
      </Item>
      <Item ItemId=";VirtualEnvStatusCenterInstallFailure" ItemType="0" PsrId="211" Leaf="true">
        <Str Cat="Text">
          <Val><![CDATA[Failed to install additional packages.]]></Val>
          <Tgt Cat="Text" Stat="Loc" Orig="New">
            <Val><![CDATA[无法安装其他包。]]></Val>
          </Tgt>
        </Str>
        <Disp Icon="Str" />
      </Item>
      <Item ItemId=";WaitForCompleteAnalysisDialog_Cancel" ItemType="0" PsrId="211" Leaf="true">
        <Str Cat="Text">
          <Val><![CDATA[Cancel]]></Val>
          <Tgt Cat="Text" Stat="Loc" Orig="New">
            <Val><![CDATA[取消]]></Val>
          </Tgt>
        </Str>
        <Disp Icon="Str" />
      </Item>
      <Item ItemId=";WaitForCompleteAnalysisDialog_Waiting" ItemType="0" PsrId="211" Leaf="true">
        <Str Cat="Text">
          <Val><![CDATA[Waiting for analysis to complete...]]></Val>
          <Tgt Cat="Text" Stat="Loc" Orig="New">
            <Val><![CDATA[正在等待分析完成...]]></Val>
          </Tgt>
        </Str>
        <Disp Icon="Str" />
      </Item>
      <Item ItemId=";WarningAnalysisNotCurrent" ItemType="0" PsrId="211" Leaf="true">
        <Str Cat="Text">
          <Val><![CDATA[Warning: the completion database is currently not up to date. Intellisense may be incomplete.]]></Val>
          <Tgt Cat="Text" Stat="Loc" Orig="New">
            <Val><![CDATA[警告: 完成数据库当前不是最新的。Intellisense 可能不完整。]]></Val>
          </Tgt>
        </Str>
        <Disp Icon="Str" />
      </Item>
      <Item ItemId=";WarningEncodingDifferentFromDefault" ItemType="0" PsrId="211" Leaf="true">
        <Str Cat="Text">
          <Val><![CDATA[File is saved in encoding '{0}' which does not match default UTF-8 encoding]]></Val>
          <Tgt Cat="Text" Stat="Loc" Orig="New">
            <Val><![CDATA[以编码“{0}”保存的文件与默认 UTF-8 编码不匹配]]></Val>
          </Tgt>
        </Str>
        <Disp Icon="Str" />
      </Item>
      <Item ItemId=";WarningEncodingMismatch" ItemType="0" PsrId="211" Leaf="true">
        <Str Cat="Text">
          <Val><![CDATA[File is saved in encoding '{0}' which does not match encoding '{1}' specified in the coding comment]]></Val>
          <Tgt Cat="Text" Stat="Loc" Orig="New">
            <Val><![CDATA[以编码“{0}”保存的文件与编码注释中指定的编码“{1}”不匹配]]></Val>
          </Tgt>
        </Str>
        <Disp Icon="Str" />
      </Item>
      <Item ItemId=";WarningInvalidEncoding" ItemType="0" PsrId="211" Leaf="true">
        <Str Cat="Text">
          <Val><![CDATA[Encoding name is not recognized: '{0}']]></Val>
          <Tgt Cat="Text" Stat="Loc" Orig="New">
            <Val><![CDATA[未识别编码名称:“{0}”]]></Val>
          </Tgt>
        </Str>
        <Disp Icon="Str" />
      </Item>
      <Item ItemId=";WarningUnknownType" ItemType="0" PsrId="211" Leaf="true">
        <Str Cat="Text">
          <Val><![CDATA[The type of this expression is unknown.]]></Val>
          <Tgt Cat="Text" Stat="Loc" Orig="New">
            <Val><![CDATA[此表达式的类型未知。]]></Val>
          </Tgt>
        </Str>
        <Disp Icon="Str" />
      </Item>
      <Item ItemId=";WebPIReferenceDeprecated" ItemType="0" PsrId="211" Leaf="true">
        <Str Cat="Text">
          <Val><![CDATA[WebPI references have been deprecated. We recommend replacing the reference with a custom installation script.]]></Val>
          <Tgt Cat="Text" Stat="Loc" Orig="New">
            <Val><![CDATA[WebPI 引用已被弃用。我们建议使用自定义安装脚本替换引用。]]></Val>
          </Tgt>
        </Str>
        <Disp Icon="Str" />
      </Item>
      <Item ItemId=";WorkspaceEnvironmentDescription" ItemType="0" PsrId="211" Leaf="true">
        <Str Cat="Text">
          <Val><![CDATA[Workspace Environment]]></Val>
          <Tgt Cat="Text" Stat="Loc" Orig="New">
            <Val><![CDATA[工作区环境]]></Val>
          </Tgt>
        </Str>
        <Disp Icon="Str" />
      </Item>
      <Item ItemId=";WorkspaceText" ItemType="0" PsrId="211" Leaf="true">
        <Str Cat="Text">
          <Val><![CDATA[workspace]]></Val>
          <Tgt Cat="Text" Stat="Loc" Orig="New">
            <Val><![CDATA[工作区]]></Val>
          </Tgt>
        </Str>
        <Disp Icon="Str" />
      </Item>
      <Item ItemId=";WrapCommentsExample_Off" ItemType="0" PsrId="211" Leaf="true">
        <Str Cat="Text">
          <Val><![CDATA[# Not wrapped:]D;]A;# There should be one-- and preferably only one --obvious way to do it.]]></Val>
          <Tgt Cat="Text" Stat="Loc" Orig="New">
            <Val><![CDATA[# 不环绕:]D;]A;# 应该有一个且最好只有一个明确的方式来执行此操作。]]></Val>
          </Tgt>
        </Str>
        <Disp Icon="Str" />
      </Item>
      <Item ItemId=";WrapCommentsExample_On" ItemType="0" PsrId="211" Leaf="true">
        <Str Cat="Text">
          <Val><![CDATA[# Wrapped to 40 columns:]D;]A;# There should be one-- and preferably]D;]A;# only one --obvious way to do it.]]></Val>
          <Tgt Cat="Text" Stat="Loc" Orig="New">
            <Val><![CDATA[# 环绕到 40 列:]D;]A;# 应该有一个且最好]D;]A;#只有一个明确的方式来执行此操作。]]></Val>
          </Tgt>
        </Str>
        <Disp Icon="Str" />
      </Item>
      <Item ItemId=";WrapCommentsLong" ItemType="0" PsrId="211" Leaf="true">
        <Str Cat="Text">
          <Val><![CDATA[If checked, comments are wrapped to the specified width. If unchecked, comments are not modified.]]></Val>
          <Tgt Cat="Text" Stat="Loc" Orig="New">
            <Val><![CDATA[如已选中，则将注释换行到指定宽度。如未选中，则不修改注释。]]></Val>
          </Tgt>
        </Str>
        <Disp Icon="Str" />
      </Item>
      <Item ItemId=";WrapCommentsShort" ItemType="0" PsrId="211" Leaf="true">
        <Str Cat="Text">
          <Val><![CDATA[Wrap comments that are too wide]]></Val>
          <Tgt Cat="Text" Stat="Loc" Orig="New">
            <Val><![CDATA[对过宽的注释换行]]></Val>
          </Tgt>
        </Str>
        <Disp Icon="Str" />
      </Item>
      <Item ItemId=";WrappingWidthExample" ItemType="0" PsrId="211" Leaf="true">
        <Str Cat="Text">
          <Val><![CDATA[# Sets the width for wrapping comments]D;]A;# and documentation strings.]]></Val>
          <Tgt Cat="Text" Stat="Loc" Orig="New">
            <Val><![CDATA[# 设置环绕注释]D;]A;#和文档字符串的宽度。]]></Val>
          </Tgt>
        </Str>
        <Disp Icon="Str" />
      </Item>
      <Item ItemId=";WrappingWidthLong" ItemType="0" PsrId="211" Leaf="true">
        <Str Cat="Text">
          <Val><![CDATA[The number of the last column that should include comment text. Words after this column are moved to the following line.]]></Val>
          <Tgt Cat="Text" Stat="Loc" Orig="New">
            <Val><![CDATA[应包含注释文本的最后一列的编号。该列之后的文字将移至下一行。]]></Val>
          </Tgt>
        </Str>
        <Disp Icon="Str" />
      </Item>
      <Item ItemId=";WrappingWidthShort" ItemType="0" PsrId="211" Leaf="true">
        <Str Cat="Text">
          <Val><![CDATA[Maximum comment width]]></Val>
          <Tgt Cat="Text" Stat="Loc" Orig="New">
            <Val><![CDATA[最大注释宽度]]></Val>
          </Tgt>
        </Str>
        <Disp Icon="Str" />
      </Item>
      <Item ItemId=";WsgiHandlerHelp" ItemType="0" PsrId="211" Leaf="true">
        <Str Cat="Text">
          <Val><![CDATA[Specifies the source WSGI app to execute. This may be a combination of module names, variable names, and callable objects (without arguments). For example, "app.get_wsgi_app()".]]></Val>
          <Tgt Cat="Text" Stat="Loc" Orig="New">
            <Val><![CDATA[指定要执行的源 WSGI 应用。这可以是模块名称、变量名称和可调用对象(不含参数)的组合。例如 "app.get_wsgi_app()"。]]></Val>
          </Tgt>
        </Str>
        <Disp Icon="Str" />
      </Item>
      <Item ItemId=";ZipAndEggArchiveFileFilter" ItemType="0" PsrId="211" Leaf="true">
        <Str Cat="Text">
          <Val><![CDATA[Zip Archives (*.zip;*.egg)|*.zip;*.egg|All Files (*.*)|*.*]]></Val>
          <Tgt Cat="Text" Stat="Loc" Orig="New">
            <Val><![CDATA[Zip 存档(*.zip;*.egg)|*.zip;*.egg|所有文件(*.*)|*.*]]></Val>
          </Tgt>
        </Str>
        <Disp Icon="Str" />
      </Item>
    </Item>
  </Item>
  <Item ItemId=";Version" ItemType="0" PsrId="211" Leaf="false">
    <Disp Icon="Ver" Disp="true" LocTbl="false" Path=" \ ;Version \ 8 \ 0" />
    <Item ItemId=";Comments" ItemType="0" PsrId="211" Leaf="true">
      <Str Cat="Text">
        <Val><![CDATA[Private infrastructure helpers for Python support in Visual Studio.]]></Val>
        <Tgt Cat="Text" Stat="Loc" Orig="New">
          <Val><![CDATA[Visual Studio 中 Python 支持的专用基础结构帮助程序。]]></Val>
        </Tgt>
      </Str>
      <Disp Icon="Str" />
    </Item>
    <Item ItemId=";CompanyName" ItemType="0" PsrId="211" Leaf="true">
      <Str Cat="Text" UsrLk="true">
        <Val><![CDATA[Microsoft Corporation]]></Val>
      </Str>
      <Disp Icon="Str" />
    </Item>
    <Item ItemId=";FileDescription" ItemType="0" PsrId="211" Leaf="true">
      <Str Cat="Text">
        <Val><![CDATA[Visual Studio - Python infrastructure]]></Val>
        <Tgt Cat="Text" Stat="Loc" Orig="New">
          <Val><![CDATA[Visual Studio - Python 基础结构]]></Val>
        </Tgt>
      </Str>
      <Disp Icon="Str" />
    </Item>
    <Item ItemId=";InternalName" ItemType="0" PsrId="211" Leaf="true">
      <Str Cat="Text" DevLk="true" UsrLk="true">
        <Val><![CDATA[Microsoft.PythonTools.Common.dll]]></Val>
      </Str>
      <Disp Icon="Str" />
    </Item>
    <Item ItemId=";LegalCopyright" ItemType="0" PsrId="211" Leaf="true">
      <Str Cat="Text">
        <Val><![CDATA[© Microsoft Corporation]]></Val>
        <Tgt Cat="Text" Stat="Loc" Orig="New">
          <Val><![CDATA[© Microsoft Corporation]]></Val>
        </Tgt>
      </Str>
      <Disp Icon="Str" />
    </Item>
    <Item ItemId=";OriginalFilename" ItemType="0" PsrId="211" Leaf="true">
      <Str Cat="Text" DevLk="true" UsrLk="true">
        <Val><![CDATA[Microsoft.PythonTools.Common.dll]]></Val>
      </Str>
      <Disp Icon="Str" />
    </Item>
    <Item ItemId=";ProductName" ItemType="0" PsrId="211" Leaf="true">
      <Str Cat="Text">
        <Val><![CDATA[Python support for Microsoft® Visual Studio®]]></Val>
        <Tgt Cat="Text" Stat="Loc" Orig="New">
          <Val><![CDATA[对 Microsoft® Visual Studio® 的 Python 支持]]></Val>
        </Tgt>
      </Str>
      <Disp Icon="Str" />
    </Item>
  </Item>
  <Item ItemId=";Version" ItemType="8" PsrId="211" Leaf="true">
    <Disp Icon="Expand" Expand="true" Disp="true" LocTbl="false" />
  </Item>
</LCX><|MERGE_RESOLUTION|>--- conflicted
+++ resolved
@@ -5569,12 +5569,9 @@
       <Item ItemId=";PythonVersionNotSupportedInfoBarText" ItemType="0" PsrId="211" Leaf="true">
         <Str Cat="Text">
           <Val><![CDATA[You are using Python {0} and some features might not work because Visual Studio doesn't support it yet.]]></Val>
-<<<<<<< HEAD
-=======
           <Tgt Cat="Text" Stat="Loc" Orig="New">
             <Val><![CDATA[你正在使用 Python {0}，但由于 Visual Studio 尚不支持它，因此某些功能可能无效。]]></Val>
           </Tgt>
->>>>>>> db95032c
         </Str>
         <Disp Icon="Str" />
       </Item>
